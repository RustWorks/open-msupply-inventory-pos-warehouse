use super::{query::get_asset, validate::check_asset_exists};
use crate::{
    activity_log::activity_log_entry, service_provider::ServiceContext, SingleRecordError,
};
use chrono::{NaiveDate, Utc};
use repository::{
    asset_catalogue_item_row::AssetCatalogueItemRowRepository,
    assets::{
        asset::{AssetFilter, AssetRepository},
        asset_row::{AssetRow, AssetRowRepository},
    },
    ActivityLogType, RepositoryError, StorageConnection, StringFilter,
};

#[derive(PartialEq, Debug)]
pub enum InsertAssetError {
    AssetAlreadyExists,
    CreatedRecordNotFound,
    DatabaseError(RepositoryError),
    SerialNumberAlreadyExists,
}

#[derive(PartialEq, Debug, Clone)]
pub struct InsertAsset {
    pub id: String,
    pub store_id: Option<String>,
    pub notes: Option<String>,
    pub asset_number: String,
    pub serial_number: Option<String>,
    pub catalogue_item_id: Option<String>,
    pub category_id: Option<String>,
    pub class_id: Option<String>,
    pub type_id: Option<String>,
    pub installation_date: Option<NaiveDate>,
    pub replacement_date: Option<NaiveDate>,
}

pub fn insert_asset(
    ctx: &ServiceContext,
    input: InsertAsset,
) -> Result<AssetRow, InsertAssetError> {
    let asset = ctx
        .connection
        .transaction_sync(|connection| {
            validate(&input, connection)?;
<<<<<<< HEAD
            let new_asset = generate(input.clone());
            AssetRowRepository::new(&connection).upsert_one(&new_asset)?;
=======

            // populate category_id, class_id, type_id from catalogue_item_id if present and valid
            let input = match input.catalogue_item_id.clone() {
                Some(catalogue_item_id) => {
                    match AssetCatalogueItemRowRepository::new(connection)
                        .find_one_by_id(&catalogue_item_id)?
                    {
                        Some(catalogue_item) => InsertAsset {
                            category_id: Some(catalogue_item.category_id),
                            class_id: Some(catalogue_item.class_id),
                            type_id: Some(catalogue_item.type_id),
                            ..input
                        },
                        None => input,
                    }
                }
                None => input,
            };
            let new_asset = generate(input);
            AssetRowRepository::new(connection).upsert_one(&new_asset)?;
>>>>>>> e22e25da

            activity_log_entry(
                ctx,
                ActivityLogType::AssetCreated,
                Some(new_asset.id.clone()),
                None,
                None,
            )?;

            get_asset(ctx, new_asset.id).map_err(InsertAssetError::from)
        })
        .map_err(|error| error.to_inner_error())?;
    Ok(asset)
}

pub fn validate(
    input: &InsertAsset,
    connection: &StorageConnection,
) -> Result<(), InsertAssetError> {
    if check_asset_exists(&input.id, connection)?.is_some() {
        return Err(InsertAssetError::AssetAlreadyExists);
    }

    // Check the serial number is unique (if present)
    if let Some(serial_number) = &input.serial_number {
        if AssetRepository::new(connection)
            .query_one(AssetFilter::new().serial_number(StringFilter::equal_to(serial_number)))?
            .is_some()
        {
            return Err(InsertAssetError::SerialNumberAlreadyExists);
        }
    }

    Ok(())
}

pub fn generate(
    InsertAsset {
        id,
        store_id,
        notes,
        asset_number,
        serial_number,
        catalogue_item_id,
        installation_date,
        replacement_date,
        category_id,
        class_id,
        type_id,
    }: InsertAsset,
) -> AssetRow {
    AssetRow {
        id,
        store_id,
        notes,
        asset_number,
        serial_number,
        catalogue_item_id,
        installation_date,
        replacement_date,
        created_datetime: Utc::now().naive_utc(),
        modified_datetime: Utc::now().naive_utc(),
        deleted_datetime: None,
        asset_category_id: Some(category_id.unwrap_or_default()),
        asset_class_id: Some(class_id.unwrap_or_default()),
        asset_type_id: Some(type_id.unwrap_or_default()),
    }
}

impl From<RepositoryError> for InsertAssetError {
    fn from(error: RepositoryError) -> Self {
        InsertAssetError::DatabaseError(error)
    }
}

impl From<SingleRecordError> for InsertAssetError {
    fn from(error: SingleRecordError) -> Self {
        use InsertAssetError::*;
        match error {
            SingleRecordError::DatabaseError(error) => DatabaseError(error),
            SingleRecordError::NotFound(_) => CreatedRecordNotFound,
        }
    }
}<|MERGE_RESOLUTION|>--- conflicted
+++ resolved
@@ -43,10 +43,6 @@
         .connection
         .transaction_sync(|connection| {
             validate(&input, connection)?;
-<<<<<<< HEAD
-            let new_asset = generate(input.clone());
-            AssetRowRepository::new(&connection).upsert_one(&new_asset)?;
-=======
 
             // populate category_id, class_id, type_id from catalogue_item_id if present and valid
             let input = match input.catalogue_item_id.clone() {
@@ -67,7 +63,6 @@
             };
             let new_asset = generate(input);
             AssetRowRepository::new(connection).upsert_one(&new_asset)?;
->>>>>>> e22e25da
 
             activity_log_entry(
                 ctx,
