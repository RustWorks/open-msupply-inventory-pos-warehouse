use super::{query::get_asset, validate::check_asset_exists};
use crate::{
    activity_log::activity_log_entry, service_provider::ServiceContext, SingleRecordError,
};
use chrono::{NaiveDate, Utc};
use repository::{
    assets::{
        asset::{AssetFilter, AssetRepository},
        asset_row::{AssetRow, AssetRowRepository},
    },
    ActivityLogType, RepositoryError, StorageConnection, StringFilter,
};

#[derive(PartialEq, Debug)]
pub enum InsertAssetError {
    AssetAlreadyExists,
    CreatedRecordNotFound,
    DatabaseError(RepositoryError),
    SerialNumberAlreadyExists,
}

#[derive(PartialEq, Debug, Clone)]

pub struct InsertAsset {
    pub id: String,
    pub store_id: Option<String>,
    pub notes: Option<String>,
    pub code: String,
    pub serial_number: Option<String>,
    pub catalogue_item_id: Option<String>,
    pub installation_date: Option<NaiveDate>,
    pub replacement_date: Option<NaiveDate>,
}

pub fn insert_asset(
    ctx: &ServiceContext,
    input: InsertAsset,
) -> Result<AssetRow, InsertAssetError> {
    let asset = ctx
        .connection
        .transaction_sync(|connection| {
            validate(&input, connection)?;
<<<<<<< HEAD
            let new_asset = generate(input.clone());
            AssetRowRepository::new(&connection).upsert_one(&new_asset)?;
=======
            let new_asset = generate(input);
            AssetRowRepository::new(connection).upsert_one(&new_asset)?;
>>>>>>> f625225c

            activity_log_entry(
                ctx,
                ActivityLogType::AssetCreated,
                Some(new_asset.id.clone()),
                None,
                None,
            )?;

            get_asset(ctx, new_asset.id).map_err(InsertAssetError::from)
        })
        .map_err(|error| error.to_inner_error())?;
    Ok(asset)
}

pub fn validate(
    input: &InsertAsset,
    connection: &StorageConnection,
) -> Result<(), InsertAssetError> {
    if check_asset_exists(&input.id, connection)?.is_some() {
        return Err(InsertAssetError::AssetAlreadyExists);
    }

    // Check the serial number is unique (if present)
    if let Some(serial_number) = &input.serial_number {
        if AssetRepository::new(connection)
            .query_one(AssetFilter::new().serial_number(StringFilter::equal_to(serial_number)))?
            .is_some()
        {
            return Err(InsertAssetError::SerialNumberAlreadyExists);
        }
    }

    Ok(())
}

pub fn generate(
    InsertAsset {
        id,
        store_id,
        notes,
        code,
        serial_number,
        catalogue_item_id,
        installation_date,
        replacement_date,
    }: InsertAsset,
) -> AssetRow {
    AssetRow {
        id,
        store_id,
        notes,
        code,
        serial_number,
        catalogue_item_id,
        installation_date,
        replacement_date,
        created_datetime: Utc::now().naive_utc(),
        modified_datetime: Utc::now().naive_utc(),
        deleted_datetime: None,
    }
}

impl From<RepositoryError> for InsertAssetError {
    fn from(error: RepositoryError) -> Self {
        InsertAssetError::DatabaseError(error)
    }
}

impl From<SingleRecordError> for InsertAssetError {
    fn from(error: SingleRecordError) -> Self {
        use InsertAssetError::*;
        match error {
            SingleRecordError::DatabaseError(error) => DatabaseError(error),
            SingleRecordError::NotFound(_) => CreatedRecordNotFound,
        }
    }
}<|MERGE_RESOLUTION|>--- conflicted
+++ resolved
@@ -40,13 +40,8 @@
         .connection
         .transaction_sync(|connection| {
             validate(&input, connection)?;
-<<<<<<< HEAD
             let new_asset = generate(input.clone());
             AssetRowRepository::new(&connection).upsert_one(&new_asset)?;
-=======
-            let new_asset = generate(input);
-            AssetRowRepository::new(connection).upsert_one(&new_asset)?;
->>>>>>> f625225c
 
             activity_log_entry(
                 ctx,
