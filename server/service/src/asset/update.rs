--- conflicted
+++ resolved
@@ -47,13 +47,8 @@
         .connection
         .transaction_sync(|connection| {
             let asset_row = validate(connection, &input)?;
-<<<<<<< HEAD
             let updated_asset_row = generate(&ctx.store_id, input.clone(), asset_row.clone());
             AssetRowRepository::new(&connection).upsert_one(&updated_asset_row)?;
-=======
-            let updated_asset_row = generate(&ctx.store_id, input, asset_row.clone());
-            AssetRowRepository::new(connection).upsert_one(&updated_asset_row)?;
->>>>>>> f625225c
 
             activity_log_entry(
                 ctx,
