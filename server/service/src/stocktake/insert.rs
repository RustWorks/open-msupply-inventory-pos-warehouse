use chrono::{NaiveDate, Utc};
use repository::{
<<<<<<< HEAD
    ActivityLogType, DateFilter, EqualFilter, ItemRowType, MasterListFilter, MasterListLineFilter,
    MasterListLineRepository, MasterListRepository, NumberRowType, RepositoryError,
    StockLineFilter, StockLineRepository, StockLineRow, Stocktake, StocktakeFilter,
    StocktakeLineRow, StocktakeLineRowRepository, StocktakeRepository, StocktakeRow,
    StocktakeRowRepository, StocktakeStatus, StorageConnection,
=======
    ActivityLogType, EqualFilter, ItemRowRepository, ItemRowType, MasterListFilter,
    MasterListLineFilter, MasterListLineRepository, MasterListRepository, NumberRowType,
    RepositoryError, StockLineFilter, StockLineRepository, StockLineRow, Stocktake,
    StocktakeFilter, StocktakeLineRow, StocktakeLineRowRepository, StocktakeRepository,
    StocktakeRow, StocktakeRowRepository, StocktakeStatus, StorageConnection,
>>>>>>> 11cd96ac
};
use util::uuid::uuid;

use crate::{
    activity_log::activity_log_entry, check_location_exists, number::next_number,
    service_provider::ServiceContext, validate::check_store_exists, NullableUpdate,
};

use super::query::get_stocktake;

#[derive(Default, Debug, PartialEq, Clone)]
pub struct InsertStocktake {
    pub id: String,
    pub comment: Option<String>,
    pub description: Option<String>,
    pub stocktake_date: Option<NaiveDate>,
    pub is_locked: Option<bool>,
    pub master_list_id: Option<String>,
    pub location: Option<NullableUpdate<String>>,
    pub items_have_stock: Option<bool>,
    pub expires_before: Option<NaiveDate>,
}

#[derive(Debug, PartialEq)]
pub enum InsertStocktakeError {
    DatabaseError(RepositoryError),
    InternalError(String),
    StocktakeAlreadyExists,
    InvalidStore,
    InvalidMasterList,
    InvalidLocation,
    InvalidArguments,
}

fn check_stocktake_does_not_exist(
    connection: &StorageConnection,
    id: &str,
) -> Result<bool, RepositoryError> {
    let count = StocktakeRepository::new(connection)
        .count(Some(StocktakeFilter::new().id(EqualFilter::equal_to(id))))?;
    Ok(count == 0)
}

fn check_master_list_exists(
    connection: &StorageConnection,
    store_id: &str,
    master_list_id: &str,
) -> Result<bool, RepositoryError> {
    let count = MasterListRepository::new(connection).count(Some(
        MasterListFilter::new()
            .id(EqualFilter::equal_to(master_list_id))
            .exists_for_store_id(EqualFilter::equal_to(store_id)),
    ))?;
    Ok(count > 0)
}

fn validate(
    connection: &StorageConnection,
    store_id: &str,
    stocktake: &InsertStocktake,
) -> Result<(), InsertStocktakeError> {
    if !check_stocktake_does_not_exist(connection, &stocktake.id)? {
        return Err(InsertStocktakeError::StocktakeAlreadyExists);
    }
    if !check_store_exists(connection, store_id)? {
        return Err(InsertStocktakeError::InvalidStore);
    }
    if stocktake.master_list_id.is_some() && stocktake.location.is_some() {
        return Err(InsertStocktakeError::InvalidArguments);
    }
    if let Some(master_list_id) = &stocktake.master_list_id {
        if !check_master_list_exists(connection, store_id, master_list_id)? {
            return Err(InsertStocktakeError::InvalidMasterList);
        }
    }

    if !check_location_exists(connection, store_id, &stocktake.location)? {
        return Err(InsertStocktakeError::InvalidLocation);
    }

    Ok(())
}

fn generate(
    connection: &StorageConnection,
    store_id: &str,
    user_id: &str,
    InsertStocktake {
        id,
        comment,
        description,
        stocktake_date,
        is_locked,
        location,
        master_list_id,
        items_have_stock,
        expires_before,
    }: InsertStocktake,
) -> Result<(StocktakeRow, Vec<StocktakeLineRow>), RepositoryError> {
    let stocktake_number = next_number(connection, &NumberRowType::Stocktake, store_id)?;

    let master_list_lines = match master_list_id {
        Some(master_list_id) => {
            generate_lines_from_master_list(connection, store_id, &id, &master_list_id)?
        }
        None => Vec::new(),
    };
    let location_lines = match location {
        Some(NullableUpdate {
            value: Some(location_id),
            ..
        }) => generate_lines_from_location(connection, store_id, &id, &location_id)?,
        _ => Vec::new(),
    };
    let items_have_stock_lines = match items_have_stock {
        Some(_) => generate_lines_with_stock(connection, store_id, &id)?,
        None => Vec::new(),
    };
    let expiring_items_lines = match expires_before {
        Some(expires_before) => {
            generate_lines_expiring_before(connection, store_id, &id, &expires_before)?
        }
        None => Vec::new(),
    };
    let lines = [
        master_list_lines,
        location_lines,
        items_have_stock_lines,
        expiring_items_lines,
    ]
    .concat();

    Ok((
        StocktakeRow {
            id,
            stocktake_number,
            comment,
            description,
            // TODO: Changing this to be same as created datetime for now since function is disabled in frontend
            // but will need to remove this later when functionality is
            stocktake_date: if stocktake_date.is_some() {
                stocktake_date
            } else {
                Some(Utc::now().naive_utc().date())
            },
            status: StocktakeStatus::New,
            created_datetime: Utc::now().naive_utc(),
            user_id: user_id.to_string(),
            store_id: store_id.to_string(),
            is_locked: is_locked.unwrap_or(false),
            // Default
            finalised_datetime: None,
            inventory_addition_id: None,
            inventory_reduction_id: None,
        },
        lines,
    ))
}

fn generate_lines_from_master_list(
    connection: &StorageConnection,
    store_id: &str,
    stocktake_id: &str,
    master_list_id: &str,
) -> Result<Vec<StocktakeLineRow>, RepositoryError> {
    let item_ids: Vec<String> = MasterListLineRepository::new(&connection)
        .query_by_filter(
            MasterListLineFilter::new()
                .master_list_id(EqualFilter::equal_to(&master_list_id))
                .item_type(ItemRowType::Stock.equal_to()),
        )?
        .into_iter()
        .map(|r| r.item_id)
        .collect();

    let mut result = Vec::<StocktakeLineRow>::new();

    item_ids.iter().for_each(|item_id| {
        let stock_lines = StockLineRepository::new(&connection)
            .query_by_filter(
                StockLineFilter::new()
                    .item_id(EqualFilter::equal_to(item_id))
                    .store_id(EqualFilter::equal_to(store_id))
                    .has_packs_in_store(true),
                Some(store_id.to_string()),
            )
            .unwrap();
        let item_name = ItemRowRepository::new(&connection)
            .find_active_by_id(item_id)
            .unwrap()
            .unwrap()
            .name;

        if stock_lines.len() == 0 {
            result.push(StocktakeLineRow {
                id: uuid(),
                stocktake_id: stocktake_id.to_string(),
                snapshot_number_of_packs: 0.0,
                item_link_id: item_id.to_string(),
                item_name,
                location_id: None,
                batch: None,
                expiry_date: None,
                note: None,
                stock_line_id: None,
                pack_size: None,
                cost_price_per_pack: None,
                sell_price_per_pack: None,
                comment: None,
                counted_number_of_packs: None,
                inventory_adjustment_reason_id: None,
            });
        } else {
            stock_lines.into_iter().for_each(|line| {
                let StockLineRow {
                    id: stock_line_id,
                    item_link_id: _,
                    location_id,
                    batch,
                    pack_size,
                    cost_price_per_pack,
                    sell_price_per_pack,
                    total_number_of_packs,
                    expiry_date,
                    note,
                    supplier_link_id: _,
                    store_id: _,
                    on_hold: _,
                    available_number_of_packs: _,
                    barcode_id: _,
                } = line.stock_line_row;

                result.push(StocktakeLineRow {
                    id: uuid(),
                    stocktake_id: stocktake_id.to_string(),
                    snapshot_number_of_packs: total_number_of_packs,
                    item_link_id: line.item_row.id,
                    item_name: line.item_row.name,
                    location_id,
                    batch,
                    expiry_date,
                    note,
                    stock_line_id: Some(stock_line_id),
                    pack_size: Some(pack_size),
                    cost_price_per_pack: Some(cost_price_per_pack),
                    sell_price_per_pack: Some(sell_price_per_pack),
                    comment: None,
                    counted_number_of_packs: None,
                    inventory_adjustment_reason_id: None,
                });
            });
        }
    });

    Ok(result)
}

fn generate_lines_from_location(
    connection: &StorageConnection,
    store_id: &str,
    stocktake_id: &str,
    location_id: &str,
) -> Result<Vec<StocktakeLineRow>, RepositoryError> {
    let stock_lines = StockLineRepository::new(&connection).query_by_filter(
        StockLineFilter::new()
            .location_id(EqualFilter::equal_to(&location_id))
            .store_id(EqualFilter::equal_to(store_id))
            .has_packs_in_store(true),
        Some(store_id.to_string()),
    )?;

    let result = stock_lines
        .into_iter()
        .map(|line| {
            let StockLineRow {
                id: stock_line_id,
                item_link_id: _,
                location_id,
                batch,
                pack_size,
                cost_price_per_pack,
                sell_price_per_pack,
                total_number_of_packs,
                expiry_date,
                note,
                supplier_link_id: _,
                store_id: _,
                on_hold: _,
                available_number_of_packs: _,
                barcode_id: _,
            } = line.stock_line_row;

            StocktakeLineRow {
                id: uuid(),
                stocktake_id: stocktake_id.to_string(),
                snapshot_number_of_packs: total_number_of_packs,
                item_link_id: line.item_row.id,
                item_name: line.item_row.name,
                location_id,
                batch,
                expiry_date,
                note,
                stock_line_id: Some(stock_line_id),
                pack_size: Some(pack_size),
                cost_price_per_pack: Some(cost_price_per_pack),
                sell_price_per_pack: Some(sell_price_per_pack),
                comment: None,
                counted_number_of_packs: None,
                inventory_adjustment_reason_id: None,
            }
        })
        .collect();
    Ok(result)
}

pub fn generate_lines_with_stock(
    connection: &StorageConnection,
    store_id: &str,
    stocktake_id: &str,
) -> Result<Vec<StocktakeLineRow>, RepositoryError> {
    let stock_lines = StockLineRepository::new(&connection).query_by_filter(
        StockLineFilter::new()
            .store_id(EqualFilter::equal_to(store_id))
            .has_packs_in_store(true),
        Some(store_id.to_string()),
    )?;

    let result = stock_lines
        .into_iter()
        .map(|line| {
            let StockLineRow {
                id: stock_line_id,
                item_link_id: _,
                location_id,
                batch,
                pack_size,
                cost_price_per_pack,
                sell_price_per_pack,
                total_number_of_packs,
                expiry_date,
                note,
                supplier_link_id: _,
                store_id: _,
                on_hold: _,
                available_number_of_packs: _,
                barcode_id: _,
            } = line.stock_line_row;

            StocktakeLineRow {
                id: uuid(),
                stocktake_id: stocktake_id.to_string(),
                snapshot_number_of_packs: total_number_of_packs,
                item_link_id: line.item_row.id,
                item_name: line.item_row.name,
                location_id,
                batch,
                expiry_date,
                note,
                stock_line_id: Some(stock_line_id),
                pack_size: Some(pack_size),
                cost_price_per_pack: Some(cost_price_per_pack),
                sell_price_per_pack: Some(sell_price_per_pack),
                comment: None,
                counted_number_of_packs: None,
                inventory_adjustment_reason_id: None,
            }
        })
        .collect();
    Ok(result)
}

fn generate_lines_expiring_before(
    connection: &StorageConnection,
    store_id: &str,
    stocktake_id: &str,
    date: &NaiveDate,
) -> Result<Vec<StocktakeLineRow>, RepositoryError> {
    let stock_lines = StockLineRepository::new(&connection).query_by_filter(
        StockLineFilter::new()
            .store_id(EqualFilter::equal_to(store_id))
            .expiry_date(DateFilter::before_or_equal_to(date.clone())),
        Some(store_id.to_string()),
    )?;

    let result = stock_lines
        .into_iter()
        .map(|line| {
            let StockLineRow {
                id: stock_line_id,
                item_link_id: _,
                location_id,
                batch,
                pack_size,
                cost_price_per_pack,
                sell_price_per_pack,
                total_number_of_packs,
                expiry_date,
                note,
                supplier_link_id: _,
                store_id: _,
                on_hold: _,
                available_number_of_packs: _,
                barcode_id: _,
            } = line.stock_line_row;

            StocktakeLineRow {
                id: uuid(),
                stocktake_id: stocktake_id.to_string(),
                snapshot_number_of_packs: total_number_of_packs,
                item_link_id: line.item_row.id,
                location_id,
                batch,
                expiry_date,
                note,
                stock_line_id: Some(stock_line_id),
                pack_size: Some(pack_size),
                cost_price_per_pack: Some(cost_price_per_pack),
                sell_price_per_pack: Some(sell_price_per_pack),
                comment: None,
                counted_number_of_packs: None,
                inventory_adjustment_reason_id: None,
            }
        })
        .collect();
    Ok(result)
}

pub fn insert_stocktake(
    ctx: &ServiceContext,
    input: InsertStocktake,
) -> Result<Stocktake, InsertStocktakeError> {
    let result = ctx
        .connection
        .transaction_sync(|connection| {
            validate(connection, &ctx.store_id, &input)?;
            let (new_stocktake, lines) = generate(connection, &ctx.store_id, &ctx.user_id, input)?;
            StocktakeRowRepository::new(&connection).upsert_one(&new_stocktake)?;

            let repo = StocktakeLineRowRepository::new(&connection);
            for line in lines {
                repo.upsert_one(&line)?;
            }

            activity_log_entry(
                &ctx,
                ActivityLogType::StocktakeCreated,
                Some(new_stocktake.id.to_owned()),
                None,
                None,
            )?;
            let stocktake = get_stocktake(ctx, new_stocktake.id)?;
            stocktake.ok_or(InsertStocktakeError::InternalError(
                "Failed to read the just inserted stocktake!".to_string(),
            ))
        })
        .map_err(|error| error.to_inner_error())?;

    Ok(result)
}

impl From<RepositoryError> for InsertStocktakeError {
    fn from(error: RepositoryError) -> Self {
        InsertStocktakeError::DatabaseError(error)
    }
}

#[cfg(test)]
mod test {
    use chrono::{NaiveDate, Utc};
    use repository::{
        mock::{
            item_query_test1, mock_item_a, mock_item_b, mock_location_1,
            mock_master_list_item_query_test1, mock_stocktake_a, mock_store_a, mock_store_b,
            mock_user_account_a, MockData, MockDataInserts,
        },
        test_db::{setup_all, setup_all_with_data},
        EqualFilter, MasterListLineRow, MasterListLineRowRepository, StockLineRow,
        StockLineRowRepository, StocktakeLineFilter, StocktakeLineRepository, StocktakeRow,
        StocktakeRowRepository, StocktakeStatus,
    };
    use util::{inline_edit, inline_init};

    use crate::{
        service_provider::ServiceProvider,
        stocktake::insert::{InsertStocktake, InsertStocktakeError},
        NullableUpdate,
    };

    #[actix_rt::test]
    async fn insert_stocktake() {
        let (_, connection, connection_manager, _) =
            setup_all("insert_stocktake", MockDataInserts::all()).await;

        let service_provider = ServiceProvider::new(connection_manager, "app_data");
        let mut context = service_provider
            .context(mock_store_a().id, mock_user_account_a().id)
            .unwrap();

        let service = service_provider.stocktake_service;

        // error: stocktake already exists
        let existing_stocktake = mock_stocktake_a();
        let error = service
            .insert_stocktake(
                &context,
                inline_init(|i: &mut InsertStocktake| {
                    i.id = existing_stocktake.id;
                }),
            )
            .unwrap_err();
        assert_eq!(error, InsertStocktakeError::StocktakeAlreadyExists);

        // error: store does not exist
        context.store_id = "invalid".to_string();
        let error = service
            .insert_stocktake(
                &context,
                inline_init(|i: &mut InsertStocktake| i.id = "new_stocktake".to_string()),
            )
            .unwrap_err();
        assert_eq!(error, InsertStocktakeError::InvalidStore);

        // success
        let before_insert = Utc::now().naive_utc();

        context.store_id = mock_store_a().id;
        service
            .insert_stocktake(
                &context,
                InsertStocktake {
                    id: "new_stocktake".to_string(),
                    comment: Some("comment".to_string()),
                    description: Some("description".to_string()),
                    stocktake_date: Some(NaiveDate::from_ymd_opt(2020, 1, 2).unwrap()),
                    is_locked: Some(true),
                    location: None,
                    master_list_id: None,
                    items_have_stock: None,
                    expires_before: None,
                },
            )
            .unwrap();

        let after_insert = Utc::now().naive_utc();

        let new_row = StocktakeRowRepository::new(&connection)
            .find_one_by_id("new_stocktake")
            .unwrap()
            .unwrap();

        assert_eq!(
            new_row,
            inline_edit(&new_row, |mut i: StocktakeRow| {
                i.user_id = mock_user_account_a().id;
                i.id = "new_stocktake".to_string();
                i.comment = Some("comment".to_string());
                i.description = Some("description".to_string());
                i.stocktake_date = Some(NaiveDate::from_ymd_opt(2020, 1, 2).unwrap());
                i.is_locked = true;
                i.status = StocktakeStatus::New;
                i.store_id = mock_store_a().id;
                i
            }),
        );

        assert!(
            new_row.created_datetime > before_insert && new_row.created_datetime < after_insert
        );
    }

    #[actix_rt::test]
    async fn insert_stocktake_with_master_list() {
        let (_, connection, connection_manager, _) =
            setup_all("insert_stocktake_with_master_list", MockDataInserts::all()).await;

        let service_provider = ServiceProvider::new(connection_manager, "app_data");
        let context = service_provider
            .context(mock_store_a().id, mock_user_account_a().id)
            .unwrap();
        let service = service_provider.stocktake_service;
        let master_list_id = mock_master_list_item_query_test1().master_list.id;

        // Check that a valid masterlist is supplied
        let invalid_result = service.insert_stocktake(
            &context,
            InsertStocktake {
                id: "stocktake_2".to_string(),
                comment: Some("comment".to_string()),
                description: Some("description".to_string()),
                stocktake_date: Some(NaiveDate::from_ymd_opt(2020, 1, 2).unwrap()),
                is_locked: Some(true),
                location: None,
                master_list_id: Some("invalid".to_string()),
                items_have_stock: None,
                expires_before: None,
            },
        );
        assert!(invalid_result.is_err());

        // add a stock line for another store and check that it is not added to the stocktake
        let _ = StockLineRowRepository::new(&connection).upsert_one({
            &inline_init(|r: &mut StockLineRow| {
                r.id = "stock_line_row_1".to_string();
                r.store_id = mock_store_b().id;
                r.item_link_id = item_query_test1().id;
            })
        });

        service
            .insert_stocktake(
                &context,
                InsertStocktake {
                    id: "stocktake_1".to_string(),
                    comment: Some("comment".to_string()),
                    description: Some("description".to_string()),
                    stocktake_date: Some(NaiveDate::from_ymd_opt(2020, 1, 2).unwrap()),
                    is_locked: Some(true),
                    location: None,
                    master_list_id: Some(master_list_id.clone()),
                    items_have_stock: None,
                    expires_before: None,
                },
            )
            .unwrap();

        // check that rows were created for the stocktake
        let stocktake_rows = StocktakeLineRepository::new(&connection)
            .query_by_filter(
                StocktakeLineFilter::new().stocktake_id(EqualFilter::equal_to("stocktake_1")),
                None,
            )
            .unwrap();

        // do we have a stocktake row?
        assert_eq!(stocktake_rows.len(), 1);

        // what about the link to the stock_line?
        let stock_line_row = stocktake_rows
            .iter()
            .find(|r| r.line.stock_line_id == Some("item_query_test1".to_string()));
        assert!(stock_line_row.is_some());
        assert_eq!(
            stock_line_row.unwrap().line.stock_line_id,
            Some("item_query_test1".to_string())
        );

        let stock_line_row = stocktake_rows
            .iter()
            .find(|r| r.line.stock_line_id == Some("stock_line_row_1".to_string()));
        assert!(stock_line_row.is_none());

        // add another item to the master list and check that it is added to the stocktake
        let _ = MasterListLineRowRepository::new(&connection).upsert_one(&MasterListLineRow {
            id: "master_list_line_b".to_string(),
            master_list_id: master_list_id.clone(),
            item_link_id: "item_d".to_string(),
        });

        service
            .insert_stocktake(
                &context,
                InsertStocktake {
                    id: "stocktake_2".to_string(),
                    comment: Some("comment".to_string()),
                    description: Some("description".to_string()),
                    stocktake_date: Some(NaiveDate::from_ymd_opt(2020, 1, 2).unwrap()),
                    is_locked: Some(true),
                    location: None,
                    master_list_id: Some(master_list_id.clone()),
                    items_have_stock: None,
                    expires_before: None,
                },
            )
            .unwrap();

        let stocktake_rows = StocktakeLineRepository::new(&connection)
            .query_by_filter(
                StocktakeLineFilter::new().stocktake_id(EqualFilter::equal_to("stocktake_2")),
                None,
            )
            .unwrap();

        assert_eq!(stocktake_rows.len(), 2);
        // and that it does not have a stock_line linked
        assert_eq!(
            stocktake_rows
                .iter()
                .find(|r| r.line.item_link_id == "item_d")
                .unwrap()
                .line
                .stock_line_id,
            None
        );
    }

    #[actix_rt::test]
    async fn insert_stocktake_with_location() {
        let (_, connection, connection_manager, _) =
            setup_all("insert_stocktake_with_location", MockDataInserts::all()).await;

        let service_provider = ServiceProvider::new(connection_manager, "app_data");
        let context = service_provider
            .context(mock_store_a().id, mock_user_account_a().id)
            .unwrap();
        let service = service_provider.stocktake_service;
        let location_id = mock_location_1().id;

        service
            .insert_stocktake(
                &context,
                InsertStocktake {
                    id: "stocktake_1".to_string(),
                    comment: Some("comment".to_string()),
                    description: Some("description".to_string()),
                    stocktake_date: Some(NaiveDate::from_ymd_opt(2020, 1, 2).unwrap()),
                    is_locked: Some(true),
                    location: Some(NullableUpdate {
                        value: Some(location_id.clone()),
                    }),
                    master_list_id: None,
                    items_have_stock: None,
                    expires_before: None,
                },
            )
            .unwrap();

        // check that no rows were created for the stocktake
        let stocktake_rows = StocktakeLineRepository::new(&connection)
            .query_by_filter(
                StocktakeLineFilter::new().stocktake_id(EqualFilter::equal_to("stocktake_1")),
                None,
            )
            .unwrap();

        // do we have a stocktake row?
        assert_eq!(stocktake_rows.len(), 0);

        // add a stock_line for that location and try again
        let _ = StockLineRowRepository::new(&connection).upsert_one({
            &inline_init(|r: &mut StockLineRow| {
                r.id = "stock_line_row_1".to_string();
                r.store_id = mock_store_a().id;
                r.item_link_id = mock_item_a().id;
                r.location_id = Some(location_id.clone());
                r.total_number_of_packs = 100.0;
            })
        });

        service
            .insert_stocktake(
                &context,
                InsertStocktake {
                    id: "stocktake_2".to_string(),
                    comment: Some("comment".to_string()),
                    description: Some("description".to_string()),
                    stocktake_date: Some(NaiveDate::from_ymd_opt(2020, 1, 2).unwrap()),
                    is_locked: Some(true),
                    location: Some(NullableUpdate {
                        value: Some(location_id.clone()),
                    }),
                    master_list_id: None,
                    items_have_stock: None,
                    expires_before: None,
                },
            )
            .unwrap();

        let stocktake_rows = StocktakeLineRepository::new(&connection)
            .query_by_filter(
                StocktakeLineFilter::new().stocktake_id(EqualFilter::equal_to("stocktake_2")),
                None,
            )
            .unwrap();

        assert_eq!(stocktake_rows.len(), 1);
        // and that it does have a stock_line linked
        let stock_line_row = stocktake_rows
            .iter()
            .find(|r| r.line.stock_line_id == Some("stock_line_row_1".to_string()));
        assert!(stock_line_row.is_some());
        assert_eq!(
            stock_line_row.unwrap().line.stock_line_id,
            Some("stock_line_row_1".to_string())
        );
    }

    #[actix_rt::test]
    async fn insert_stocktake_with_stock() {
        fn item_a_stock() -> StockLineRow {
            inline_init(|s: &mut StockLineRow| {
                s.id = "stock_line_row_1".to_string();
                s.store_id = mock_store_a().id;
                s.item_link_id = mock_item_a().id;
                s.total_number_of_packs = 100.0;
            })
        }

        fn item_b_stock() -> StockLineRow {
            inline_init(|s: &mut StockLineRow| {
                s.id = "stock_line_row_3".to_string();
                s.store_id = mock_store_a().id;
                s.item_link_id = mock_item_b().id;
                s.total_number_of_packs = 10.0;
            })
        }

        fn item_a_no_stock() -> StockLineRow {
            inline_init(|s: &mut StockLineRow| {
                s.id = "stock_line_row_2".to_string();
                s.store_id = mock_store_a().id;
                s.item_link_id = mock_item_b().id;
                s.total_number_of_packs = 0.0;
            })
        }

        let (_, connection, connection_manager, _) = setup_all_with_data(
            "insert_stocktake_with_stock",
            MockDataInserts::none()
                .names()
                .stores()
                .name_store_joins()
                .user_accounts()
                .contexts()
                .user_permissions()
                .user_store_joins()
                .items()
                .units(),
            inline_init(|m: &mut MockData| {
                m.stock_lines = vec![item_a_stock(), item_b_stock(), item_a_no_stock()]
            }),
        )
        .await;

        let service_provider = ServiceProvider::new(connection_manager, "app_data");
        let context = service_provider
            .context(mock_store_a().id, mock_user_account_a().id)
            .unwrap();
        let service = service_provider.stocktake_service;

        service
            .insert_stocktake(
                &context,
                InsertStocktake {
                    id: "stocktake_1".to_string(),
                    comment: Some("comment".to_string()),
                    description: Some("description".to_string()),
                    stocktake_date: Some(NaiveDate::from_ymd_opt(2020, 1, 2).unwrap()),
                    is_locked: Some(true),
                    location: Some(NullableUpdate { value: None }),
                    master_list_id: None,
                    items_have_stock: None,
                    expires_before: None,
                },
            )
            .unwrap();

        let stocktake_rows = StocktakeLineRepository::new(&connection)
            .query_by_filter(
                StocktakeLineFilter::new().stocktake_id(EqualFilter::equal_to("stocktake_1")),
                None,
            )
            .unwrap();

        assert_eq!(stocktake_rows.len(), 0);

        service
            .insert_stocktake(
                &context,
                InsertStocktake {
                    id: "stocktake_2".to_string(),
                    comment: Some("comment".to_string()),
                    description: Some("description".to_string()),
                    stocktake_date: Some(NaiveDate::from_ymd_opt(2020, 1, 2).unwrap()),
                    is_locked: Some(true),
                    location: Some(NullableUpdate { value: None }),
                    master_list_id: None,
                    items_have_stock: Some(true),
                    expires_before: None,
                },
            )
            .unwrap();

        let stocktake_rows = StocktakeLineRepository::new(&connection)
            .query_by_filter(
                StocktakeLineFilter::new().stocktake_id(EqualFilter::equal_to("stocktake_2")),
                None,
            )
            .unwrap();

        assert_eq!(stocktake_rows.len(), 2);
    }

    #[actix_rt::test]
    async fn insert_stocktake_with_expiry() {
        let (_, connection, connection_manager, _) =
            setup_all("insert_stocktake_with_expiry", MockDataInserts::all()).await;

        let service_provider = ServiceProvider::new(connection_manager, "app_data");
        let context = service_provider
            .context(mock_store_a().id, mock_user_account_a().id)
            .unwrap();
        let service = service_provider.stocktake_service;

        service
            .insert_stocktake(
                &context,
                InsertStocktake {
                    id: "stocktake_1".to_string(),
                    comment: Some("comment".to_string()),
                    description: Some("description".to_string()),
                    stocktake_date: Some(NaiveDate::from_ymd_opt(2020, 1, 2).unwrap()),
                    is_locked: Some(true),
                    location: None,
                    master_list_id: None,
                    items_have_stock: None,
                    expires_before: Some(NaiveDate::from_ymd_opt(2020, 1, 1).unwrap()),
                },
            )
            .unwrap();

        // check that no rows were created for the stocktake
        let stocktake_rows = StocktakeLineRepository::new(&connection)
            .query_by_filter(
                StocktakeLineFilter::new().stocktake_id(EqualFilter::equal_to("stocktake_1")),
                None,
            )
            .unwrap();

        // do we have a stocktake row?
        assert_eq!(stocktake_rows.len(), 0);

        // try again with later date
        service
            .insert_stocktake(
                &context,
                InsertStocktake {
                    id: "stocktake_2".to_string(),
                    comment: Some("comment".to_string()),
                    description: Some("description".to_string()),
                    stocktake_date: Some(NaiveDate::from_ymd_opt(2020, 1, 2).unwrap()),
                    is_locked: Some(true),
                    location: None,
                    master_list_id: None,
                    items_have_stock: None,
                    expires_before: Some(NaiveDate::from_ymd_opt(2020, 4, 22).unwrap()),
                },
            )
            .unwrap();

        let stocktake_rows = StocktakeLineRepository::new(&connection)
            .query_by_filter(
                StocktakeLineFilter::new().stocktake_id(EqualFilter::equal_to("stocktake_2")),
                None,
            )
            .unwrap();

        // Should have 3 stocklines earlier than input date
        assert_eq!(stocktake_rows.len(), 3);
        // and that it does have a stock_line linked
        // let stock_line_row = stocktake_rows
        //     .iter()
        //     .find(|r| r.line.stock_line_id == Some("stock_line_row_1".to_string()));
        // assert!(stock_line_row.is_some());
        // assert_eq!(
        //     stock_line_row.unwrap().line.stock_line_id,
        //     Some("stock_line_row_1".to_string())
        // );
    }
}<|MERGE_RESOLUTION|>--- conflicted
+++ resolved
@@ -1,18 +1,10 @@
 use chrono::{NaiveDate, Utc};
 use repository::{
-<<<<<<< HEAD
-    ActivityLogType, DateFilter, EqualFilter, ItemRowType, MasterListFilter, MasterListLineFilter,
-    MasterListLineRepository, MasterListRepository, NumberRowType, RepositoryError,
-    StockLineFilter, StockLineRepository, StockLineRow, Stocktake, StocktakeFilter,
-    StocktakeLineRow, StocktakeLineRowRepository, StocktakeRepository, StocktakeRow,
-    StocktakeRowRepository, StocktakeStatus, StorageConnection,
-=======
-    ActivityLogType, EqualFilter, ItemRowRepository, ItemRowType, MasterListFilter,
+    ActivityLogType, DateFilter, EqualFilter, ItemRowRepository, ItemRowType, MasterListFilter,
     MasterListLineFilter, MasterListLineRepository, MasterListRepository, NumberRowType,
     RepositoryError, StockLineFilter, StockLineRepository, StockLineRow, Stocktake,
     StocktakeFilter, StocktakeLineRow, StocktakeLineRowRepository, StocktakeRepository,
     StocktakeRow, StocktakeRowRepository, StocktakeStatus, StorageConnection,
->>>>>>> 11cd96ac
 };
 use util::uuid::uuid;
 
@@ -434,6 +426,7 @@
                 comment: None,
                 counted_number_of_packs: None,
                 inventory_adjustment_reason_id: None,
+                item_name: line.item_row.name,
             }
         })
         .collect();
