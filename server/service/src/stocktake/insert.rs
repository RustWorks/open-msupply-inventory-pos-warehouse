--- conflicted
+++ resolved
@@ -1,18 +1,10 @@
 use chrono::{NaiveDate, Utc};
 use repository::{
-<<<<<<< HEAD
-    ActivityLogType, DateFilter, EqualFilter, ItemType, MasterListFilter, MasterListLineFilter,
-    MasterListLineRepository, MasterListRepository, NumberRowType, RepositoryError,
-    StockLineFilter, StockLineRepository, StockLineRow, Stocktake, StocktakeFilter,
-    StocktakeLineRow, StocktakeLineRowRepository, StocktakeRepository, StocktakeRow,
-    StocktakeRowRepository, StocktakeStatus, StorageConnection,
-=======
-    ActivityLogType, DateFilter, EqualFilter, ItemRowRepository, ItemRowType, MasterListFilter,
+    ActivityLogType, DateFilter, EqualFilter, ItemRowRepository, ItemType, MasterListFilter,
     MasterListLineFilter, MasterListLineRepository, MasterListRepository, NumberRowType,
     RepositoryError, StockLineFilter, StockLineRepository, StockLineRow, Stocktake,
     StocktakeFilter, StocktakeLineRow, StocktakeLineRowRepository, StocktakeRepository,
     StocktakeRow, StocktakeRowRepository, StocktakeStatus, StorageConnection,
->>>>>>> 34a1c63e
 };
 use util::uuid::uuid;
 
