--- conflicted
+++ resolved
@@ -85,34 +85,23 @@
         description,
         stocktake_date,
         is_locked,
-<<<<<<< HEAD
         location_id,
-=======
-        location_id: _,
->>>>>>> 0badfe32
         master_list_id,
     }: InsertStocktake,
 ) -> Result<(StocktakeRow, Vec<StocktakeLineRow>), RepositoryError> {
     let stocktake_number = next_number(connection, &NumberRowType::Stocktake, store_id)?;
 
-<<<<<<< HEAD
     let master_list_lines = match master_list_id {
-=======
-    let lines = match master_list_id {
->>>>>>> 0badfe32
         Some(master_list_id) => {
             generate_lines_from_master_list(connection, store_id, &id, &master_list_id)?
         }
         None => Vec::new(),
     };
-<<<<<<< HEAD
     let location_lines = match location_id {
         Some(location_id) => generate_lines_from_location(connection, store_id, &id, &location_id)?,
         None => Vec::new(),
     };
     let lines = [master_list_lines, location_lines].concat();
-=======
->>>>>>> 0badfe32
 
     Ok((
         StocktakeRow {
@@ -220,7 +209,6 @@
     });
 
     Ok(result)
-<<<<<<< HEAD
 }
 
 fn generate_lines_from_location(
@@ -282,8 +270,6 @@
         })
         .collect();
     Ok(result)
-=======
->>>>>>> 0badfe32
 }
 
 pub fn insert_stocktake(
@@ -329,13 +315,8 @@
     use chrono::{NaiveDate, Utc};
     use repository::{
         mock::{
-<<<<<<< HEAD
-            mock_item_a, mock_location_1, mock_master_list_item_query_test1, mock_stocktake_a,
-            mock_store_a, mock_user_account_a, MockDataInserts,
-=======
-            item_query_test1, mock_master_list_item_query_test1, mock_stocktake_a, mock_store_a,
-            mock_store_b, mock_user_account_a, MockDataInserts,
->>>>>>> 0badfe32
+            item_query_test1, mock_item_a, mock_location_1, mock_master_list_item_query_test1,
+            mock_stocktake_a, mock_store_a, mock_store_b, mock_user_account_a, MockDataInserts,
         },
         test_db::setup_all,
         EqualFilter, MasterListLineRow, MasterListLineRowRepository, StockLineRow,
