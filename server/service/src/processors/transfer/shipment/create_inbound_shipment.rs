use chrono::{Duration, NaiveDateTime, NaiveTime, Utc};
use repository::{
    ActivityLogType, Invoice, InvoiceLineRowRepository, InvoiceRow, InvoiceRowRepository,
    InvoiceRowStatus, InvoiceRowType, NumberRowType, RepositoryError, Requisition,
    StorageConnection, StoreRowRepository,
};
use util::uuid::uuid;

use crate::{
    activity_log::system_activity_log_entry, number::next_number,
    store_preference::get_store_preferences,
};

use super::{
    common::{convert_invoice_line_to_single_pack, generate_inbound_shipment_lines},
    Operation, ShipmentTransferProcessor, ShipmentTransferProcessorRecord,
};

const DESCRIPTION: &str = "Create inbound shipment from outbound shipment";

pub(crate) struct CreateInboundShipmentProcessor;
pub enum InboundInvoiceType {
    InboundReturn,
    InboundShipment,
}

impl ShipmentTransferProcessor for CreateInboundShipmentProcessor {
    fn get_description(&self) -> String {
        DESCRIPTION.to_string()
    }

    /// Inbound shipment will be created when all below conditions are met:
    ///
    /// 1. Source shipment name_id is for a store that is active on current site (transfer processor driver guarantees this)
    /// 2. Source invoice is either Outbound shipment or Outbound Return
    /// 3. Source outbound shipment is either Shipped or Picked
    ///    (outbound shipment can also be Draft or Allocated, but we only want to generate transfer when it's Shipped or picked, as per
    ///     ./doc/omSupply_shipment_transfer_workflow.png)
    /// 4. Linked shipment does not exist (the inbound shipment)
    /// 5. Source shipment was not created a month before receiving store was created.
    ///
    /// Only runs once:
    /// 5. Because created inbound shipment will be linked to source outbound shipment `4.` will never be true again
    fn try_process_record(
        &self,
        connection: &StorageConnection,
        record_for_processing: &ShipmentTransferProcessorRecord,
    ) -> Result<Option<String>, RepositoryError> {
        // Check can execute
        let (outbound_shipment, linked_shipment, request_requisition, original_shipment) =
            match &record_for_processing.operation {
                Operation::Upsert {
                    shipment: outbound_shipment,
                    linked_shipment,
                    linked_shipment_requisition: request_requisition,
                    linked_original_shipment: original_shipment,
                } => (
                    outbound_shipment,
                    linked_shipment,
                    request_requisition,
                    original_shipment,
                ),
                _ => return Ok(None),
            };
        // 2.
        // Also get type for new invoice
        let new_invoice_type = match outbound_shipment.invoice_row.r#type {
            InvoiceRowType::OutboundShipment => InboundInvoiceType::InboundShipment,
            InvoiceRowType::OutboundReturn => InboundInvoiceType::InboundReturn,
            _ => return Ok(None),
        };

        // 3.
        if !matches!(
            outbound_shipment.invoice_row.status,
            InvoiceRowStatus::Shipped | InvoiceRowStatus::Picked
        ) {
            return Ok(None);
        }
        // 4.
        if linked_shipment.is_some() {
            return Ok(None);
        }
        // 5.
        let store = StoreRowRepository::new(connection)
            .find_one_by_id(&record_for_processing.other_party_store_id)?
            .ok_or(RepositoryError::NotFound)?;

        if let Some(created_date) = store.created_date {
            let store_created_datetime = NaiveDateTime::new(
                created_date - Duration::days(30),
                NaiveTime::from_hms_opt(0, 0, 0).unwrap_or_default(),
            );
            let invoice_created_datetime = outbound_shipment.invoice_row.created_datetime;
            if invoice_created_datetime < store_created_datetime {
                return Ok(None);
            }
        }

        // Execute
        let new_inbound_shipment = generate_inbound_shipment(
            connection,
            outbound_shipment,
            record_for_processing,
            request_requisition,
            original_shipment,
            new_invoice_type,
        )?;
        let new_inbound_lines = generate_inbound_shipment_lines(
            connection,
            &new_inbound_shipment.id,
            outbound_shipment,
        )?;
        let store_preferences = get_store_preferences(connection, &new_inbound_shipment.store_id)?;

        let new_inbound_lines = match store_preferences.pack_to_one {
            true => convert_invoice_line_to_single_pack(new_inbound_lines),
            false => new_inbound_lines,
        };

        InvoiceRowRepository::new(connection).upsert_one(&new_inbound_shipment)?;

        system_activity_log_entry(
            connection,
            ActivityLogType::InvoiceCreated,
            &new_inbound_shipment.store_id,
            &new_inbound_shipment.id,
        )?;

        let invoice_line_repository = InvoiceLineRowRepository::new(connection);

        for line in new_inbound_lines.iter() {
            invoice_line_repository.upsert_one(line)?;
        }

        let result = format!(
            "shipment ({}) lines ({:?}) source shipment ({})",
            new_inbound_shipment.id,
            new_inbound_lines
                .into_iter()
                .map(|r| r.id)
                .collect::<Vec<String>>(),
            outbound_shipment.invoice_row.id
        );

        Ok(Some(result))
    }
}

fn generate_inbound_shipment(
    connection: &StorageConnection,
    outbound_shipment: &Invoice,
    record_for_processing: &ShipmentTransferProcessorRecord,
    request_requisition: &Option<Requisition>,
    original_shipment: &Option<Invoice>,
    r#type: InboundInvoiceType,
) -> Result<InvoiceRow, RepositoryError> {
    let store_id = record_for_processing.other_party_store_id.clone();
    let name_link_id = outbound_shipment.store_row.name_id.clone();

    let outbound_shipment_row = &outbound_shipment.invoice_row;

    let status = match &outbound_shipment_row.status {
        InvoiceRowStatus::Picked => InvoiceRowStatus::Picked,
        InvoiceRowStatus::Shipped => InvoiceRowStatus::Shipped,
        _ => InvoiceRowStatus::New,
    };

    let request_requisition_id = request_requisition
        .as_ref()
        .map(|r| r.requisition_row.id.clone());

    let original_shipment_id = original_shipment.as_ref().map(|s| s.invoice_row.id.clone());

    let formatted_ref = match &outbound_shipment_row.their_reference {
        Some(reference) => format!(
            "From invoice number: {} ({})",
            outbound_shipment_row.invoice_number, reference
        ),
        None => format!(
            "From invoice number: {}",
            outbound_shipment_row.invoice_number
        ),
    };

<<<<<<< HEAD
    let formatted_comment = match &outbound_shipment_row.comment {
        Some(comment) => format!("Stock transfer ({})", comment),
        None => "Stock transfer".to_string(),
=======
    let formatted_comment = match r#type {
        InboundInvoiceType::InboundShipment => match &outbound_shipment_row.comment {
            Some(comment) => format!("Stock transfer ({})", comment),
            None => format!("Stock transfer"),
        },
        InboundInvoiceType::InboundReturn => match &outbound_shipment_row.comment {
            Some(comment) => format!("Stock return ({})", comment),
            None => format!("Stock return"),
        },
>>>>>>> b29bcc70
    };

    let result = InvoiceRow {
        id: uuid(),
        invoice_number: next_number(
            connection,
            &match r#type {
                InboundInvoiceType::InboundShipment => NumberRowType::InboundShipment,
                InboundInvoiceType::InboundReturn => NumberRowType::InboundReturn,
            },
            &store_id,
        )?,
        r#type: match r#type {
            InboundInvoiceType::InboundReturn => InvoiceRowType::InboundReturn,
            InboundInvoiceType::InboundShipment => InvoiceRowType::InboundShipment,
        },
        name_link_id,
        store_id,
        status,
        requisition_id: request_requisition_id,
        name_store_id: Some(outbound_shipment_row.store_id.clone()),
        their_reference: Some(formatted_ref),
        // 5.
        linked_invoice_id: Some(outbound_shipment_row.id.clone()),
        created_datetime: Utc::now().naive_utc(),
        picked_datetime: outbound_shipment_row.picked_datetime,
        shipped_datetime: outbound_shipment_row.shipped_datetime,
        transport_reference: outbound_shipment_row.transport_reference.clone(),
        comment: Some(formatted_comment),
        tax: outbound_shipment_row.tax,
        currency_id: outbound_shipment_row.currency_id.clone(),
        currency_rate: outbound_shipment_row.currency_rate,
        original_shipment_id,
        // Default
        colour: None,
        user_id: None,
        on_hold: false,
        allocated_datetime: None,
        delivered_datetime: None,
        verified_datetime: None,
        clinician_link_id: None,
    };

    Ok(result)
}<|MERGE_RESOLUTION|>--- conflicted
+++ resolved
@@ -183,21 +183,15 @@
         ),
     };
 
-<<<<<<< HEAD
-    let formatted_comment = match &outbound_shipment_row.comment {
-        Some(comment) => format!("Stock transfer ({})", comment),
-        None => "Stock transfer".to_string(),
-=======
     let formatted_comment = match r#type {
         InboundInvoiceType::InboundShipment => match &outbound_shipment_row.comment {
             Some(comment) => format!("Stock transfer ({})", comment),
-            None => format!("Stock transfer"),
+            None => "Stock transfer".to_string(),
         },
         InboundInvoiceType::InboundReturn => match &outbound_shipment_row.comment {
             Some(comment) => format!("Stock return ({})", comment),
-            None => format!("Stock return"),
+            None => "Stock return".to_string(),
         },
->>>>>>> b29bcc70
     };
 
     let result = InvoiceRow {
