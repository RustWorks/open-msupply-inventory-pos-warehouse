use crate::{
    activity_log::system_activity_log_entry, number::next_number,
    requisition::common::get_lines_for_requisition, store_preference::get_store_preferences,
};

use super::{RequisitionTransferProcessor, RequisitionTransferProcessorRecord};
use chrono::Utc;
use repository::{
    ActivityLogType, MasterListFilter, MasterListRepository, NumberRowType, RepositoryError,
    Requisition, RequisitionLineRow, RequisitionLineRowRepository, RequisitionRow,
    RequisitionRowApprovalStatus, RequisitionRowRepository, RequisitionRowStatus,
    RequisitionRowType, SimpleStringFilter, StorageConnection,
};
use util::uuid::uuid;

const DESCRIPTION: &'static str = "Create response requisition from request requisition";

pub struct CreateResponseRequisitionProcessor;
impl RequisitionTransferProcessor for CreateResponseRequisitionProcessor {
    fn get_description(&self) -> String {
        DESCRIPTION.to_string()
    }

    /// Response requisition is created from source requisition when all below conditions are met:
    ///
    /// 1. Source requisition name_id is for a store that is active on current site (transfer processor driver guarantees this)
    /// 2. Source requisition is Request requisition
    /// 3. Source requisition is Status is Sent
    /// 4. Response requisition does not exist (no link is found for source requisition)
    ///
    /// Only runs once:
    /// 5. Because new response requisition is linked to source requisition when it's created and `4.` will never be true again
    fn try_process_record(
        &self,
        connection: &StorageConnection,
        record_for_processing: &RequisitionTransferProcessorRecord,
    ) -> Result<Option<String>, RepositoryError> {
        // Check can execute
        let RequisitionTransferProcessorRecord {
            linked_requisition: response_requisition,
            requisition: request_requisition,
            ..
        } = &record_for_processing;
        // 2.
        if request_requisition.requisition_row.r#type != RequisitionRowType::Request {
            return Ok(None);
        }
        // 3.
        if request_requisition.requisition_row.status != RequisitionRowStatus::Sent {
            return Ok(None);
        }
        // 4.
        if response_requisition.is_some() {
            return Ok(None);
        }

        // Execute
        let AuthorisationFields {
            program_id,
            approval_status,
        } = AuthorisationFields::populate(
            connection,
            &request_requisition,
            &record_for_processing,
        )?;

        let new_response_requisition = RequisitionRow {
            program_id,
            approval_status,
            ..generate_response_requisition(
                connection,
                &request_requisition,
                record_for_processing,
            )?
        };

        let new_requisition_lines = generate_response_requisition_lines(
            connection,
            &new_response_requisition.id,
            &request_requisition.requisition_row,
        )?;

        RequisitionRowRepository::new(connection).upsert_one(&new_response_requisition)?;

        system_activity_log_entry(
            connection,
            ActivityLogType::RequisitionCreated,
            &new_response_requisition.store_id,
            &new_response_requisition.id,
        )?;

        let requisition_line_row_repository = RequisitionLineRowRepository::new(connection);

        for line in new_requisition_lines.iter() {
            requisition_line_row_repository.upsert_one(line)?;
        }

        let result = format!(
            "requisition ({}) lines ({:?}) source requisition ({})",
            new_response_requisition.id,
            new_requisition_lines.into_iter().map(|r| r.id),
            request_requisition.requisition_row.id
        );

        Ok(Some(result))
    }
}

#[derive(Default)]
struct AuthorisationFields {
    program_id: Option<String>,
    approval_status: Option<RequisitionRowApprovalStatus>,
}

impl AuthorisationFields {
    fn populate(
        connection: &StorageConnection,
        request_requisition: &Requisition,
        record_for_processing: &RequisitionTransferProcessorRecord,
    ) -> Result<AuthorisationFields, RepositoryError> {
        let store_id = record_for_processing.other_party_store_id.clone();
        let preferences = get_store_preferences(connection, &store_id)?;

        if !preferences.response_requisition_requires_authorisation {
            return Ok(AuthorisationFields::default());
        }
        // if not "shouldAuthoriseResponseRequisition" preference  return Auth::default();

        // TODO this would only work with a datafile where master list name matches supplier name
        // program_id would ideally transfer from request requisition, program_id, this is a hacky fix for now
        let program_id = MasterListRepository::new(connection)
            .query_by_filter(MasterListFilter::new().name(SimpleStringFilter::equal_to(
                &request_requisition.name_row.name,
            )))
            .unwrap()[0]
            .id
            .clone();

        Ok(AuthorisationFields {
            approval_status: Some(RequisitionRowApprovalStatus::Pending),
            program_id: Some(program_id),
        })
    }
}

fn generate_response_requisition(
    connection: &StorageConnection,
    request_requisition: &Requisition,
    record_for_processing: &RequisitionTransferProcessorRecord,
) -> Result<RequisitionRow, RepositoryError> {
    let store_id = record_for_processing.other_party_store_id.clone();
    let name_id = request_requisition.store_row.name_id.clone();

    let request_requisition_row = &request_requisition.requisition_row;

    let requisition_number =
        next_number(connection, &NumberRowType::ResponseRequisition, &store_id)?;

    let their_ref = match &request_requisition_row.their_reference {
        Some(reference) => format!(
            "From internal order {} ({})",
            request_requisition_row.requisition_number.to_string(),
            reference
        ),
        None => format!(
            "From internal order {}",
            request_requisition_row.requisition_number.to_string(),
        ),
    };

    let comment = match &request_requisition_row.comment {
        Some(comment) => format!(
            "From internal order {} ({})",
            request_requisition_row.requisition_number.to_string(),
            comment
        ),
        None => format!(
            "From internal order {}",
            request_requisition_row.requisition_number.to_string(),
        ),
    };

    let result = RequisitionRow {
        id: uuid(),
        requisition_number,
        name_id,
        store_id,
        r#type: RequisitionRowType::Response,
        status: RequisitionRowStatus::New,
        created_datetime: Utc::now().naive_utc(),
        their_reference: Some(their_ref),
        max_months_of_stock: request_requisition_row.max_months_of_stock.clone(),
        min_months_of_stock: request_requisition_row.min_months_of_stock.clone(),
        comment: Some(comment),
        // 5.
        linked_requisition_id: Some(request_requisition_row.id.clone()),
        expected_delivery_date: request_requisition_row.expected_delivery_date,
        // Default
        user_id: None,
        approval_status: None,
        program_id: None,
        sent_datetime: None,
        finalised_datetime: None,
        colour: None,
<<<<<<< HEAD
        program_id: None, // TODO?
        period_id: None,
        order_type_id: None,
=======
        is_sync_update: false,
>>>>>>> 3ea3f20e
    };

    Ok(result)
}

fn generate_response_requisition_lines(
    connection: &StorageConnection,
    response_requisition_id: &str,
    request_requisition: &RequisitionRow,
) -> Result<Vec<RequisitionLineRow>, RepositoryError> {
    let request_lines = get_lines_for_requisition(connection, &request_requisition.id)?;

    let response_lines = request_lines
        .into_iter()
        .map(|l| l.requisition_line_row)
        .map(
            |RequisitionLineRow {
                 id: _,
                 requisition_id: _,
                 approved_quantity: _,
                 approval_comment: _,
                 item_id,
                 requested_quantity,
                 suggested_quantity,
                 supply_quantity: _,
                 available_stock_on_hand,
                 average_monthly_consumption,
                 snapshot_datetime,
                 comment,
                 is_sync_update: _,
             }| RequisitionLineRow {
                id: uuid(),
                requisition_id: response_requisition_id.to_string(),
                item_id,
                requested_quantity,
                suggested_quantity,
                available_stock_on_hand,
                average_monthly_consumption,
                snapshot_datetime,
                comment: comment.clone(),
                // Default
                supply_quantity: 0,
                approved_quantity: 0,
                approval_comment: None,
                is_sync_update: false,
            },
        )
        .collect();

    Ok(response_lines)
}<|MERGE_RESOLUTION|>--- conflicted
+++ resolved
@@ -198,17 +198,13 @@
         // Default
         user_id: None,
         approval_status: None,
-        program_id: None,
         sent_datetime: None,
         finalised_datetime: None,
         colour: None,
-<<<<<<< HEAD
+        is_sync_update: false,
         program_id: None, // TODO?
         period_id: None,
         order_type_id: None,
-=======
-        is_sync_update: false,
->>>>>>> 3ea3f20e
     };
 
     Ok(result)
