--- conflicted
+++ resolved
@@ -18,14 +18,10 @@
     test_helpers::{setup_all_with_data_and_service_provider, ServiceTestContext},
 };
 
-<<<<<<< HEAD
-#[tokio::test(flavor = "multi_thread", worker_threads = 3)]
-=======
 /// This test is for requesting and responding store on the same site
 /// See same site transfer diagram in README.md for example of how
 /// changelog is upserted and processed by the same instance of triggered processor
-#[actix_rt::test]
->>>>>>> 1a582631
+#[tokio::test(flavor = "multi_thread", worker_threads = 3)]
 async fn requisition_transfer() {
     let site_id = 25;
     let request_store_name = inline_init(|r: &mut NameRow| {
@@ -79,7 +75,6 @@
     )
     .await;
 
-<<<<<<< HEAD
     let test_input = (
         service_provider,
         request_store,
@@ -96,7 +91,7 @@
         |_, test_input| async move {
             let (service_provider, request_store, response_store, item1, item2) = test_input;
 
-            let ctx = service_provider.context().unwrap();
+            let ctx = service_provider.basic_context().unwrap();
 
             let mut tester =
                 RequisitionTransferTester::new(&request_store, &response_store, &item1, &item2);
@@ -117,35 +112,10 @@
             tester.check_request_requisition_status_updated(&ctx.connection);
         },
     );
-=======
-    let test = || async move {
-        let mut tester =
-            RequisitionTransferTester::new(&request_store, &response_store, &item1, &item2);
-        let ctx = service_provider.basic_context().unwrap();
-
-        tester.insert_request_requisition(&connection).await;
-        // Need to do manual trigger here since inserting requisition won't trigger processor
-        // and we want to validate that not sent requisition does not generate transfer
-        ctx.processors_trigger
-            .trigger_requisition_transfer_processors();
-        delay_for_processor().await;
-        tester.check_response_requisition_not_created(&connection);
-        delay_for_processor().await;
-        tester.update_request_requisition_to_sent(&service_provider);
-        delay_for_processor().await;
-        tester.check_response_requisition_created(&connection);
-        delay_for_processor().await;
-        tester.check_request_requisition_was_linked(&connection);
-        delay_for_processor().await;
-        tester.update_response_requisition_to_finalised(&service_provider);
-        delay_for_processor().await;
-        tester.check_request_requisition_status_updated(&connection);
-    };
->>>>>>> 1a582631
 
     tokio::select! {
-        Err(err) = processors_task => unreachable!("{}", err),
-        _ = test_handle => ()
+         Err(err) = processors_task => unreachable!("{}", err),
+        _ = test_handle => (),
     };
 }
 
