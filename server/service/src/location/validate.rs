use domain::location::LocationFilter;
use repository::{LocationRepository, StorageConnection};

use crate::{current_store_id, WithDBError};

pub struct LocationWithCodeAlreadyExists;

pub fn check_location_code_is_unique(
<<<<<<< HEAD
    id: &String,
    code_option: &Option<String>,
    connection: &ServiceConnection,
=======
    code: &String,
    connection: &StorageConnection,
>>>>>>> 5c3a84a7
) -> Result<(), WithDBError<LocationWithCodeAlreadyExists>> {
    if let Some(code) = code_option {
        let current_store_id = current_store_id(connection)?;
        let locations = LocationRepository::new(connection).query_by_filter(
            LocationFilter::new()
                .code(|f| f.equal_to(code))
                .id(|f| f.not_equal_to(id))
                .store_id(|f| f.equal_to(&current_store_id)),
        )?;

        if locations.len() > 0 {
            return Err(WithDBError::Error(LocationWithCodeAlreadyExists {}));
        }
    }
    Ok(())
}<|MERGE_RESOLUTION|>--- conflicted
+++ resolved
@@ -6,27 +6,18 @@
 pub struct LocationWithCodeAlreadyExists;
 
 pub fn check_location_code_is_unique(
-<<<<<<< HEAD
-    id: &String,
-    code_option: &Option<String>,
-    connection: &ServiceConnection,
-=======
     code: &String,
     connection: &StorageConnection,
->>>>>>> 5c3a84a7
 ) -> Result<(), WithDBError<LocationWithCodeAlreadyExists>> {
-    if let Some(code) = code_option {
-        let current_store_id = current_store_id(connection)?;
-        let locations = LocationRepository::new(connection).query_by_filter(
-            LocationFilter::new()
-                .code(|f| f.equal_to(code))
-                .id(|f| f.not_equal_to(id))
-                .store_id(|f| f.equal_to(&current_store_id)),
-        )?;
+    let locations = LocationRepository::new(connection).query_by_filter(
+        LocationFilter::new()
+            .code(|f| f.equal_to(code))
+            .store_id(|f| f.equal_to(&current_store_id())),
+    )?;
 
-        if locations.len() > 0 {
-            return Err(WithDBError::Error(LocationWithCodeAlreadyExists {}));
-        }
+    if locations.len() > 0 {
+        Err(WithDBError::Error(LocationWithCodeAlreadyExists {}))
+    } else {
+        Ok(())
     }
-    Ok(())
 }