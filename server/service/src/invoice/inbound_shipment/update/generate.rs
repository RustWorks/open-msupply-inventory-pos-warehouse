use chrono::Utc;

use repository::{
    EqualFilter, InvoiceLineFilter, InvoiceLineRepository, InvoiceLineRowType, LocationMovementRow,
    Name, RepositoryError,
};
use repository::{
    InvoiceLineRow, InvoiceLineRowRepository, InvoiceRow, InvoiceRowStatus, StockLineRow,
    StorageConnection,
};
use util::uuid::uuid;

use crate::invoice::common::{calculate_foreign_currency_total, calculate_total_after_tax};

use super::{UpdateInboundShipment, UpdateInboundShipmentError, UpdateInboundShipmentStatus};

pub struct LineAndStockLine {
    pub stock_line: StockLineRow,
    pub line: InvoiceLineRow,
}

pub(crate) struct GenerateResult {
    pub(crate) batches_to_update: Option<Vec<LineAndStockLine>>,
    pub(crate) update_invoice: InvoiceRow,
    pub(crate) empty_lines_to_trim: Option<Vec<InvoiceLineRow>>,
    pub(crate) location_movements: Option<Vec<LocationMovementRow>>,
    pub(crate) update_lines: Option<Vec<InvoiceLineRow>>,
}

pub(crate) fn generate(
    connection: &StorageConnection,
    store_id: &str,
    user_id: &str,
    existing_invoice: InvoiceRow,
    other_party_option: Option<Name>,
    patch: UpdateInboundShipment,
) -> Result<GenerateResult, UpdateInboundShipmentError> {
    let should_create_batches = should_create_batches(&existing_invoice, &patch);
    let mut update_invoice = existing_invoice.clone();

    set_new_status_datetime(&mut update_invoice, &patch);

    update_invoice.user_id = Some(user_id.to_string());
    update_invoice.comment = patch.comment.or(update_invoice.comment);
    update_invoice.their_reference = patch.their_reference.or(update_invoice.their_reference);
    update_invoice.on_hold = patch.on_hold.unwrap_or(update_invoice.on_hold);
    update_invoice.colour = patch.colour.or(update_invoice.colour);
    update_invoice.tax = patch
        .tax
        .map(|tax| tax.percentage)
        .unwrap_or(update_invoice.tax);

    if let Some(status) = patch.status.clone() {
        update_invoice.status = status.full_status().into()
    }

    if let Some(other_party) = other_party_option {
        update_invoice.name_store_id = other_party.store_id().map(|id| id.to_string());
        update_invoice.name_link_id = other_party.name_row.id;
    }

    update_invoice.currency_id = patch.currency_id.or(update_invoice.currency_id);
    update_invoice.currency_rate = patch.currency_rate.or(update_invoice.currency_rate);

    let batches_to_update = if should_create_batches {
        Some(generate_lines_and_stock_lines(
            connection,
            &update_invoice.store_id,
            &update_invoice.id,
            update_invoice.tax,
<<<<<<< HEAD
            &update_invoice.name_id,
            update_invoice.currency_rate,
=======
            &update_invoice.name_link_id,
>>>>>>> 6c6e3ee0
        )?)
    } else {
        None
    };

    let location_movements = if let Some(batches) = &batches_to_update {
        let generate_movement = batches
            .iter()
            .filter_map(|batch| match batch.line.location_id {
                Some(_) => Some(generate_location_movements(store_id.to_owned(), batch)),
                None => None,
            })
            .collect();

        Some(generate_movement)
    } else {
        None
    };

    let update_lines = if update_invoice.tax.is_some() || update_invoice.currency_id.is_some() {
        Some(generate_update_for_lines(
            connection,
            &update_invoice.id,
            update_invoice.tax,
            update_invoice.currency_rate,
        )?)
    } else {
        None
    };

    Ok(GenerateResult {
        batches_to_update,
        empty_lines_to_trim: empty_lines_to_trim(connection, &existing_invoice, &patch.status)?,
        update_invoice,
        location_movements,
        update_lines,
    })
}

pub fn should_create_batches(invoice: &InvoiceRow, patch: &UpdateInboundShipment) -> bool {
    if let Some(new_invoice_status) = patch.full_status() {
        let invoice_status_index = invoice.status.index();
        let new_invoice_status_index = new_invoice_status.index();

        new_invoice_status_index >= InvoiceRowStatus::Delivered.index()
            && invoice_status_index < new_invoice_status_index
    } else {
        false
    }
}

fn generate_update_for_lines(
    connection: &StorageConnection,
    invoice_id: &str,
    tax: Option<f64>,
    currency_rate: Option<f64>,
) -> Result<Vec<InvoiceLineRow>, UpdateInboundShipmentError> {
    let invoice_lines = InvoiceLineRepository::new(connection).query_by_filter(
        InvoiceLineFilter::new()
            .invoice_id(EqualFilter::equal_to(invoice_id))
            .r#type(InvoiceLineRowType::StockIn.equal_to()),
    )?;

    let mut result = Vec::new();
    for invoice_line in invoice_lines {
        let mut invoice_line_row = invoice_line.invoice_line_row;
        invoice_line_row.tax = tax;
        invoice_line_row.total_after_tax =
            calculate_total_after_tax(invoice_line_row.total_before_tax, tax);
        invoice_line_row.foreign_currency_price_before_tax =
            calculate_foreign_currency_total(invoice_line_row.total_before_tax, currency_rate);
        result.push(invoice_line_row);
    }

    Ok(result)
}

// If status changed to Delivered and above, remove empty lines
fn empty_lines_to_trim(
    connection: &StorageConnection,
    invoice: &InvoiceRow,
    status: &Option<UpdateInboundShipmentStatus>,
) -> Result<Option<Vec<InvoiceLineRow>>, RepositoryError> {
    // Status sequence for inbound shipment: New, Picked, Shipped, Delivered, Verified
    if invoice.status != InvoiceRowStatus::New {
        return Ok(None);
    }

    let new_invoice_status = match status {
        Some(new_status) => new_status.full_status(),
        None => return Ok(None),
    };

    if new_invoice_status == InvoiceRowStatus::New {
        return Ok(None);
    }

    // If new invoice status is not new and previous invoice status is new
    // add all empty lines to be deleted

    let lines = InvoiceLineRepository::new(connection).query_by_filter(
        InvoiceLineFilter::new()
            .invoice_id(EqualFilter::equal_to(&invoice.id))
            .r#type(InvoiceLineRowType::StockIn.equal_to())
            .number_of_packs(EqualFilter::equal_to_f64(0.0)),
    )?;

    if lines.is_empty() {
        return Ok(None);
    }

    let invoice_line_rows = lines.into_iter().map(|l| l.invoice_line_row).collect();
    return Ok(Some(invoice_line_rows));
}

fn set_new_status_datetime(invoice: &mut InvoiceRow, patch: &UpdateInboundShipment) {
    if let Some(new_invoice_status) = patch.full_status() {
        let current_datetime = Utc::now().naive_utc();
        let invoice_status_index = InvoiceRowStatus::from(invoice.status.clone()).index();
        let new_invoice_status_index = new_invoice_status.index();

        let is_status_update = |status: InvoiceRowStatus| {
            new_invoice_status_index >= status.index()
                && invoice_status_index < new_invoice_status_index
        };

        if is_status_update(InvoiceRowStatus::Delivered) {
            invoice.delivered_datetime = Some(current_datetime.clone());
        }

        if is_status_update(InvoiceRowStatus::Verified) {
            invoice.verified_datetime = Some(current_datetime);
        }
    }
}

pub fn generate_lines_and_stock_lines(
    connection: &StorageConnection,
    store_id: &str,
    id: &str,
    tax: Option<f64>,
    supplier_id: &str,
    currency_rate: Option<f64>,
) -> Result<Vec<LineAndStockLine>, UpdateInboundShipmentError> {
    let lines = InvoiceLineRowRepository::new(connection).find_many_by_invoice_id(id)?;
    let mut result = Vec::new();

    for invoice_lines in lines.into_iter() {
        let mut line = invoice_lines.clone();
        let stock_line_id = line.stock_line_id.unwrap_or(uuid());
        line.stock_line_id = Some(stock_line_id.clone());
        if tax.is_some() {
            line.tax = tax;
            line.total_after_tax = calculate_total_after_tax(line.total_before_tax, tax);
        }
        line.foreign_currency_price_before_tax =
            calculate_foreign_currency_total(line.total_before_tax, currency_rate);

        let InvoiceLineRow {
            id: _,
            invoice_id: _,
            item_link_id,
            item_name: _,
            item_code: _,
            stock_line_id: _,
            location_id,
            batch,
            expiry_date,
            pack_size,
            cost_price_per_pack,
            sell_price_per_pack,
            total_before_tax: _,
            total_after_tax: _,
            tax: _,
            r#type: _,
            number_of_packs,
            note,
            inventory_adjustment_reason_id: _,
            foreign_currency_price_before_tax: _,
        }: InvoiceLineRow = invoice_lines;

        if number_of_packs > 0.0 {
            let stock_line = StockLineRow {
                id: stock_line_id,
                item_link_id,
                store_id: store_id.to_string(),
                location_id,
                batch,
                pack_size,
                cost_price_per_pack,
                sell_price_per_pack,
                available_number_of_packs: number_of_packs,
                total_number_of_packs: number_of_packs,
                expiry_date,
                on_hold: false,
                note,
                supplier_link_id: Some(supplier_id.to_string()),
                barcode_id: None,
            };
            result.push(LineAndStockLine { line, stock_line });
        }
    }
    Ok(result)
}

pub fn generate_location_movements(
    store_id: String,
    batch: &LineAndStockLine,
) -> LocationMovementRow {
    LocationMovementRow {
        id: uuid(),
        store_id,
        stock_line_id: batch.stock_line.id.clone(),
        location_id: batch.line.location_id.clone(),
        enter_datetime: Some(Utc::now().naive_utc()),
        exit_datetime: None,
    }
}<|MERGE_RESOLUTION|>--- conflicted
+++ resolved
@@ -68,12 +68,8 @@
             &update_invoice.store_id,
             &update_invoice.id,
             update_invoice.tax,
-<<<<<<< HEAD
-            &update_invoice.name_id,
+            &update_invoice.name_link_id,
             update_invoice.currency_rate,
-=======
-            &update_invoice.name_link_id,
->>>>>>> 6c6e3ee0
         )?)
     } else {
         None
