<<<<<<< HEAD
use crate::{invoice::query::get_invoice, service_provider::ServiceContext, WithDBError};
use repository::Invoice;
=======
use crate::{
    invoice::query::get_invoice,
    log::log_entry,
    service_provider::ServiceContext,
    sync_processor::{process_records, Record},
    WithDBError,
};
use chrono::Utc;
use repository::{Invoice, LogType};
>>>>>>> efc7bafb
use repository::{
    InvoiceLineRowRepository, InvoiceRowRepository, InvoiceRowStatus, RepositoryError,
    StockLineRowRepository,
};

mod generate;
mod validate;

use crate::invoice::inbound_shipment::update::generate::GenerateResult;
use generate::generate;
use validate::validate;

use self::generate::LineAndStockLine;

#[derive(Clone, Debug, PartialEq)]
pub enum UpdateInboundShipmentStatus {
    Delivered,
    Verified,
}

#[derive(Clone, Debug, Default, PartialEq)]
pub struct UpdateInboundShipment {
    pub id: String,
    pub other_party_id: Option<String>,
    pub status: Option<UpdateInboundShipmentStatus>,
    pub on_hold: Option<bool>,
    pub comment: Option<String>,
    pub their_reference: Option<String>,
    pub colour: Option<String>,
}

type OutError = UpdateInboundShipmentError;

pub fn update_inbound_shipment(
    ctx: &ServiceContext,
    patch: UpdateInboundShipment,
) -> Result<Invoice, OutError> {
    let invoice = ctx
        .connection
        .transaction_sync(|connection| {
            let (invoice, other_party) = validate(connection, &ctx.store_id, &patch)?;
            let GenerateResult {
                batches_to_update,
                update_invoice,
                empty_lines_to_trim,
            } = generate(
                connection,
                &ctx.user_id,
                invoice,
                other_party,
                patch.clone(),
            )?;

            InvoiceRowRepository::new(connection).upsert_one(&update_invoice)?;

            if let Some(lines_and_invoice_lines) = batches_to_update {
                let stock_line_repository = StockLineRowRepository::new(connection);
                let invoice_line_respository = InvoiceLineRowRepository::new(connection);

                for LineAndStockLine { line, stock_line } in lines_and_invoice_lines.into_iter() {
                    stock_line_repository.upsert_one(&stock_line)?;
                    invoice_line_respository.upsert_one(&line)?;
                }
            }

            if let Some(lines) = empty_lines_to_trim {
                let repository = InvoiceLineRowRepository::new(connection);
                for line in lines {
                    repository.delete(&line.id)?;
                }
            }

            get_invoice(ctx, None, &update_invoice.id)
                .map_err(|error| OutError::DatabaseError(error))?
                .ok_or(OutError::UpdatedInvoiceDoesNotExist)
        })
        .map_err(|error| error.to_inner_error())?;

    ctx.processors_trigger
        .trigger_shipment_transfer_processors();

    if let Some(status) = patch.status {
        log_entry(
            &ctx,
            match status {
                UpdateInboundShipmentStatus::Delivered => LogType::InvoiceStatusDelivered,
                UpdateInboundShipmentStatus::Verified => LogType::InvoiceStatusVerified,
            },
            Some(invoice.invoice_row.id.clone()),
            Utc::now().naive_utc(),
        )?;
    }

    Ok(invoice)
}

#[derive(Debug, PartialEq)]
pub enum UpdateInboundShipmentError {
    InvoiceDoesNotExist,
    NotAnInboundShipment,
    NotThisStoreInvoice,
    CannotReverseInvoiceStatus,
    CannotEditFinalised,
    CannotChangeStatusOfInvoiceOnHold,
    // Name validation
    OtherPartyDoesNotExist,
    OtherPartyNotVisible,
    OtherPartyNotASupplier,
    // Internal
    DatabaseError(RepositoryError),
    UpdatedInvoiceDoesNotExist,
}

impl From<RepositoryError> for UpdateInboundShipmentError {
    fn from(error: RepositoryError) -> Self {
        UpdateInboundShipmentError::DatabaseError(error)
    }
}

impl<ERR> From<WithDBError<ERR>> for UpdateInboundShipmentError
where
    ERR: Into<UpdateInboundShipmentError>,
{
    fn from(result: WithDBError<ERR>) -> Self {
        match result {
            WithDBError::DatabaseError(error) => error.into(),
            WithDBError::Error(error) => error.into(),
        }
    }
}

impl UpdateInboundShipmentStatus {
    pub fn full_status(&self) -> InvoiceRowStatus {
        match self {
            UpdateInboundShipmentStatus::Delivered => InvoiceRowStatus::Delivered,
            UpdateInboundShipmentStatus::Verified => InvoiceRowStatus::Verified,
        }
    }
}

impl UpdateInboundShipment {
    pub fn full_status(&self) -> Option<InvoiceRowStatus> {
        match &self.status {
            Some(status) => Some(status.full_status()),
            None => None,
        }
    }
}

#[cfg(test)]
mod test {
    use chrono::{Duration, Utc};
    use repository::{
        mock::{
            mock_inbound_shipment_a, mock_inbound_shipment_b, mock_inbound_shipment_c,
            mock_inbound_shipment_e, mock_name_a, mock_name_linked_to_store_join,
            mock_name_not_linked_to_store_join, mock_outbound_shipment_e, mock_store_a,
            mock_store_b, mock_store_linked_to_name, mock_user_account_a, MockData,
            MockDataInserts,
        },
        test_db::setup_all_with_data,
        EqualFilter, InvoiceLineFilter, InvoiceRowRepository, InvoiceRowStatus, NameRow,
        NameStoreJoinRow, StockLineRowRepository,
    };
    use util::{inline_edit, inline_init};

    use crate::{
        invoice::inbound_shipment::{UpdateInboundShipment, UpdateInboundShipmentStatus},
        invoice_line::query::get_invoice_lines,
        service_provider::ServiceProvider,
    };

    use super::UpdateInboundShipmentError;

    type ServiceError = UpdateInboundShipmentError;

    #[actix_rt::test]
    async fn update_inbound_shipment_errors() {
        fn not_visible() -> NameRow {
            inline_init(|r: &mut NameRow| {
                r.id = "not_visible".to_string();
            })
        }

        fn not_a_supplier() -> NameRow {
            inline_init(|r: &mut NameRow| {
                r.id = "not_a_supplier".to_string();
            })
        }

        fn not_a_supplier_join() -> NameStoreJoinRow {
            inline_init(|r: &mut NameStoreJoinRow| {
                r.id = "not_a_supplier_join".to_string();
                r.name_id = not_a_supplier().id;
                r.store_id = mock_store_a().id;
                r.name_is_supplier = false;
            })
        }

        let (_, _, connection_manager, _) = setup_all_with_data(
            "update_inbound_shipment_errors",
            MockDataInserts::all(),
            inline_init(|r: &mut MockData| {
                r.names = vec![not_visible(), not_a_supplier()];
                r.name_store_joins = vec![not_a_supplier_join()];
            }),
        )
        .await;

        let service_provider = ServiceProvider::new(connection_manager, "app_data");
        let mut context = service_provider
            .context(mock_store_a().id, "".to_string())
            .unwrap();
        let service = service_provider.invoice_service;

        //InvoiceDoesNotExist
        assert_eq!(
            service.update_inbound_shipment(
                &context,
                inline_init(|r: &mut UpdateInboundShipment| {
                    r.id = "invalid".to_string();
                    r.other_party_id = Some(mock_name_a().id.clone());
                })
            ),
            Err(ServiceError::InvoiceDoesNotExist)
        );
        //NotAnInboundShipment
        assert_eq!(
            service.update_inbound_shipment(
                &context,
                inline_init(|r: &mut UpdateInboundShipment| {
                    r.id = mock_outbound_shipment_e().id.clone();
                    r.other_party_id = Some(mock_name_a().id.clone());
                })
            ),
            Err(ServiceError::NotAnInboundShipment)
        );
        //CannotEditFinalised
        assert_eq!(
            service.update_inbound_shipment(
                &context,
                inline_init(|r: &mut UpdateInboundShipment| {
                    r.id = mock_inbound_shipment_b().id.clone();
                    r.comment = Some("comment update".to_string());
                })
            ),
            Err(ServiceError::CannotEditFinalised)
        );
        //CannotChangeStatusOfInvoiceOnHold
        assert_eq!(
            service.update_inbound_shipment(
                &context,
                inline_init(|r: &mut UpdateInboundShipment| {
                    r.id = mock_inbound_shipment_e().id.clone();
                    r.status = Some(UpdateInboundShipmentStatus::Delivered);
                })
            ),
            Err(ServiceError::CannotChangeStatusOfInvoiceOnHold)
        );
        // OtherPartyDoesNotExist
        assert_eq!(
            service.update_inbound_shipment(
                &context,
                inline_init(|r: &mut UpdateInboundShipment| {
                    r.id = mock_inbound_shipment_a().id;
                    r.other_party_id = Some("invalid".to_string());
                })
            ),
            Err(ServiceError::OtherPartyDoesNotExist)
        );
        // OtherPartyNotVisible
        assert_eq!(
            service.update_inbound_shipment(
                &context,
                inline_init(|r: &mut UpdateInboundShipment| {
                    r.id = mock_inbound_shipment_a().id;
                    r.other_party_id = Some(not_visible().id);
                })
            ),
            Err(ServiceError::OtherPartyNotVisible)
        );
        // OtherPartyNotASupplier
        assert_eq!(
            service.update_inbound_shipment(
                &context,
                inline_init(|r: &mut UpdateInboundShipment| {
                    r.id = mock_inbound_shipment_a().id;
                    r.other_party_id = Some(not_a_supplier().id);
                })
            ),
            Err(ServiceError::OtherPartyNotASupplier)
        );
        //NotThisStoreInvoice
        context.store_id = mock_store_b().id;
        assert_eq!(
            service.update_inbound_shipment(
                &context,
                inline_init(|r: &mut UpdateInboundShipment| {
                    r.id = mock_inbound_shipment_c().id.clone();
                })
            ),
            Err(ServiceError::NotThisStoreInvoice)
        );
        // TODO CannotReverseInvoiceStatus,UpdateInvoiceDoesNotExist
    }

    #[actix_rt::test]
    async fn update_inbound_shipment_success() {
        fn supplier() -> NameRow {
            inline_init(|r: &mut NameRow| {
                r.id = "supplier".to_string();
            })
        }

        fn supplier_join() -> NameStoreJoinRow {
            inline_init(|r: &mut NameStoreJoinRow| {
                r.id = "supplier_join".to_string();
                r.name_id = supplier().id;
                r.store_id = mock_store_a().id;
                r.name_is_supplier = true;
            })
        }

        let (_, connection, connection_manager, _) = setup_all_with_data(
            "update_inbound_shipment_success",
            MockDataInserts::all(),
            inline_init(|r: &mut MockData| {
                r.names = vec![supplier()];
                r.name_store_joins = vec![supplier_join()];
            }),
        )
        .await;

        let service_provider = ServiceProvider::new(connection_manager, "app_data");
        let context = service_provider
            .context(mock_store_a().id, mock_user_account_a().id)
            .unwrap();
        let service = service_provider.invoice_service;
        let now = Utc::now().naive_utc();
        let end_time = now.checked_add_signed(Duration::seconds(10)).unwrap();

        // Success
        service
            .update_inbound_shipment(
                &context,
                inline_init(|r: &mut UpdateInboundShipment| {
                    r.id = mock_inbound_shipment_a().id;
                    r.other_party_id = Some(supplier().id);
                }),
            )
            .unwrap();

        let invoice = InvoiceRowRepository::new(&connection)
            .find_one_by_id(&mock_inbound_shipment_a().id)
            .unwrap();

        assert_eq!(
            invoice,
            inline_edit(&invoice, |mut u| {
                u.name_id = supplier().id;
                u.user_id = Some(mock_user_account_a().id);
                u
            })
        );

        //Test Confirmed
        service
            .update_inbound_shipment(
                &context,
                inline_init(|r: &mut UpdateInboundShipment| {
                    r.id = mock_inbound_shipment_c().id;
                    r.other_party_id = Some(supplier().id);
                    r.status = Some(UpdateInboundShipmentStatus::Delivered);
                }),
            )
            .unwrap();

        let invoice = InvoiceRowRepository::new(&connection)
            .find_one_by_id(&mock_inbound_shipment_c().id)
            .unwrap();

        assert_eq!(invoice.verified_datetime, None);
        assert!(invoice.delivered_datetime.unwrap() > now);
        assert!(invoice.delivered_datetime.unwrap() < end_time);

        let filter = InvoiceLineFilter::new().invoice_id(EqualFilter::equal_any(vec![invoice.id]));
        let invoice_lines = get_invoice_lines(&context, Some(filter)).unwrap();

        for lines in invoice_lines.clone() {
            let stock_line_id = lines.invoice_line_row.stock_line_id.clone().unwrap();
            let stock_line = StockLineRowRepository::new(&connection)
                .find_one_by_id(&stock_line_id)
                .unwrap();
            assert_eq!(lines.invoice_line_row.stock_line_id, Some(stock_line.id));
        }

        //Test success name_store_id linked to store
        service
            .update_inbound_shipment(
                &context,
                inline_init(|r: &mut UpdateInboundShipment| {
                    r.id = mock_inbound_shipment_a().id;
                    r.other_party_id = Some(mock_name_linked_to_store_join().name_id.clone());
                }),
            )
            .unwrap();

        let invoice = InvoiceRowRepository::new(&connection)
            .find_one_by_id(&mock_inbound_shipment_a().id)
            .unwrap();

        assert_eq!(
            invoice,
            inline_edit(&invoice, |mut u| {
                u.name_store_id = Some(mock_store_linked_to_name().id.clone());
                u
            })
        );

        //Test success name_store_id, not linked to store
        service
            .update_inbound_shipment(
                &context,
                inline_init(|r: &mut UpdateInboundShipment| {
                    r.id = mock_inbound_shipment_a().id;
                    r.other_party_id = Some(mock_name_not_linked_to_store_join().name_id.clone());
                }),
            )
            .unwrap();

        let invoice = InvoiceRowRepository::new(&connection)
            .find_one_by_id(&mock_inbound_shipment_a().id)
            .unwrap();

        assert_eq!(invoice.name_store_id, None);

        //Test Finalised (while setting invoice status onHold to true)
        service
            .update_inbound_shipment(
                &context,
                inline_init(|r: &mut UpdateInboundShipment| {
                    r.id = mock_inbound_shipment_a().id;
                    r.other_party_id = Some(supplier().id);
                    r.status = Some(UpdateInboundShipmentStatus::Verified);
                    r.on_hold = Some(true);
                }),
            )
            .unwrap();

        let invoice = InvoiceRowRepository::new(&connection)
            .find_one_by_id(&mock_inbound_shipment_a().id)
            .unwrap();

        assert!(invoice.verified_datetime.unwrap() > now);
        assert!(invoice.verified_datetime.unwrap() < end_time);
        assert_eq!(
            invoice,
            inline_edit(&invoice, |mut u| {
                u.status = InvoiceRowStatus::Verified;
                u.on_hold = true;
                u
            })
        );
    }
}<|MERGE_RESOLUTION|>--- conflicted
+++ resolved
@@ -1,17 +1,7 @@
-<<<<<<< HEAD
+use crate::log::log_entry;
 use crate::{invoice::query::get_invoice, service_provider::ServiceContext, WithDBError};
-use repository::Invoice;
-=======
-use crate::{
-    invoice::query::get_invoice,
-    log::log_entry,
-    service_provider::ServiceContext,
-    sync_processor::{process_records, Record},
-    WithDBError,
-};
 use chrono::Utc;
 use repository::{Invoice, LogType};
->>>>>>> efc7bafb
 use repository::{
     InvoiceLineRowRepository, InvoiceRowRepository, InvoiceRowStatus, RepositoryError,
     StockLineRowRepository,
