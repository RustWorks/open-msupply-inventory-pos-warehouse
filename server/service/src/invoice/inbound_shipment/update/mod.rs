use crate::{
    invoice::query::get_invoice,
    service_provider::ServiceContext,
    sync_processor::{process_records, Record},
    WithDBError,
};
use repository::{
    schema::InvoiceRowStatus, InvoiceLineRowRepository, InvoiceRepository, RepositoryError,
    StockLineRowRepository,
};
use repository::{Invoice, Name};

mod generate;
mod validate;

use generate::generate;
use validate::validate;

use self::generate::LineAndStockLine;

#[derive(Clone, Debug)]
pub enum UpdateInboundShipmentStatus {
    Delivered,
    Verified,
}

#[derive(Clone, Debug, Default)]
pub struct UpdateInboundShipment {
    pub id: String,
    pub other_party_id: Option<String>,
    pub status: Option<UpdateInboundShipmentStatus>,
    pub on_hold: Option<bool>,
    pub comment: Option<String>,
    pub their_reference: Option<String>,
    pub colour: Option<String>,
}

type OutError = UpdateInboundShipmentError;

pub fn update_inbound_shipment(
    ctx: &ServiceContext,
<<<<<<< HEAD
    _store_id: &str,
    user_id: &str,
=======
    store_id: &str,
>>>>>>> cae8b700
    patch: UpdateInboundShipment,
) -> Result<Invoice, OutError> {
    let invoice = ctx
        .connection
        .transaction_sync(|connection| {
            let (invoice, other_party) = validate(connection, store_id, &patch)?;
            let (lines_and_invoice_lines_option, update_invoice) =
                generate(connection, user_id, invoice, other_party, patch)?;

            InvoiceRepository::new(connection).upsert_one(&update_invoice)?;

            if let Some(lines_and_invoice_lines) = lines_and_invoice_lines_option {
                let stock_line_repository = StockLineRowRepository::new(connection);
                let invoice_line_respository = InvoiceLineRowRepository::new(connection);

                for LineAndStockLine { line, stock_line } in lines_and_invoice_lines.into_iter() {
                    stock_line_repository.upsert_one(&stock_line)?;
                    invoice_line_respository.upsert_one(&line)?;
                }
            }

            get_invoice(ctx, None, &update_invoice.id)
                .map_err(|error| OutError::DatabaseError(error))?
                .ok_or(OutError::UpdatedInvoiceDoesNotExist)
        })
        .map_err(|error| error.to_inner_error())?;

    // TODO use change log (and maybe ask sync porcessor actor to retrigger here)
    println!(
        "{:#?}",
        process_records(
            &ctx.connection,
            vec![Record::InvoiceRow(invoice.invoice_row.clone())],
        )
    );

    Ok(invoice)
}

#[derive(Debug)]
pub enum UpdateInboundShipmentError {
    InvoiceDoesNotExist,
    DatabaseError(RepositoryError),
    OtherPartyDoesNotExist,
    OtherPartyNotASupplier(Name),
    NotAnInboundShipment,
    NotThisStoreInvoice,
    CannotReverseInvoiceStatus,
    CannotEditFinalised,
    CannotChangeStatusOfInvoiceOnHold,
    UpdatedInvoiceDoesNotExist,
}

impl From<RepositoryError> for UpdateInboundShipmentError {
    fn from(error: RepositoryError) -> Self {
        UpdateInboundShipmentError::DatabaseError(error)
    }
}

impl<ERR> From<WithDBError<ERR>> for UpdateInboundShipmentError
where
    ERR: Into<UpdateInboundShipmentError>,
{
    fn from(result: WithDBError<ERR>) -> Self {
        match result {
            WithDBError::DatabaseError(error) => error.into(),
            WithDBError::Error(error) => error.into(),
        }
    }
}

impl UpdateInboundShipmentStatus {
    pub fn full_status(&self) -> InvoiceRowStatus {
        match self {
            UpdateInboundShipmentStatus::Delivered => InvoiceRowStatus::Delivered,
            UpdateInboundShipmentStatus::Verified => InvoiceRowStatus::Verified,
        }
    }
}

impl UpdateInboundShipment {
    pub fn full_status(&self) -> Option<InvoiceRowStatus> {
        match &self.status {
            Some(status) => Some(status.full_status()),
            None => None,
        }
    }
}<|MERGE_RESOLUTION|>--- conflicted
+++ resolved
@@ -39,12 +39,8 @@
 
 pub fn update_inbound_shipment(
     ctx: &ServiceContext,
-<<<<<<< HEAD
-    _store_id: &str,
+    store_id: &str,
     user_id: &str,
-=======
-    store_id: &str,
->>>>>>> cae8b700
     patch: UpdateInboundShipment,
 ) -> Result<Invoice, OutError> {
     let invoice = ctx
