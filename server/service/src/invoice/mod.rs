use repository::Invoice;
use repository::InvoiceFilter;
use repository::InvoiceLine;
use repository::InvoiceRowType;
use repository::InvoiceSort;
use repository::PaginationOption;
use repository::RepositoryError;

use crate::service_provider::ServiceContext;
use crate::ListError;
use crate::ListResult;
pub mod query;
use self::inbound_return::insert::insert_inbound_return;
use self::inbound_return::insert::InsertInboundReturn;
use self::inbound_return::insert::InsertInboundReturnError;
use self::outbound_return::delete::*;
use self::outbound_return::generate_outbound_return_lines::*;
use self::outbound_return::insert::*;
use self::outbound_return::update::*;
use self::outbound_return::update_lines::*;
use self::outbound_shipment::batch_outbound_shipment;
use self::outbound_shipment::BatchOutboundShipment;
use self::outbound_shipment::BatchOutboundShipmentResult;
use self::outbound_shipment::UpdateOutboundShipmentName;
use self::outbound_shipment::UpdateOutboundShipmentNameError;
use self::query::*;

pub mod outbound_return;

pub mod inbound_return;
use self::inbound_return::*;

pub mod outbound_shipment;
use self::outbound_shipment::{delete::*, insert::*, update::*, update_outbound_shipment_name};
pub mod inbound_shipment;
use self::inbound_shipment::*;

pub mod validate;
pub use self::validate::*;

pub mod prescription;
pub use self::prescription::*;

pub mod common;

pub trait InvoiceServiceTrait: Sync + Send {
    fn get_invoices(
        &self,
        ctx: &ServiceContext,
        store_id_option: Option<&str>,
        pagination: Option<PaginationOption>,
        filter: Option<InvoiceFilter>,
        sort: Option<InvoiceSort>,
    ) -> Result<ListResult<Invoice>, ListError> {
        get_invoices(ctx, store_id_option, pagination, filter, sort)
    }

    fn get_invoice_by_number(
        &self,
        ctx: &ServiceContext,
        store_id: &str,
        invoice_number: u32,
        r#type: InvoiceRowType,
    ) -> Result<Option<Invoice>, RepositoryError> {
        get_invoice_by_number(ctx, store_id, invoice_number, r#type)
    }

    fn get_invoice(
        &self,
        ctx: &ServiceContext,
        store_id_option: Option<&str>,
        id: &str,
    ) -> Result<Option<Invoice>, RepositoryError> {
        get_invoice(ctx, store_id_option, id)
    }

    fn insert_inbound_shipment(
        &self,
        ctx: &ServiceContext,

        input: InsertInboundShipment,
    ) -> Result<Invoice, InsertInboundShipmentError> {
        insert_inbound_shipment(ctx, input)
    }

    fn update_inbound_shipment(
        &self,
        ctx: &ServiceContext,
        input: UpdateInboundShipment,
    ) -> Result<Invoice, UpdateInboundShipmentError> {
        update_inbound_shipment(ctx, input)
    }

    fn delete_inbound_shipment(
        &self,
        ctx: &ServiceContext,

        input: DeleteInboundShipment,
    ) -> Result<String, DeleteInboundShipmentError> {
        delete_inbound_shipment(ctx, input)
    }

    fn insert_outbound_shipment(
        &self,
        ctx: &ServiceContext,
        input: InsertOutboundShipment,
    ) -> Result<Invoice, InsertOutboundShipmentError> {
        insert_outbound_shipment(ctx, input)
    }

    fn update_outbound_shipment(
        &self,
        ctx: &ServiceContext,
        input: UpdateOutboundShipment,
    ) -> Result<Invoice, UpdateOutboundShipmentError> {
        update_outbound_shipment(ctx, input)
    }

    fn update_outbound_shipment_name(
        &self,
        ctx: &ServiceContext,
        input: UpdateOutboundShipmentName,
    ) -> Result<Invoice, UpdateOutboundShipmentNameError> {
        update_outbound_shipment_name(ctx, input)
    }

    fn delete_outbound_shipment(
        &self,
        ctx: &ServiceContext,
        id: String,
    ) -> Result<String, DeleteOutboundShipmentError> {
        delete_outbound_shipment(ctx, id)
    }

    fn batch_inbound_shipment(
        &self,
        ctx: &ServiceContext,
        input: BatchInboundShipment,
    ) -> Result<BatchInboundShipmentResult, RepositoryError> {
        batch_inbound_shipment(ctx, input)
    }

    fn batch_outbound_shipment(
        &self,
        ctx: &ServiceContext,
        input: BatchOutboundShipment,
    ) -> Result<BatchOutboundShipmentResult, RepositoryError> {
        batch_outbound_shipment(ctx, input)
    }

    fn add_to_outbound_shipment_from_master_list(
        &self,
        ctx: &ServiceContext,
        input: common::AddToShipmentFromMasterListInput,
    ) -> Result<Vec<InvoiceLine>, outbound_shipment::AddToOutboundShipmentFromMasterListError> {
        outbound_shipment::add_from_master_list(ctx, input)
    }

    fn add_to_inbound_shipment_from_master_list(
        &self,
        ctx: &ServiceContext,
        input: common::AddToShipmentFromMasterListInput,
    ) -> Result<Vec<InvoiceLine>, inbound_shipment::AddToInboundShipmentFromMasterListError> {
        inbound_shipment::add_from_master_list(ctx, input)
    }

    fn insert_prescription(
        &self,
        ctx: &ServiceContext,
        input: InsertPrescription,
    ) -> Result<Invoice, InsertPrescriptionError> {
        insert_prescription(ctx, input)
    }

    fn update_prescription(
        &self,
        ctx: &ServiceContext,
        input: UpdatePrescription,
    ) -> Result<Invoice, UpdatePrescriptionError> {
        update_prescription(ctx, input)
    }

    fn delete_prescription(
        &self,
        ctx: &ServiceContext,
        id: String,
    ) -> Result<String, DeletePrescriptionError> {
        delete_prescription(ctx, id)
    }

    fn batch_prescription(
        &self,
        ctx: &ServiceContext,
        input: BatchPrescription,
    ) -> Result<BatchPrescriptionResult, RepositoryError> {
        batch_prescription(ctx, input)
    }

    fn generate_outbound_return_lines(
        &self,
        ctx: &ServiceContext,
        store_id: &str,
        input: GenerateOutboundReturnLinesInput,
    ) -> Result<ListResult<OutboundReturnLine>, ListError> {
        generate_outbound_return_lines(ctx, store_id, input)
    }

    fn insert_outbound_return(
        &self,
        ctx: &ServiceContext,
        input: InsertOutboundReturn,
    ) -> Result<Invoice, InsertOutboundReturnError> {
        insert_outbound_return(ctx, input)
    }

    fn update_outbound_return(
        &self,
        ctx: &ServiceContext,
        input: UpdateOutboundReturn,
    ) -> Result<Invoice, UpdateOutboundReturnError> {
        update_outbound_return(ctx, input)
    }

    fn update_outbound_return_lines(
        &self,
        ctx: &ServiceContext,
        input: UpdateOutboundReturnLines,
    ) -> Result<Invoice, UpdateOutboundReturnLinesError> {
        update_outbound_return_lines(ctx, input)
    }

    fn delete_outbound_return(
        &self,
        ctx: &ServiceContext,
        id: String,
    ) -> Result<String, DeleteOutboundReturnError> {
        delete_outbound_return(ctx, id)
    }

    fn generate_inbound_return_lines(
        &self,
        ctx: &ServiceContext,
        store_id: &str,
        input: GenerateInboundReturnLinesInput,
    ) -> Result<ListResult<InboundReturnLine>, ListError> {
        generate_inbound_return_lines(ctx, store_id, input)
    }

    fn insert_inbound_return(
        &self,
        ctx: &ServiceContext,
        input: InsertInboundReturn,
    ) -> Result<Invoice, InsertInboundReturnError> {
        insert_inbound_return(ctx, input)
    }

<<<<<<< HEAD
    fn update_inbound_return_lines(
        &self,
        ctx: &ServiceContext,
        input: UpdateInboundReturnLines,
    ) -> Result<Invoice, UpdateInboundReturnLinesError> {
        update_inbound_return_lines(ctx, input)
=======
    fn update_inbound_return(
        &self,
        ctx: &ServiceContext,
        input: UpdateInboundReturn,
    ) -> Result<Invoice, UpdateInboundReturnError> {
        update_inbound_return(ctx, input)
>>>>>>> 18fbbb1c
    }
}

pub struct InvoiceService;
impl InvoiceServiceTrait for InvoiceService {}<|MERGE_RESOLUTION|>--- conflicted
+++ resolved
@@ -254,21 +254,20 @@
         insert_inbound_return(ctx, input)
     }
 
-<<<<<<< HEAD
+    fn update_inbound_return(
+        &self,
+        ctx: &ServiceContext,
+        input: UpdateInboundReturn,
+    ) -> Result<Invoice, UpdateInboundReturnError> {
+        update_inbound_return(ctx, input)
+    }
+
     fn update_inbound_return_lines(
         &self,
         ctx: &ServiceContext,
         input: UpdateInboundReturnLines,
     ) -> Result<Invoice, UpdateInboundReturnLinesError> {
         update_inbound_return_lines(ctx, input)
-=======
-    fn update_inbound_return(
-        &self,
-        ctx: &ServiceContext,
-        input: UpdateInboundReturn,
-    ) -> Result<Invoice, UpdateInboundReturnError> {
-        update_inbound_return(ctx, input)
->>>>>>> 18fbbb1c
     }
 }
 
