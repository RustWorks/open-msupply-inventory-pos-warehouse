use repository::{Invoice, InvoiceLine, RepositoryError};

use crate::{
    invoice_line::{
        outbound_shipment_line::{
            delete_outbound_shipment_line, insert_outbound_shipment_line,
            update_outbound_shipment_line, DeleteOutboundShipmentLine,
            DeleteOutboundShipmentLineError, InsertOutboundShipmentLine,
            InsertOutboundShipmentLineError, UpdateOutboundShipmentLine,
            UpdateOutboundShipmentLineError,
        },
        outbound_shipment_service_line::{
            delete_outbound_shipment_service_line, insert_outbound_shipment_service_line,
            update_outbound_shipment_service_line, DeleteOutboundShipmentServiceLineError,
            InsertOutboundShipmentServiceLine, InsertOutboundShipmentServiceLineError,
            UpdateOutboundShipmentServiceLine, UpdateOutboundShipmentServiceLineError,
        },
        outbound_shipment_unallocated_line::{
            allocate_outbound_shipment_unallocated_line, delete_outbound_shipment_unallocated_line,
            insert_outbound_shipment_unallocated_line, update_outbound_shipment_unallocated_line,
<<<<<<< HEAD
            AllocateOutboundShipmentUnallocatedLineError,
            AllocateOutboundShipmentUnallocatedLineResult, DeleteOutboundShipmentUnallocatedLine,
            DeleteOutboundShipmentUnallocatedLineError, InsertOutboundShipmentUnallocatedLine,
            InsertOutboundShipmentUnallocatedLineError, UpdateOutboundShipmentUnallocatedLine,
            UpdateOutboundShipmentUnallocatedLineError,
=======
            AllocateLineResult, AllocateOutboundShipmentUnallocatedLineError,
            DeleteOutboundShipmentUnallocatedLine, DeleteOutboundShipmentUnallocatedLineError,
            InsertOutboundShipmentUnallocatedLine, InsertOutboundShipmentUnallocatedLineError,
            UpdateOutboundShipmentUnallocatedLine, UpdateOutboundShipmentUnallocatedLineError,
>>>>>>> ac2cbffa
        },
    },
    service_provider::ServiceContext,
    BatchMutationsProcessor, InputWithResult, WithDBError,
};

use super::{
    delete_outbound_shipment, insert_outbound_shipment, update_outbound_shipment,
    DeleteOutboundShipmentError, InsertOutboundShipment, InsertOutboundShipmentError,
    UpdateOutboundShipment, UpdateOutboundShipmentError,
};

#[derive(Clone, Debug)]
pub struct BatchOutboundShipment {
    pub insert_shipment: Option<Vec<InsertOutboundShipment>>,
    pub insert_line: Option<Vec<InsertOutboundShipmentLine>>,
    pub update_line: Option<Vec<UpdateOutboundShipmentLine>>,
    pub delete_line: Option<Vec<DeleteOutboundShipmentLine>>,
    pub insert_service_line: Option<Vec<InsertOutboundShipmentServiceLine>>,
    pub update_service_line: Option<Vec<UpdateOutboundShipmentServiceLine>>,
    pub delete_service_line: Option<Vec<DeleteOutboundShipmentLine>>,
    pub insert_unallocated_line: Option<Vec<InsertOutboundShipmentUnallocatedLine>>,
    pub update_unallocated_line: Option<Vec<UpdateOutboundShipmentUnallocatedLine>>,
    pub delete_unallocated_line: Option<Vec<DeleteOutboundShipmentUnallocatedLine>>,
    pub allocate_line: Option<Vec<String>>,
    pub update_shipment: Option<Vec<UpdateOutboundShipment>>,
    pub delete_shipment: Option<Vec<String>>,
    pub continue_on_error: Option<bool>,
}

pub type InsertShipmentsResult =
    Vec<InputWithResult<InsertOutboundShipment, Result<Invoice, InsertOutboundShipmentError>>>;
pub type InsertLinesResult = Vec<
    InputWithResult<
        InsertOutboundShipmentLine,
        Result<InvoiceLine, InsertOutboundShipmentLineError>,
    >,
>;
pub type UpdateLinesResult = Vec<
    InputWithResult<
        UpdateOutboundShipmentLine,
        Result<InvoiceLine, UpdateOutboundShipmentLineError>,
    >,
>;
pub type DeleteLinesResult = Vec<
    InputWithResult<DeleteOutboundShipmentLine, Result<String, DeleteOutboundShipmentLineError>>,
>;
pub type InsertServiceLinesResult = Vec<
    InputWithResult<
        InsertOutboundShipmentServiceLine,
        Result<InvoiceLine, InsertOutboundShipmentServiceLineError>,
    >,
>;
pub type UpdateServiceLinesResult = Vec<
    InputWithResult<
        UpdateOutboundShipmentServiceLine,
        Result<InvoiceLine, UpdateOutboundShipmentServiceLineError>,
    >,
>;
pub type DeleteServiceLinesResult = Vec<
    InputWithResult<
        DeleteOutboundShipmentLine,
        Result<String, DeleteOutboundShipmentServiceLineError>,
    >,
>;
pub type InsertUnallocatedLinesResult = Vec<
    InputWithResult<
        InsertOutboundShipmentUnallocatedLine,
        Result<InvoiceLine, InsertOutboundShipmentUnallocatedLineError>,
    >,
>;
pub type UpdateUnallocatedLinesResult = Vec<
    InputWithResult<
        UpdateOutboundShipmentUnallocatedLine,
        Result<InvoiceLine, UpdateOutboundShipmentUnallocatedLineError>,
    >,
>;
pub type DeleteUnallocatedLinesResult = Vec<
    InputWithResult<
        DeleteOutboundShipmentUnallocatedLine,
        Result<String, DeleteOutboundShipmentUnallocatedLineError>,
    >,
>;
pub type AllocateLinesResult = Vec<
    InputWithResult<
        String,
<<<<<<< HEAD
        Result<
            AllocateOutboundShipmentUnallocatedLineResult,
            AllocateOutboundShipmentUnallocatedLineError,
        >,
=======
        Result<AllocateLineResult, AllocateOutboundShipmentUnallocatedLineError>,
>>>>>>> ac2cbffa
    >,
>;
pub type UpdateShipmentsResult =
    Vec<InputWithResult<UpdateOutboundShipment, Result<Invoice, UpdateOutboundShipmentError>>>;
pub type DeleteShipmentsResult =
    Vec<InputWithResult<String, Result<String, DeleteOutboundShipmentError>>>;

#[derive(Debug, Default)]
pub struct BatchOutboundShipmentResult {
    pub insert_shipment: InsertShipmentsResult,
    pub insert_line: InsertLinesResult,
    pub update_line: UpdateLinesResult,
    pub delete_line: DeleteLinesResult,
    pub insert_service_line: InsertServiceLinesResult,
    pub update_service_line: UpdateServiceLinesResult,
    pub delete_service_line: DeleteServiceLinesResult,
    pub insert_unallocated_line: InsertUnallocatedLinesResult,
    pub update_unallocated_line: UpdateUnallocatedLinesResult,
    pub delete_unallocated_line: DeleteUnallocatedLinesResult,
    pub allocate_line: AllocateLinesResult,
    pub update_shipment: UpdateShipmentsResult,
    pub delete_shipment: DeleteShipmentsResult,
}

pub fn batch_outbound_shipment(
    ctx: &ServiceContext,
    store_id: &str,
    user_id: &str,
    input: BatchOutboundShipment,
) -> Result<BatchOutboundShipmentResult, RepositoryError> {
    let result = ctx
        .connection
        .transaction_sync(|_| {
            let continue_on_error = input.continue_on_error.unwrap_or(false);
            let mut results = BatchOutboundShipmentResult::default();

            let mutations_processor = BatchMutationsProcessor::new(ctx, store_id, user_id);
            // Insert Shipment

            let (has_errors, result) = mutations_processor
                .do_mutations_with_user_id(input.insert_shipment, insert_outbound_shipment);
            results.insert_shipment = result;
            if has_errors && !continue_on_error {
                return Err(WithDBError::err(results));
            }

            // Normal Line

            let (has_errors, result) =
                mutations_processor.do_mutations(input.insert_line, insert_outbound_shipment_line);
            results.insert_line = result;
            if has_errors && !continue_on_error {
                return Err(WithDBError::err(results));
            }

            let (has_errors, result) =
                mutations_processor.do_mutations(input.update_line, update_outbound_shipment_line);
            results.update_line = result;
            if has_errors && !continue_on_error {
                return Err(WithDBError::err(results));
            }

            let (has_errors, result) =
                mutations_processor.do_mutations(input.delete_line, delete_outbound_shipment_line);
            results.delete_line = result;
            if has_errors && !continue_on_error {
                return Err(WithDBError::err(results));
            }

            // Service Line

            let (has_errors, result) = mutations_processor.do_mutations(
                input.insert_service_line,
                insert_outbound_shipment_service_line,
            );
            results.insert_service_line = result;
            if has_errors && !continue_on_error {
                return Err(WithDBError::err(results));
            }

            let (has_errors, result) = mutations_processor.do_mutations(
                input.update_service_line,
                update_outbound_shipment_service_line,
            );
            results.update_service_line = result;
            if has_errors && !continue_on_error {
                return Err(WithDBError::err(results));
            }

            let (has_errors, result) = mutations_processor.do_mutations(
                input.delete_service_line,
                delete_outbound_shipment_service_line,
            );
            results.delete_service_line = result;
            if has_errors && !continue_on_error {
                return Err(WithDBError::err(results));
            }

            // Unallocated line

            let (has_errors, result) = mutations_processor.do_mutations(
                input.insert_unallocated_line,
                insert_outbound_shipment_unallocated_line,
            );
            results.insert_unallocated_line = result;
            if has_errors && !continue_on_error {
                return Err(WithDBError::err(results));
            }

            let (has_errors, result) = mutations_processor.do_mutations(
                input.update_unallocated_line,
                update_outbound_shipment_unallocated_line,
            );
            results.update_unallocated_line = result;
            if has_errors && !continue_on_error {
                return Err(WithDBError::err(results));
            }

            let (has_errors, result) = mutations_processor.do_mutations(
                input.delete_unallocated_line,
                delete_outbound_shipment_unallocated_line,
            );
            results.delete_unallocated_line = result;
            if has_errors && !continue_on_error {
                return Err(WithDBError::err(results));
            }

            let (has_errors, result) = mutations_processor.do_mutations(
                input.allocate_line,
                allocate_outbound_shipment_unallocated_line,
            );
            results.allocate_line = result;
            if has_errors && !continue_on_error {
                return Err(WithDBError::err(results));
            }

            // Update and delete shipment

            let (has_errors, result) =
                mutations_processor.do_mutations(input.update_shipment, update_outbound_shipment);
            results.update_shipment = result;
            if has_errors && !continue_on_error {
                return Err(WithDBError::err(results));
            }

            let (has_errors, result) =
                mutations_processor.do_mutations(input.delete_shipment, delete_outbound_shipment);
            results.delete_shipment = result;
            if has_errors && !continue_on_error {
                return Err(WithDBError::err(results));
            }

            Ok(results)
                as Result<BatchOutboundShipmentResult, WithDBError<BatchOutboundShipmentResult>>
        })
        .map_err(|error| error.to_inner_error())
        .or_else(|error| match error {
            WithDBError::DatabaseError(repository_error) => Err(repository_error),
            WithDBError::Error(batch_response) => Ok(batch_response),
        })?;

    Ok(result)
}

#[cfg(test)]
mod test {
    use repository::{
        mock::{
            mock_inbound_shipment_a, mock_item_a, mock_name_store_b, mock_stock_line_a,
            MockDataInserts,
        },
        test_db::setup_all,
        InvoiceLineRowRepository, InvoiceRepository,
    };
    use util::inline_init;

    use crate::{
        invoice::outbound_shipment::{
            BatchOutboundShipment, DeleteOutboundShipmentError, InsertOutboundShipment,
        },
        invoice_line::outbound_shipment_line::InsertOutboundShipmentLine,
        service_provider::ServiceProvider,
        InputWithResult,
    };

    #[actix_rt::test]
    async fn batch_outbound_shipment_service() {
        let (_, connection, connection_manager, _) =
            setup_all("batch_outbound_shipment_service", MockDataInserts::all()).await;

        let service_provider = ServiceProvider::new(connection_manager);
        let context = service_provider.context().unwrap();
        let service = service_provider.invoice_service;

        let delete_shipment_input = mock_inbound_shipment_a().id;

        let mut input = BatchOutboundShipment {
            insert_shipment: Some(vec![inline_init(|input: &mut InsertOutboundShipment| {
                input.id = "new_id".to_string();
                input.other_party_id = mock_name_store_b().id;
            })]),
            insert_line: Some(vec![inline_init(
                |input: &mut InsertOutboundShipmentLine| {
                    input.invoice_id = "new_id".to_string();
                    input.id = "new_line_id".to_string();
                    input.item_id = mock_item_a().id;
                    input.stock_line_id = mock_stock_line_a().id;
                    input.number_of_packs = 1
                },
            )]),
            update_line: None,
            delete_line: None,
            update_shipment: None,
            delete_shipment: Some(vec![delete_shipment_input.clone()]),
            continue_on_error: None,
            insert_service_line: None,
            update_service_line: None,
            delete_service_line: None,
            insert_unallocated_line: None,
            update_unallocated_line: None,
            delete_unallocated_line: None,
            allocate_line: None,
        };

        // Test rollback
        let result = service
            .batch_outbound_shipment(&context, "store_a", "n/a", input.clone())
            .unwrap();

        assert_eq!(
            result.delete_shipment,
            vec![InputWithResult {
                input: delete_shipment_input,
                result: Err(DeleteOutboundShipmentError::NotAnOutboundShipment {})
            }]
        );

        assert_eq!(
            InvoiceRepository::new(&connection)
                .find_one_by_id_option("new_id")
                .unwrap(),
            None
        );

        assert_eq!(
            InvoiceLineRowRepository::new(&connection)
                .find_one_by_id_option("new_line_id")
                .unwrap(),
            None
        );

        // Test no rollback
        input.continue_on_error = Some(true);

        service
            .batch_outbound_shipment(&context, "store_a", "n/a", input)
            .unwrap();

        assert_ne!(
            InvoiceRepository::new(&connection)
                .find_one_by_id_option("new_id")
                .unwrap(),
            None
        );

        assert_ne!(
            InvoiceLineRowRepository::new(&connection)
                .find_one_by_id_option("new_line_id")
                .unwrap(),
            None
        );
    }
}<|MERGE_RESOLUTION|>--- conflicted
+++ resolved
@@ -18,18 +18,10 @@
         outbound_shipment_unallocated_line::{
             allocate_outbound_shipment_unallocated_line, delete_outbound_shipment_unallocated_line,
             insert_outbound_shipment_unallocated_line, update_outbound_shipment_unallocated_line,
-<<<<<<< HEAD
-            AllocateOutboundShipmentUnallocatedLineError,
-            AllocateOutboundShipmentUnallocatedLineResult, DeleteOutboundShipmentUnallocatedLine,
-            DeleteOutboundShipmentUnallocatedLineError, InsertOutboundShipmentUnallocatedLine,
-            InsertOutboundShipmentUnallocatedLineError, UpdateOutboundShipmentUnallocatedLine,
-            UpdateOutboundShipmentUnallocatedLineError,
-=======
             AllocateLineResult, AllocateOutboundShipmentUnallocatedLineError,
             DeleteOutboundShipmentUnallocatedLine, DeleteOutboundShipmentUnallocatedLineError,
             InsertOutboundShipmentUnallocatedLine, InsertOutboundShipmentUnallocatedLineError,
             UpdateOutboundShipmentUnallocatedLine, UpdateOutboundShipmentUnallocatedLineError,
->>>>>>> ac2cbffa
         },
     },
     service_provider::ServiceContext,
@@ -116,14 +108,7 @@
 pub type AllocateLinesResult = Vec<
     InputWithResult<
         String,
-<<<<<<< HEAD
-        Result<
-            AllocateOutboundShipmentUnallocatedLineResult,
-            AllocateOutboundShipmentUnallocatedLineError,
-        >,
-=======
         Result<AllocateLineResult, AllocateOutboundShipmentUnallocatedLineError>,
->>>>>>> ac2cbffa
     >,
 >;
 pub type UpdateShipmentsResult =
