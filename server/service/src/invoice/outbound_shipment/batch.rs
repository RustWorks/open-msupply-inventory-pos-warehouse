use repository::{Invoice, InvoiceLine, RepositoryError};

use crate::{
    invoice_line::{
<<<<<<< HEAD
=======
        outbound_shipment_line::delete::{
            delete_outbound_shipment_line, DeleteOutboundShipmentLine,
            DeleteOutboundShipmentLineError,
        },
>>>>>>> fdfc1ba4
        outbound_shipment_service_line::{
            delete_outbound_shipment_service_line, insert_outbound_shipment_service_line,
            update_outbound_shipment_service_line, DeleteOutboundShipmentServiceLineError,
            InsertOutboundShipmentServiceLine, InsertOutboundShipmentServiceLineError,
            UpdateOutboundShipmentServiceLine, UpdateOutboundShipmentServiceLineError,
        },
        outbound_shipment_unallocated_line::{
            allocate_outbound_shipment_unallocated_line, delete_outbound_shipment_unallocated_line,
            insert_outbound_shipment_unallocated_line, update_outbound_shipment_unallocated_line,
            AllocateLineResult, AllocateOutboundShipmentUnallocatedLineError,
            DeleteOutboundShipmentUnallocatedLine, DeleteOutboundShipmentUnallocatedLineError,
            InsertOutboundShipmentUnallocatedLine, InsertOutboundShipmentUnallocatedLineError,
            UpdateOutboundShipmentUnallocatedLine, UpdateOutboundShipmentUnallocatedLineError,
        },
        stock_out_line::{
            delete_stock_out_line, insert_stock_out_line, update_stock_out_line,
            DeleteStockOutLine, DeleteStockOutLineError, InsertStockOutLine,
            InsertStockOutLineError, UpdateStockOutLine, UpdateStockOutLineError,
        },
    },
    service_provider::ServiceContext,
    BatchMutationsProcessor, InputWithResult, WithDBError,
};

use super::{
    delete::{delete_outbound_shipment, DeleteOutboundShipmentError},
    insert::{insert_outbound_shipment, InsertOutboundShipment, InsertOutboundShipmentError},
    update::{update_outbound_shipment, UpdateOutboundShipment, UpdateOutboundShipmentError},
};

#[derive(Clone, Debug)]
pub struct BatchOutboundShipment {
    pub insert_shipment: Option<Vec<InsertOutboundShipment>>,
    pub insert_line: Option<Vec<InsertStockOutLine>>,
    pub update_line: Option<Vec<UpdateStockOutLine>>,
    pub delete_line: Option<Vec<DeleteStockOutLine>>,
    pub insert_service_line: Option<Vec<InsertOutboundShipmentServiceLine>>,
    pub update_service_line: Option<Vec<UpdateOutboundShipmentServiceLine>>,
    pub delete_service_line: Option<Vec<DeleteStockOutLine>>,
    pub insert_unallocated_line: Option<Vec<InsertOutboundShipmentUnallocatedLine>>,
    pub update_unallocated_line: Option<Vec<UpdateOutboundShipmentUnallocatedLine>>,
    pub delete_unallocated_line: Option<Vec<DeleteOutboundShipmentUnallocatedLine>>,
    pub allocate_line: Option<Vec<String>>,
    pub update_shipment: Option<Vec<UpdateOutboundShipment>>,
    pub delete_shipment: Option<Vec<String>>,
    pub continue_on_error: Option<bool>,
}

pub type InsertShipmentsResult =
    Vec<InputWithResult<InsertOutboundShipment, Result<Invoice, InsertOutboundShipmentError>>>;
pub type InsertLinesResult =
    Vec<InputWithResult<InsertStockOutLine, Result<InvoiceLine, InsertStockOutLineError>>>;
pub type UpdateLinesResult =
    Vec<InputWithResult<UpdateStockOutLine, Result<InvoiceLine, UpdateStockOutLineError>>>;
pub type DeleteLinesResult =
    Vec<InputWithResult<DeleteStockOutLine, Result<String, DeleteStockOutLineError>>>;
pub type InsertServiceLinesResult = Vec<
    InputWithResult<
        InsertOutboundShipmentServiceLine,
        Result<InvoiceLine, InsertOutboundShipmentServiceLineError>,
    >,
>;
pub type UpdateServiceLinesResult = Vec<
    InputWithResult<
        UpdateOutboundShipmentServiceLine,
        Result<InvoiceLine, UpdateOutboundShipmentServiceLineError>,
    >,
>;
pub type DeleteServiceLinesResult = Vec<
    InputWithResult<DeleteStockOutLine, Result<String, DeleteOutboundShipmentServiceLineError>>,
>;
pub type InsertUnallocatedLinesResult = Vec<
    InputWithResult<
        InsertOutboundShipmentUnallocatedLine,
        Result<InvoiceLine, InsertOutboundShipmentUnallocatedLineError>,
    >,
>;
pub type UpdateUnallocatedLinesResult = Vec<
    InputWithResult<
        UpdateOutboundShipmentUnallocatedLine,
        Result<InvoiceLine, UpdateOutboundShipmentUnallocatedLineError>,
    >,
>;
pub type DeleteUnallocatedLinesResult = Vec<
    InputWithResult<
        DeleteOutboundShipmentUnallocatedLine,
        Result<String, DeleteOutboundShipmentUnallocatedLineError>,
    >,
>;
pub type AllocateLinesResult = Vec<
    InputWithResult<
        String,
        Result<AllocateLineResult, AllocateOutboundShipmentUnallocatedLineError>,
    >,
>;
pub type UpdateShipmentsResult =
    Vec<InputWithResult<UpdateOutboundShipment, Result<Invoice, UpdateOutboundShipmentError>>>;
pub type DeleteShipmentsResult =
    Vec<InputWithResult<String, Result<String, DeleteOutboundShipmentError>>>;

#[derive(Debug, Default)]
pub struct BatchOutboundShipmentResult {
    pub insert_shipment: InsertShipmentsResult,
    pub insert_line: InsertLinesResult,
    pub update_line: UpdateLinesResult,
    pub delete_line: DeleteLinesResult,
    pub insert_service_line: InsertServiceLinesResult,
    pub update_service_line: UpdateServiceLinesResult,
    pub delete_service_line: DeleteServiceLinesResult,
    pub insert_unallocated_line: InsertUnallocatedLinesResult,
    pub update_unallocated_line: UpdateUnallocatedLinesResult,
    pub delete_unallocated_line: DeleteUnallocatedLinesResult,
    pub allocate_line: AllocateLinesResult,
    pub update_shipment: UpdateShipmentsResult,
    pub delete_shipment: DeleteShipmentsResult,
}

pub fn batch_outbound_shipment(
    ctx: &ServiceContext,
    input: BatchOutboundShipment,
) -> Result<BatchOutboundShipmentResult, RepositoryError> {
    let result = ctx
        .connection
        .transaction_sync(|_| {
            let continue_on_error = input.continue_on_error.unwrap_or(false);
            let mut results = BatchOutboundShipmentResult::default();

            let mutations_processor = BatchMutationsProcessor::new(ctx);
            // Insert Shipment

            let (has_errors, result) = mutations_processor
                .do_mutations_with_user_id(input.insert_shipment, insert_outbound_shipment);
            results.insert_shipment = result;
            if has_errors && !continue_on_error {
                return Err(WithDBError::err(results));
            }

            // Normal Line

            let (has_errors, result) =
                mutations_processor.do_mutations(input.insert_line, insert_stock_out_line);
            results.insert_line = result;
            if has_errors && !continue_on_error {
                return Err(WithDBError::err(results));
            }

            let (has_errors, result) =
                mutations_processor.do_mutations(input.update_line, update_stock_out_line);
            results.update_line = result;
            if has_errors && !continue_on_error {
                return Err(WithDBError::err(results));
            }

            let (has_errors, result) =
                mutations_processor.do_mutations(input.delete_line, delete_stock_out_line);
            results.delete_line = result;
            if has_errors && !continue_on_error {
                return Err(WithDBError::err(results));
            }

            // Service Line

            let (has_errors, result) = mutations_processor.do_mutations(
                input.insert_service_line,
                insert_outbound_shipment_service_line,
            );
            results.insert_service_line = result;
            if has_errors && !continue_on_error {
                return Err(WithDBError::err(results));
            }

            let (has_errors, result) = mutations_processor.do_mutations(
                input.update_service_line,
                update_outbound_shipment_service_line,
            );
            results.update_service_line = result;
            if has_errors && !continue_on_error {
                return Err(WithDBError::err(results));
            }

            let (has_errors, result) = mutations_processor.do_mutations(
                input.delete_service_line,
                delete_outbound_shipment_service_line,
            );
            results.delete_service_line = result;
            if has_errors && !continue_on_error {
                return Err(WithDBError::err(results));
            }

            // Unallocated line

            let (has_errors, result) = mutations_processor.do_mutations(
                input.insert_unallocated_line,
                insert_outbound_shipment_unallocated_line,
            );
            results.insert_unallocated_line = result;
            if has_errors && !continue_on_error {
                return Err(WithDBError::err(results));
            }

            let (has_errors, result) = mutations_processor.do_mutations(
                input.update_unallocated_line,
                update_outbound_shipment_unallocated_line,
            );
            results.update_unallocated_line = result;
            if has_errors && !continue_on_error {
                return Err(WithDBError::err(results));
            }

            let (has_errors, result) = mutations_processor.do_mutations(
                input.delete_unallocated_line,
                delete_outbound_shipment_unallocated_line,
            );
            results.delete_unallocated_line = result;
            if has_errors && !continue_on_error {
                return Err(WithDBError::err(results));
            }

            let (has_errors, result) = mutations_processor.do_mutations(
                input.allocate_line,
                allocate_outbound_shipment_unallocated_line,
            );
            results.allocate_line = result;
            if has_errors && !continue_on_error {
                return Err(WithDBError::err(results));
            }

            // Update and delete shipment

            let (has_errors, result) =
                mutations_processor.do_mutations(input.update_shipment, update_outbound_shipment);
            results.update_shipment = result;
            if has_errors && !continue_on_error {
                return Err(WithDBError::err(results));
            }

            let (has_errors, result) =
                mutations_processor.do_mutations(input.delete_shipment, delete_outbound_shipment);
            results.delete_shipment = result;
            if has_errors && !continue_on_error {
                return Err(WithDBError::err(results));
            }

            Ok(results)
                as Result<BatchOutboundShipmentResult, WithDBError<BatchOutboundShipmentResult>>
        })
        .map_err(|error| error.to_inner_error())
        .or_else(|error| match error {
            WithDBError::DatabaseError(repository_error) => Err(repository_error),
            WithDBError::Error(batch_response) => Ok(batch_response),
        })?;

    Ok(result)
}

#[cfg(test)]
mod test {
    use repository::{
        mock::{
            mock_inbound_shipment_a, mock_item_a, mock_name_store_b, mock_stock_line_a,
            mock_store_a, MockDataInserts,
        },
        test_db::setup_all,
        InvoiceLineRowRepository, InvoiceRowRepository,
    };
    use util::inline_init;

    use crate::{
        invoice::outbound_shipment::{
            delete::DeleteOutboundShipmentError, insert::InsertOutboundShipment,
            BatchOutboundShipment,
        },
        invoice_line::stock_out_line::{InsertStockOutLine, StockOutType},
        service_provider::ServiceProvider,
        InputWithResult,
    };

    #[actix_rt::test]
    async fn batch_outbound_shipment_service() {
        let (_, connection, connection_manager, _) =
            setup_all("batch_outbound_shipment_service", MockDataInserts::all()).await;

        let service_provider = ServiceProvider::new(connection_manager, "app_data");
        let context = service_provider
            .context(mock_store_a().id, "".to_string())
            .unwrap();
        let service = service_provider.invoice_service;

        let delete_shipment_input = mock_inbound_shipment_a().id;

        let mut input = BatchOutboundShipment {
            insert_shipment: Some(vec![inline_init(|input: &mut InsertOutboundShipment| {
                input.id = "new_id".to_string();
                input.other_party_id = mock_name_store_b().id;
            })]),
            insert_line: Some(vec![inline_init(|input: &mut InsertStockOutLine| {
                input.invoice_id = "new_id".to_string();
                input.r#type = Some(StockOutType::OutboundShipment);
                input.id = "new_line_id".to_string();
                input.item_id = mock_item_a().id;
                input.stock_line_id = mock_stock_line_a().id;
                input.number_of_packs = 1.0
            })]),
            update_line: None,
            delete_line: None,
            update_shipment: None,
            delete_shipment: Some(vec![delete_shipment_input.clone()]),
            continue_on_error: None,
            insert_service_line: None,
            update_service_line: None,
            delete_service_line: None,
            insert_unallocated_line: None,
            update_unallocated_line: None,
            delete_unallocated_line: None,
            allocate_line: None,
        };

        // Test rollback
        let result = service
            .batch_outbound_shipment(&context, input.clone())
            .unwrap();

        assert_eq!(
            result.delete_shipment,
            vec![InputWithResult {
                input: delete_shipment_input,
                result: Err(DeleteOutboundShipmentError::NotAnOutboundShipment {})
            }]
        );

        assert_eq!(
            InvoiceRowRepository::new(&connection)
                .find_one_by_id_option("new_id")
                .unwrap(),
            None
        );

        assert_eq!(
            InvoiceLineRowRepository::new(&connection)
                .find_one_by_id_option("new_line_id")
                .unwrap(),
            None
        );

        // Test no rollback
        input.continue_on_error = Some(true);

        service.batch_outbound_shipment(&context, input).unwrap();

        assert_ne!(
            InvoiceRowRepository::new(&connection)
                .find_one_by_id_option("new_id")
                .unwrap(),
            None
        );

        assert_ne!(
            InvoiceLineRowRepository::new(&connection)
                .find_one_by_id_option("new_line_id")
                .unwrap(),
            None
        );
    }
}<|MERGE_RESOLUTION|>--- conflicted
+++ resolved
@@ -2,13 +2,6 @@
 
 use crate::{
     invoice_line::{
-<<<<<<< HEAD
-=======
-        outbound_shipment_line::delete::{
-            delete_outbound_shipment_line, DeleteOutboundShipmentLine,
-            DeleteOutboundShipmentLineError,
-        },
->>>>>>> fdfc1ba4
         outbound_shipment_service_line::{
             delete_outbound_shipment_service_line, insert_outbound_shipment_service_line,
             update_outbound_shipment_service_line, DeleteOutboundShipmentServiceLineError,
