--- conflicted
+++ resolved
@@ -78,17 +78,11 @@
     if invoice_row.store_id != store_id {
         return Err(OutError::NotThisStoreShipment);
     }
-
-<<<<<<< HEAD
-    if invoice_row.status == InvoiceRowStatus::Shipped || invoice_row.status == InvoiceRowStatus::Delivered || invoice_row.status == InvoiceRowStatus::Verified {
-        return Err(OutError::CannotEditRecord);
-=======
     if invoice_row.status == InvoiceRowStatus::Shipped
         || invoice_row.status == InvoiceRowStatus::Delivered
         || invoice_row.status == InvoiceRowStatus::Verified
     {
         return Err(OutError::CannotEditShipment);
->>>>>>> 97f91e06
     }
 
     if invoice_row.r#type != InvoiceRowType::OutboundShipment {
