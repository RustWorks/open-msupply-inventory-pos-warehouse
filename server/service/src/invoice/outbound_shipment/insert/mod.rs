--- conflicted
+++ resolved
@@ -20,11 +20,7 @@
     pub colour: Option<String>,
 }
 
-<<<<<<< HEAD
 #[derive(Clone, Debug, PartialEq)]
-=======
-#[derive(Debug, PartialEq)]
->>>>>>> 32003854
 pub enum InsertOutboundShipmentError {
     InvoiceAlreadyExists,
     // Name validation
