--- conflicted
+++ resolved
@@ -1,19 +1,12 @@
+use super::DeleteOutboundShipmentError;
+use crate::invoice::{
+    check_invoice_exists, check_invoice_is_editable, check_invoice_type, InvoiceDoesNotExist,
+    InvoiceIsNotEditable, InvoiceLinesExist, WrongInvoiceRowType,
+};
 use repository::{
     schema::{InvoiceRow, InvoiceRowType},
     StorageConnection,
 };
-
-use crate::invoice::{
-<<<<<<< HEAD
-    check_invoice_exists, check_invoice_is_editable, check_invoice_is_empty, check_invoice_type,
-    InvoiceDoesNotExist, InvoiceIsNotEditable, InvoiceLinesExist, WrongInvoiceRowType,
-=======
-    check_invoice_exists, check_invoice_is_editable, check_invoice_type, InvoiceDoesNotExist,
-    InvoiceIsNotEditable, InvoiceLinesExist, WrongInvoiceType,
->>>>>>> 27fa718c
-};
-
-use super::DeleteOutboundShipmentError;
 
 pub fn validate(
     id: &str,
