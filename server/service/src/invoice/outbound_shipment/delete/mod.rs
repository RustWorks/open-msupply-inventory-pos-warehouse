--- conflicted
+++ resolved
@@ -1,14 +1,6 @@
-<<<<<<< HEAD
 use repository::{
-    InvoiceLine, InvoiceRepository, RepositoryError, StorageConnectionManager, TransactionError,
-=======
-use domain::{
-    invoice_line::InvoiceLine, outbound_shipment::DeleteOutboundShipmentLine, EqualFilter,
-};
-use repository::{
-    InvoiceLineFilter, InvoiceLineRepository, InvoiceRepository, RepositoryError,
-    StorageConnectionManager, TransactionError,
->>>>>>> 27fa718c
+    EqualFilter, InvoiceLine, InvoiceLineFilter, InvoiceLineRepository, InvoiceRepository,
+    RepositoryError, StorageConnectionManager, TransactionError,
 };
 
 pub mod validate;
@@ -16,7 +8,9 @@
 use validate::validate;
 
 use crate::{
-    invoice_line::{delete_outbound_shipment_line, DeleteOutboundShipmentLineError},
+    invoice_line::{
+        delete_outbound_shipment_line, DeleteOutboundShipmentLine, DeleteOutboundShipmentLineError,
+    },
     WithDBError,
 };
 
@@ -37,12 +31,12 @@
         delete_outbound_shipment_line(
             connection_manager,
             DeleteOutboundShipmentLine {
-                id: line.id.clone(),
+                id: line.invoice_line_row.id.clone(),
                 invoice_id: id.clone(),
             },
         )
         .map_err(|error| DeleteOutboundShipmentError::LineDeleteError {
-            line_id: line.id,
+            line_id: line.invoice_line_row.id,
             error,
         })?;
     }
