--- conflicted
+++ resolved
@@ -141,41 +141,14 @@
 #[cfg(test)]
 mod test {
     use repository::{
-<<<<<<< HEAD
-        mock::{mock_name_a, mock_store_a, MockData, MockDataInserts},
-        schema::{InvoiceRow, InvoiceRowType},
-=======
-        mock::{mock_outbound_shipment_a, mock_store_a, MockData, MockDataInserts},
-        schema::{NameRow, NameStoreJoinRow},
->>>>>>> 9c8c5da7
+        mock::{mock_name_a, mock_outbound_shipment_a, mock_store_a, MockData, MockDataInserts},
+        schema::{InvoiceRow, InvoiceRowType, NameRow, NameStoreJoinRow},
         test_db::setup_all_with_data,
         InvoiceRepository,
     };
     use util::{inline_edit, inline_init};
 
     use crate::{
-<<<<<<< HEAD
-        invoice::outbound_shipment::update::UpdateOutboundShipment,
-        service_provider::ServiceProvider,
-    };
-
-    #[actix_rt::test]
-    async fn update_outbound_shipment_success() {
-        fn invoice() -> InvoiceRow {
-            inline_init(|r: &mut InvoiceRow| {
-                r.id = "test_invoice_pricing".to_string();
-                r.name_id = mock_name_a().id;
-                r.store_id = mock_store_a().id;
-                r.r#type = InvoiceRowType::OutboundShipment;
-            })
-        }
-
-        let (_, connection, connection_manager, _) = setup_all_with_data(
-            "update_outbound_shipment_success",
-            MockDataInserts::all(),
-            Some(inline_init(|r: &mut MockData| {
-                r.invoices = vec![invoice()];
-=======
         invoice::outbound_shipment::UpdateOutboundShipment, service_provider::ServiceProvider,
     };
 
@@ -212,7 +185,6 @@
             Some(inline_init(|r: &mut MockData| {
                 r.names = vec![not_visible(), not_a_customer()];
                 r.name_store_joins = vec![not_a_customer_join()];
->>>>>>> 9c8c5da7
             })),
         )
         .await;
@@ -221,51 +193,6 @@
         let context = service_provider.context().unwrap();
         let service = service_provider.invoice_service;
 
-<<<<<<< HEAD
-        // Test all basic fields
-        fn get_update() -> UpdateOutboundShipment {
-            UpdateOutboundShipment {
-                id: invoice().id,
-                other_party_id: None,
-                status: None,
-                on_hold: Some(true),
-                comment: Some("comment".to_string()),
-                their_reference: Some("their_reference".to_string()),
-                colour: Some("colour".to_string()),
-                transport_reference: Some("transport_reference".to_string()),
-            }
-        }
-
-        let result = service.update_outbound_shipment(&context, "store_a", get_update());
-
-        assert!(matches!(result, Ok(_)), "Not Ok(_) {:#?}", result);
-
-        let updated_record = InvoiceRepository::new(&connection)
-            .find_one_by_id(&invoice().id)
-            .unwrap();
-
-        assert_eq!(
-            updated_record,
-            inline_edit(&invoice(), |mut u| {
-                let UpdateOutboundShipment {
-                    id: _,
-                    other_party_id: _,
-                    status: _,
-                    on_hold,
-                    comment,
-                    their_reference,
-                    colour,
-                    transport_reference,
-                } = get_update();
-                u.on_hold = on_hold.unwrap();
-                u.comment = comment;
-                u.their_reference = their_reference;
-                u.colour = colour;
-                u.transport_reference = transport_reference;
-                u
-            })
-        );
-=======
         // OtherPartyDoesNotExist
         assert_eq!(
             service.update_outbound_shipment(
@@ -308,6 +235,15 @@
 
     #[actix_rt::test]
     async fn update_outbound_shipment_success() {
+        fn invoice() -> InvoiceRow {
+            inline_init(|r: &mut InvoiceRow| {
+                r.id = "test_invoice_pricing".to_string();
+                r.name_id = mock_name_a().id;
+                r.store_id = mock_store_a().id;
+                r.r#type = InvoiceRowType::OutboundShipment;
+            })
+        }
+
         fn customer() -> NameRow {
             inline_init(|r: &mut NameRow| {
                 r.id = "customer".to_string();
@@ -327,6 +263,7 @@
             "update_outbound_shipment_success",
             MockDataInserts::all(),
             Some(inline_init(|r: &mut MockData| {
+                r.invoices = vec![invoice()];
                 r.names = vec![customer()];
                 r.name_store_joins = vec![customer_join()];
             })),
@@ -337,31 +274,49 @@
         let context = service_provider.context().unwrap();
         let service = service_provider.invoice_service;
 
-        // Success
-        service
-            .update_outbound_shipment(
-                &context,
-                &mock_store_a().id,
-                inline_init(|r: &mut UpdateOutboundShipment| {
-                    r.id = mock_outbound_shipment_a().id;
-                    r.other_party_id = Some(customer().id);
-                }),
-            )
+        // Test all fields apart from status
+        fn get_update() -> UpdateOutboundShipment {
+            UpdateOutboundShipment {
+                id: invoice().id,
+                other_party_id: Some(customer().id),
+                status: None,
+                on_hold: Some(true),
+                comment: Some("comment".to_string()),
+                their_reference: Some("their_reference".to_string()),
+                colour: Some("colour".to_string()),
+                transport_reference: Some("transport_reference".to_string()),
+            }
+        }
+
+        let result = service.update_outbound_shipment(&context, "store_a", get_update());
+
+        assert!(matches!(result, Ok(_)), "Not Ok(_) {:#?}", result);
+
+        let updated_record = InvoiceRepository::new(&connection)
+            .find_one_by_id(&invoice().id)
             .unwrap();
 
-        let invoice = InvoiceRepository::new(&connection)
-            .find_one_by_id(&mock_outbound_shipment_a().id)
-            .unwrap();
-
         assert_eq!(
-            invoice,
-            inline_edit(&invoice, |mut u| {
+            updated_record,
+            inline_edit(&invoice(), |mut u| {
+                let UpdateOutboundShipment {
+                    id: _,
+                    other_party_id: _,
+                    status: _,
+                    on_hold,
+                    comment,
+                    their_reference,
+                    colour,
+                    transport_reference,
+                } = get_update();
                 u.name_id = customer().id;
+                u.on_hold = on_hold.unwrap();
+                u.comment = comment;
+                u.their_reference = their_reference;
+                u.colour = colour;
+                u.transport_reference = transport_reference;
                 u
             })
-        )
-
-        // TODO validate other field
->>>>>>> 9c8c5da7
+        );
     }
 }