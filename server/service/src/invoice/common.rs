use repository::{
<<<<<<< HEAD
    EqualFilter, InvoiceLine, InvoiceLineFilter, InvoiceLineRepository, InvoiceRow,
    RepositoryError, StorageConnection,
=======
    EqualFilter, InvoiceRow, MasterList, MasterListFilter, MasterListRepository, RepositoryError,
    StorageConnection,
>>>>>>> efc7bafb
};
use util::inline_edit;

pub fn generate_invoice_user_id_update(
    user_id: &str,
    existing_invoice_row: InvoiceRow,
) -> Option<InvoiceRow> {
    let user_id_option = Some(user_id.to_string());
    let user_id_has_changed = existing_invoice_row.user_id != user_id_option;
    user_id_has_changed.then(|| {
        inline_edit(&existing_invoice_row, |mut u| {
            u.user_id = user_id_option;
            u
        })
    })
}

<<<<<<< HEAD
pub(crate) fn get_lines_for_invoice(
    connection: &StorageConnection,
    invoice_id: &str,
) -> Result<Vec<InvoiceLine>, RepositoryError> {
    let result = InvoiceLineRepository::new(connection)
        .query_by_filter(InvoiceLineFilter::new().invoice_id(EqualFilter::equal_to(invoice_id)))?;

    Ok(result)
=======
pub fn calculate_total_after_tax(total_before_tax: f64, tax: Option<f64>) -> f64 {
    match tax {
        Some(tax) => total_before_tax * (1.0 + tax / 100.0),
        None => total_before_tax,
    }
}

#[derive(Debug, PartialEq)]
pub struct AddToShipmentFromMasterListInput {
    pub shipment_id: String,
    pub master_list_id: String,
}

pub fn check_master_list_for_name(
    connection: &StorageConnection,
    name_id: &str,
    master_list_id: &str,
) -> Result<Option<MasterList>, RepositoryError> {
    let mut rows = MasterListRepository::new(connection).query_by_filter(
        MasterListFilter::new()
            .id(EqualFilter::equal_to(master_list_id))
            .exists_for_name_id(EqualFilter::equal_to(name_id)),
    )?;
    Ok(rows.pop())
}

pub fn check_master_list_for_store(
    connection: &StorageConnection,
    store_id: &str,
    master_list_id: &str,
) -> Result<Option<MasterList>, RepositoryError> {
    let mut rows = MasterListRepository::new(connection).query_by_filter(
        MasterListFilter::new()
            .id(EqualFilter::equal_to(master_list_id))
            .exists_for_store_id(EqualFilter::equal_to(store_id)),
    )?;
    Ok(rows.pop())
>>>>>>> efc7bafb
}<|MERGE_RESOLUTION|>--- conflicted
+++ resolved
@@ -1,11 +1,6 @@
 use repository::{
-<<<<<<< HEAD
-    EqualFilter, InvoiceLine, InvoiceLineFilter, InvoiceLineRepository, InvoiceRow,
-    RepositoryError, StorageConnection,
-=======
-    EqualFilter, InvoiceRow, MasterList, MasterListFilter, MasterListRepository, RepositoryError,
-    StorageConnection,
->>>>>>> efc7bafb
+    EqualFilter, InvoiceLine, InvoiceLineFilter, InvoiceLineRepository, InvoiceRow, MasterList,
+    MasterListFilter, MasterListRepository, RepositoryError, StorageConnection,
 };
 use util::inline_edit;
 
@@ -23,7 +18,6 @@
     })
 }
 
-<<<<<<< HEAD
 pub(crate) fn get_lines_for_invoice(
     connection: &StorageConnection,
     invoice_id: &str,
@@ -32,7 +26,8 @@
         .query_by_filter(InvoiceLineFilter::new().invoice_id(EqualFilter::equal_to(invoice_id)))?;
 
     Ok(result)
-=======
+}
+
 pub fn calculate_total_after_tax(total_before_tax: f64, tax: Option<f64>) -> f64 {
     match tax {
         Some(tax) => total_before_tax * (1.0 + tax / 100.0),
@@ -70,5 +65,4 @@
             .exists_for_store_id(EqualFilter::equal_to(store_id)),
     )?;
     Ok(rows.pop())
->>>>>>> efc7bafb
 }