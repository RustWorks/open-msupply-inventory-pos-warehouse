use std::sync::Arc;

use actix_rt::task::JoinHandle;
use repository::{
    mock::{MockData, MockDataInserts},
    test_db::setup_all_with_data,
    StorageConnection,
};

use crate::{processors::Processors, service_provider::ServiceProvider};

pub(crate) struct ServiceTestContext {
    #[allow(dead_code)]
    pub(crate) connection: StorageConnection,
    pub(crate) service_provider: Arc<ServiceProvider>,
    pub(crate) processors_task: JoinHandle<()>,
<<<<<<< HEAD
=======
    #[allow(dead_code)]
    pub(crate) connection_manager: StorageConnectionManager,
>>>>>>> e8445af0
}

// TODO use this method in service tests
pub(crate) async fn setup_all_with_data_and_service_provider(
    db_name: &str,
    inserts: MockDataInserts,
    extra_mock_data: MockData,
) -> ServiceTestContext {
    let (_, connection, connection_manager, _) =
        setup_all_with_data(db_name, inserts, extra_mock_data).await;

    let (processors_trigger, processors) = Processors::init();
    let service_provider = Arc::new(ServiceProvider::new_with_processors(
        connection_manager.clone(),
        "",
        processors_trigger,
    ));

    let processors_task = processors.spawn(service_provider.clone());

    ServiceTestContext {
        connection,
        service_provider,
        processors_task,
    }
}

// TODO use this method in service tests
#[allow(dead_code)]
#[cfg(test)]
pub(crate) async fn setup_all_and_service_provider(
    db_name: &str,
    inserts: MockDataInserts,
) -> ServiceTestContext {
    setup_all_with_data_and_service_provider(db_name, inserts, MockData::default()).await
}<|MERGE_RESOLUTION|>--- conflicted
+++ resolved
@@ -14,11 +14,8 @@
     pub(crate) connection: StorageConnection,
     pub(crate) service_provider: Arc<ServiceProvider>,
     pub(crate) processors_task: JoinHandle<()>,
-<<<<<<< HEAD
-=======
     #[allow(dead_code)]
     pub(crate) connection_manager: StorageConnectionManager,
->>>>>>> e8445af0
 }
 
 // TODO use this method in service tests
