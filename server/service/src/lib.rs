use domain::{Pagination, PaginationOption, DEFAULT_LIMIT};
use repository::RepositoryError;
use std::convert::TryInto;

pub mod auth_data;
pub mod invoice;
pub mod invoice_line;
pub mod item;
pub mod location;
pub mod name;
<<<<<<< HEAD
pub mod service_registry;
=======
pub mod permission_validation;
pub mod permissions;
>>>>>>> 0d4119c0
pub mod stock_line;
pub mod token;
pub mod token_bucket;
pub mod user_account;

#[derive(PartialEq, Debug)]
pub struct ListResult<T> {
    pub rows: Vec<T>,
    pub count: u32,
}

impl<T> ListResult<T> {
    pub fn empty() -> ListResult<T> {
        ListResult {
            rows: vec![],
            count: 0,
        }
    }
}

#[derive(Clone, PartialEq, Debug)]
pub enum ListError {
    DatabaseError(RepositoryError),
    LimitBelowMin(u32),
    LimitAboveMax(u32),
}
#[derive(PartialEq, Debug)]
pub enum SingleRecordError {
    DatabaseError(RepositoryError),
    NotFound(String),
}

pub enum WithDBError<T> {
    DatabaseError(RepositoryError),
    Error(T),
}

impl<T> WithDBError<T> {
    pub fn db(error: RepositoryError) -> Self {
        WithDBError::DatabaseError(error)
    }

    pub fn err(error: T) -> Self {
        WithDBError::Error(error)
    }
}

impl From<RepositoryError> for ListError {
    fn from(error: RepositoryError) -> Self {
        ListError::DatabaseError(error)
    }
}

impl From<RepositoryError> for SingleRecordError {
    fn from(error: RepositoryError) -> Self {
        SingleRecordError::DatabaseError(error)
    }
}

pub fn get_default_pagination(
    pagination_option: Option<PaginationOption>,
    max_limit: u32,
    min_limit: u32,
) -> Result<Pagination, ListError> {
    let check_limit = |limit: u32| -> Result<u32, ListError> {
        if limit < min_limit {
            return Err(ListError::LimitBelowMin(min_limit));
        }
        if limit > max_limit {
            return Err(ListError::LimitAboveMax(max_limit));
        }

        Ok(limit)
    };

    let result = if let Some(pagination) = pagination_option {
        Pagination {
            offset: pagination.offset.unwrap_or(0),
            limit: match pagination.limit {
                Some(limit) => check_limit(limit)?,
                None => DEFAULT_LIMIT,
            },
        }
    } else {
        Pagination {
            offset: 0,
            limit: DEFAULT_LIMIT,
        }
    };

    Ok(result)
}

pub fn i64_to_u32(num: i64) -> u32 {
    num.try_into().unwrap_or(0)
}

pub fn usize_to_u32(num: usize) -> u32 {
    num.try_into().unwrap_or(0)
}

pub fn u32_to_i32(num: u32) -> i32 {
    num.try_into().unwrap_or(0)
}<|MERGE_RESOLUTION|>--- conflicted
+++ resolved
@@ -8,12 +8,9 @@
 pub mod item;
 pub mod location;
 pub mod name;
-<<<<<<< HEAD
-pub mod service_registry;
-=======
 pub mod permission_validation;
 pub mod permissions;
->>>>>>> 0d4119c0
+pub mod service_registry;
 pub mod stock_line;
 pub mod token;
 pub mod token_bucket;
