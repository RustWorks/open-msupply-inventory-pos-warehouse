--- conflicted
+++ resolved
@@ -9,11 +9,8 @@
 pub mod activity_log;
 pub mod apis;
 pub mod app_data;
-<<<<<<< HEAD
+
 pub mod asset;
-=======
-
->>>>>>> 068faea9
 pub mod auth;
 pub mod auth_data;
 pub mod barcode;
