// json! hits recursion limit in integration test (central_server_configurations), recusion_limit attribute must be top level
#![cfg_attr(feature = "integration_test", recursion_limit = "256")]
use repository::RepositoryError;
use repository::{Pagination, PaginationOption, DEFAULT_PAGINATION_LIMIT};
use service_provider::ServiceContext;
use std::convert::TryInto;

pub mod activity_log;
pub mod apis;
pub mod app_data;
pub mod auth;
pub mod auth_data;
pub mod clinician;
pub mod dashboard;
pub mod display_settings_service;
<<<<<<< HEAD
pub mod document;
=======
pub mod inventory_adjustment_reason;
>>>>>>> 577f84f0
pub mod invoice;
pub mod invoice_line;
pub mod item;
pub mod item_stats;
pub mod location;
pub mod login;
pub mod master_list;
pub mod name;
pub mod number;
pub mod permission;
pub mod processors;
pub mod programs;
pub mod report;
pub mod requisition;
pub mod requisition_line;
pub mod service_provider;
pub mod settings;
pub mod settings_service;
pub mod static_files;
pub mod stock_line;
pub mod stocktake;
pub mod stocktake_line;
pub mod store;
pub mod store_preference;
pub mod sync;
pub mod system_user;
pub mod token;
pub mod token_bucket;
pub mod user_account;
pub mod validate;

#[cfg(test)]
mod login_mock_data;
#[cfg(test)]
mod test_helpers;

#[derive(PartialEq, Debug)]
pub struct ListResult<T> {
    pub rows: Vec<T>,
    pub count: u32,
}

impl<T> ListResult<T> {
    pub fn empty() -> ListResult<T> {
        ListResult {
            rows: vec![],
            count: 0,
        }
    }
}

#[derive(Clone, PartialEq, Debug)]
pub enum ListError {
    DatabaseError(RepositoryError),
    LimitBelowMin(u32),
    LimitAboveMax(u32),
}
#[derive(PartialEq, Debug)]
pub enum SingleRecordError {
    DatabaseError(RepositoryError),
    NotFound(String),
}

pub enum WithDBError<T> {
    DatabaseError(RepositoryError),
    Error(T),
}

impl<T> WithDBError<T> {
    pub fn db(error: RepositoryError) -> Self {
        WithDBError::DatabaseError(error)
    }

    pub fn err(error: T) -> Self {
        WithDBError::Error(error)
    }
}

impl<T> From<RepositoryError> for WithDBError<T> {
    fn from(error: RepositoryError) -> Self {
        WithDBError::DatabaseError(error)
    }
}

impl From<RepositoryError> for ListError {
    fn from(error: RepositoryError) -> Self {
        ListError::DatabaseError(error)
    }
}

impl From<RepositoryError> for SingleRecordError {
    fn from(error: RepositoryError) -> Self {
        SingleRecordError::DatabaseError(error)
    }
}

// Batch mutation helpers
pub struct DoMutationResult<T> {
    pub has_errors: bool,
    pub results: Vec<T>,
}

pub struct BatchMutationsProcessor<'a> {
    ctx: &'a ServiceContext,
}

impl<'a> BatchMutationsProcessor<'a> {
    pub fn new(ctx: &'a ServiceContext) -> BatchMutationsProcessor<'a> {
        BatchMutationsProcessor { ctx }
    }

    pub fn do_mutations<I, R, E, M>(
        &self,
        inputs: Option<Vec<I>>,
        mutation: M,
    ) -> (bool, Vec<InputWithResult<I, Result<R, E>>>)
    where
        I: Clone,
        M: Fn(&ServiceContext, I) -> Result<R, E>,
    {
        let mut has_errors = false;
        let mut result = vec![];

        for input in inputs.unwrap_or(vec![]) {
            let mutation_result = mutation(self.ctx, input.clone());
            has_errors = has_errors || mutation_result.is_err();
            result.push(InputWithResult {
                input,
                result: mutation_result,
            });
        }

        (has_errors, result)
    }

    pub fn do_mutations_with_user_id<I, R, E, M>(
        &self,
        inputs: Option<Vec<I>>,
        mutation: M,
    ) -> (bool, Vec<InputWithResult<I, Result<R, E>>>)
    where
        I: Clone,
        M: Fn(&ServiceContext, I) -> Result<R, E>,
    {
        let mut has_errors = false;
        let mut result = vec![];

        for input in inputs.unwrap_or(vec![]) {
            let mutation_result = mutation(self.ctx, input.clone());
            has_errors = has_errors || mutation_result.is_err();
            result.push(InputWithResult {
                input,
                result: mutation_result,
            });
        }

        (has_errors, result)
    }
}

// Pagination helpers

pub fn get_default_pagination_unlimited(pagination_option: Option<PaginationOption>) -> Pagination {
    match pagination_option {
        Some(pagination) => Pagination {
            offset: pagination.offset.unwrap_or(0),
            limit: pagination.limit.unwrap_or(DEFAULT_PAGINATION_LIMIT),
        },
        None => Pagination {
            offset: 0,
            limit: DEFAULT_PAGINATION_LIMIT,
        },
    }
}

pub fn get_default_pagination(
    pagination_option: Option<PaginationOption>,
    max_limit: u32,
    min_limit: u32,
) -> Result<Pagination, ListError> {
    let check_limit = |limit: u32| -> Result<u32, ListError> {
        if limit < min_limit {
            return Err(ListError::LimitBelowMin(min_limit));
        }
        if limit > max_limit {
            return Err(ListError::LimitAboveMax(max_limit));
        }

        Ok(limit)
    };

    let result = if let Some(pagination) = pagination_option {
        Pagination {
            offset: pagination.offset.unwrap_or(0),
            limit: match pagination.limit {
                Some(limit) => check_limit(limit)?,
                None => DEFAULT_PAGINATION_LIMIT,
            },
        }
    } else {
        Pagination {
            offset: 0,
            limit: DEFAULT_PAGINATION_LIMIT,
        }
    };

    Ok(result)
}

// TODO move the following methods to util

pub fn i32_to_u32(num: i32) -> u32 {
    num.try_into().unwrap_or(0)
}

pub fn i64_to_u32(num: i64) -> u32 {
    num.try_into().unwrap_or(0)
}

pub fn usize_to_u32(num: usize) -> u32 {
    num.try_into().unwrap_or(0)
}

pub fn u32_to_i32(num: u32) -> i32 {
    num.try_into().unwrap_or(0)
}

#[derive(Debug, PartialEq)]
pub struct InputWithResult<I, R> {
    pub input: I,
    pub result: R,
}<|MERGE_RESOLUTION|>--- conflicted
+++ resolved
@@ -13,11 +13,8 @@
 pub mod clinician;
 pub mod dashboard;
 pub mod display_settings_service;
-<<<<<<< HEAD
+pub mod inventory_adjustment_reason;
 pub mod document;
-=======
-pub mod inventory_adjustment_reason;
->>>>>>> 577f84f0
 pub mod invoice;
 pub mod invoice_line;
 pub mod item;
