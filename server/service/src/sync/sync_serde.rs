use chrono::{Datelike, Duration, NaiveDate, NaiveDateTime, NaiveTime};
use serde::{
    de::{value::StrDeserializer, IntoDeserializer},
    Deserialize, Deserializer, Serialize, Serializer,
};

pub fn empty_str_as_option_string<'de, D: Deserializer<'de>>(
    d: D,
) -> Result<Option<String>, D::Error> {
    let s: Option<String> = Option::deserialize(d)?;
    Ok(s.filter(|s| !s.is_empty()))
}

pub fn empty_str_as_option<'de, T: Deserialize<'de>, D: Deserializer<'de>>(
    d: D,
) -> Result<Option<T>, D::Error> {
    let s: Option<String> = empty_str_as_option_string(d)?;

    let Some(s) = s else { return Ok(None)};

    let str_d: StrDeserializer<D::Error> = s.as_str().into_deserializer();
    Ok(Some(T::deserialize(str_d)?))
}

pub fn zero_date_as_option<'de, D: Deserializer<'de>>(d: D) -> Result<Option<NaiveDate>, D::Error> {
    let s: Option<String> = Option::deserialize(d)?;
    Ok(s.filter(|s| s != "0000-00-00")
        .and_then(|s| NaiveDate::parse_from_str(&s, "%Y-%m-%d").ok()))
}

pub fn date_and_time_to_datetime(date: NaiveDate, seconds: i64) -> NaiveDateTime {
    NaiveDateTime::new(
        date,
        NaiveTime::from_hms(0, 0, 0) + Duration::seconds(seconds),
    )
}

pub fn date_from_date_time(date_time: &NaiveDateTime) -> NaiveDate {
    NaiveDate::from_ymd(date_time.year(), date_time.month(), date_time.day())
}

/// V5 gives us a NaiveDate but V3 receives a NaiveDateTime
pub fn date_to_isostring<S>(x: &NaiveDate, s: S) -> Result<S::Ok, S::Error>
where
    S: Serializer,
{
    x.and_hms(0, 0, 0).serialize(s)
}

pub fn date_option_to_isostring<S>(x: &Option<NaiveDate>, s: S) -> Result<S::Ok, S::Error>
where
    S: Serializer,
{
    x.map(|date| date.and_hms(0, 0, 0)).serialize(s)
}

/// Currently v5 returns times in sec and v3 expects a time string when posting. To make it more
/// consistent v5 behaviour might change in the future. This helper will make it easy to do the
/// change on our side.
pub fn naive_time<'de, D: Deserializer<'de>>(d: D) -> Result<NaiveTime, D::Error> {
    let secs = u32::deserialize(d)?;
<<<<<<< HEAD
    Ok(NaiveTime::from_hms_opt(0, 0, secs).unwrap_or(NaiveTime::from_hms(0, 0, 0)))
=======
    // using the _opt version of the method and on error returning a time of 00:00:00
    // as there have been some invalid time values returned by 4D - unsure of the origin of these
    // if the deserialisation panics then the whole server crashes, so have used the error & default
    Ok(NaiveTime::from_num_seconds_from_midnight_opt(secs, 0)
        .unwrap_or(NaiveTime::from_hms(0, 0, 0)))
>>>>>>> 51adb510
}<|MERGE_RESOLUTION|>--- conflicted
+++ resolved
@@ -59,13 +59,9 @@
 /// change on our side.
 pub fn naive_time<'de, D: Deserializer<'de>>(d: D) -> Result<NaiveTime, D::Error> {
     let secs = u32::deserialize(d)?;
-<<<<<<< HEAD
-    Ok(NaiveTime::from_hms_opt(0, 0, secs).unwrap_or(NaiveTime::from_hms(0, 0, 0)))
-=======
     // using the _opt version of the method and on error returning a time of 00:00:00
     // as there have been some invalid time values returned by 4D - unsure of the origin of these
     // if the deserialisation panics then the whole server crashes, so have used the error & default
     Ok(NaiveTime::from_num_seconds_from_midnight_opt(secs, 0)
         .unwrap_or(NaiveTime::from_hms(0, 0, 0)))
->>>>>>> 51adb510
 }