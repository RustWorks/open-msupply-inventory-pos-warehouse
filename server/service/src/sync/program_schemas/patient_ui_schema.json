{
  "type": "VerticalLayout",
  "elements": [
    {
      "type": "HorizontalLayout",
      "elements": [
        {
          "type": "VerticalLayout",
          "elements": [
            {
              "type": "Group",
              "label": "Patient Information",
              "elements": [
                {
                  "type": "Control",
                  "scope": "#/properties/firstName",
                  "label": "First Name"
                },
                {
                  "type": "Control",
                  "scope": "#/properties/lastName",
                  "label": "Last Name"
                },
                {
                  "type": "Control",
                  "scope": "#/properties/code",
                  "label": "National ID (NID)",
                  "options": {
                    "pattern": "^[0-9]{10}$",
                    "examples": ["1234567890"]
                  }
                },
                {
                  "type": "IdGenerator",
                  "label": "NUIC",
                  "scope": "#/",
                  "options": {
                    "targetField": "code2",
                    "parts": [
                      {
                        "type": "Field",
                        "field": "lastName",
                        "mutations": [
                          { "firstNChars": 2 },
                          { "toUpperCase": true }
                        ]
                      },
                      {
                        "type": "Field",
                        "field": ["birthPlace", "district"],
                        "mutations": [
                          { "firstNChars": 2 },
                          { "toUpperCase": true }
                        ]
                      },
                      {
                        "type": "Field",
                        "field": "hand",
                        "mutations": [
                          {
                            "mapping": {
                              "LEFT": "L",
                              "RIGHT": "R"
                            }
                          }
                        ]
                      },
                      {
                        "type": "Field",
                        "field": "birthOrder",
                        "mutations": [
                          { "firstNChars": 2 },
                          { "toUpperCase": true }
                        ]
                      },
                      {
                        "type": "Field",
                        "field": "gender",
                        "mutations": [
                          {
                            "mapping": {
                              "MALE": "1",
                              "FEMALE": "2",
                              "TRANSGENDER": "3",
                              "TRANSGENDER_MALE": "3",
                              "TRANSGENDER_FEMALE": "3",
                              "UNKNOWN": "3",
                              "NON_BINARY": "3"
                            }
                          }
                        ]
                      },
                      {
                        "type": "Field",
                        "field": "firstName",
                        "mutations": [
                          { "lastNChars": 2 },
                          { "toUpperCase": true }
                        ]
                      }
                    ]
                  }
                },
                {
                  "type": "Control",
                  "scope": "#/properties/gender",
                  "label": "Sex",
                  "options": {
                    "show": [
                      ["MALE", "Male"],
                      ["FEMALE", "Female"],
                      ["TRANSGENDER", "Transgender"]
                    ]
                  }
                },
                {
                  "type": "DateOfBirth",
                  "label": "Date of Birth",
                  "scope": "#"
                },
                {
                  "type": "Control",
                  "label": "DOB Estimated",
                  "scope": "#/properties/dateOfBirthIsEstimated"
                },
                {
                  "type": "Autocomplete",
                  "label": "Birth Province",
                  "scope": "#/properties/birthPlace/properties/region",
                  "options": {
                    "freeText": false,
                    "values": [
                      "Western",
                      "Gulf",
                      "Central",
                      "National Capital District",
                      "Milne Bay",
                      "Oro",
                      "Southern Highlands",
                      "Enga",
                      "Western Highlands",
                      "Simbu",
                      "Eastern Highlands",
                      "Morobe",
                      "Madang",
                      "East Sepik",
                      "Saundaun",
                      "Manus",
                      "New Ireland",
                      "East New Britain",
                      "West New Britain",
                      "North Solomon",
                      "Expatriate",
                      "Hela",
                      "Jiwaka"
                    ]
                  }
                },
                {
                  "type": "ConditionalSelect",
                  "label": "Birth District",
                  "scope": "#/properties/birthPlace/properties/district",
                  "options": {
                    "conditionField": "birthPlace.region",
                    "conditionalValues": {
                      "Western": ["Middle Fly", "North Fly District", "South Fly"],
                      "Gulf": ["Kerema District", "Kikori District"],
                      "Central": ["Abau District", "Goilala District", "Kairuku-Hiri District", "Rigo District"],
                      "National Capital District": ["Moresby North-East", "Moresby North_West", "Moresby South"],
                      "Milne Bay": [
                        "Alotau District",
                        "Esa'ala District",
                        "Kiriwini-Goodenough District",
                        "Samarai-Murua District"
                      ],
                      "Oro": ["Ijivitari District", "Sohe District"],
                      "Southern Highlands": [
                        "Ialibu-Pangia District",
                        "Imbonggu District",
                        "Kagua-Erave District",
                        "Komo-Magarima District",
                        "Koroba-Kopiago District",
                        "Mendi-Munihu District",
                        "Nipa-Kutubu District",
                        "Tari-Pori District"
                      ],
                      "Enga": [
                        "Kandep District",
                        "Kompiam District",
                        "Lagaip-Porgera District",
                        "Wabag District",
                        "Kandep"
                      ],
                      "Western Highlands": [
                        "Anglimp-South Waghi District",
                        "Dei District",
                        "Jimi District",
                        "Mount Hagen District",
                        "Mul-Baiyer District",
                        "North Waghi District",
                        "Tambul-Nebilyer District"
                      ],
                      "Simbu": [
                        "Chauve District",
                        "Gumine District",
                        "Karimui-Nomane District",
                        "Kerowagi District",
                        "Kundiawa-Gembogl District",
                        "Sina Sina-Yonggomugl District"
                      ],
                      "Eastern Highlands": [
                        "Daulo District",
                        "Goroka District",
                        "Henganofi District",
                        "Kainantu District",
                        "Lufa District",
                        "Obura-Wonenara District",
                        "Okapa District District",
                        "Unggai-Benna District"
                      ],
                      "Morobe": [
                        "Bulolo District",
                        "Finschhafen District",
                        "Huon District",
                        "Kabwum District",
                        "Lae District",
                        "Markham District",
                        "Menyamya District",
                        "Nawae District",
                        "Tewae-Siassi District"
                      ],
                      "Madang": [
                        "Bogia District",
                        "Madang District",
                        "Middle Ramu District",
                        "Rai Coast District",
                        "Sumkar District",
                        "Usino Bundi District"
                      ],
                      "East Sepik": [
                        "Ambunti-Dreikikir District",
                        "Angoram District",
                        "Maprik District",
                        "Wewak District",
                        "Wosera-Gawi District",
                        "Yangoru-Saussia District"
                      ],
                      "Saundaun": [
                        "Aitape-Lumi District",
                        "Nuku District",
                        "Telefomin District",
                        "Vanimo-Green River District"
                      ],
                      "Manus": ["Manus District"],
                      "New Ireland": ["Kavieng District", "Namatanai District"],
                      "East New Britain": ["Gazelle District", "Kokopo District", "Pomio District", "Rabaul District"],
                      "West New Britain": ["Kandrian-Gloucester District", "Talasea District"],
                      "North Solomon": [
                        "Central Bougainville District",
                        "North Bougainville District",
                        "South Bougainville District"
                      ],
                      "Expatriate": ["Other"],
                      "Hela": [],
                      "Jiwaka": []
                    }
                  }
                },
                {
                  "type": "Control",
                  "scope": "#/properties/birthOrder"
                },
                {
                  "type": "Control",
                  "scope": "#/properties/hand",
                  "label": "Handedness",
                  "options": {
                    "show": [
                      ["LEFT", "Left"],
                      ["RIGHT", "Right"]
                    ]
                  }
                },
                {
                  "type": "Group",
                  "label": "Address and Contact Details",
                  "elements": [
                    {
                      "type": "FirstItemArray",
                      "scope": "#/properties/contactDetails",
                      "options": {
                        "detail": {
                          "type": "VerticalLayout",
                          "elements": [
                            {
                              "type": "Control",
                              "scope": "/properties/address1"
                            },
                            {
                              "type": "Control",
                              "scope": "/properties/address2"
                            },
                            {
                              "type": "Control",
                              "label": "Province",
                              "scope": "/properties/region"
                            },
                            {
                              "type": "Control",
                              "scope": "/properties/district"
                            },
                            {
                              "type": "Control",
                              "scope": "/properties/phone"
                            },
                            {
                              "type": "Control",
                              "scope": "/properties/mobile"
                            },
                            {
                              "type": "Control",
                              "scope": "/properties/email"
                            }
                          ]
                        }
                      }
                    }
                  ]
                }
              ]
            }
          ]
        },
        {
          "type": "VerticalLayout",
          "elements": [
            {
              "type": "Group",
              "label": "Next of Kin",
              "elements": [
                {
                  "type": "Control",
                  "scope": "#/properties/family/properties/nextOfKin/properties/relationship"
                },
                {
                  "type": "Control",
                  "scope": "#/properties/family/properties/nextOfKin/properties/firstName"
                },
                {
                  "type": "Control",
                  "scope": "#/properties/family/properties/nextOfKin/properties/lastName"
                },
                {
                  "type": "FirstItemArray",
                  "scope": "#/properties/family/properties/nextOfKin/properties/contactDetails",
                  "options": {
                    "detail": {
                      "type": "VerticalLayout",
                      "elements": [
                        {
                          "type": "Control",
                          "scope": "/properties/phone"
                        },
                        {
                          "type": "Control",
                          "scope": "/properties/mobile"
                        },
                        {
                          "type": "Control",
                          "scope": "/properties/email"
                        }
                      ]
                    }
                  }
                }
              ]
            },
            {
              "type": "Group",
              "label": "Demographics",
              "elements": [
                {
                  "type": "Control",
                  "scope": "#/properties/family/properties/maritalStatus",
                  "options": {
                    "show": [
                      ["SINGLE", "Single"],
                      ["MARRIED", "Married"],
                      ["DIVORCED", "Divorced"],
                      ["WIDOWED", "Widowed"],
                      ["SEPARATED", "Separated"],
                      ["REGISTERED_PARTNERSHIP", "Registered Partnership"]
                    ]
                  }
                },
                {
<<<<<<< HEAD
                  "type": "Autocomplete",
                  "label": "Education",
                  "scope": "#/properties/socioEconomics/properties/education",
                  "options": {
                    "freeText": false,
                    "values": [
                      "No Education",
                      "Primary Education",
                      "Secondary Education",
                      "Vocational/Technical",
                      "Tertiary Education"
                    ]
                  }
                },
                {
                  "type": "Autocomplete",
                  "scope": "#/properties/socioEconomics/properties/occupation",
                  "options": {
                    "freeText": false,
                    "values": ["Formally employed", "Informally employed", "Student", "Unemployed"]
                  }
=======
                  "type": "Control",
                  "scope": "#/properties/socioEconomics/properties/occupation"
                },
                {
                  "type": "Control",
                  "label": "Education Status",
                  "scope": "#/properties/socioEconomics/properties/education"
>>>>>>> 211b4b28
                }
              ]
            },
            {
              "type": "Group",
              "label": "Health",
              "elements": [
                {
                  "type": "Control",
                  "scope": "#/properties/allergies/properties/drugAllergies",
                  "itemLabel": "${index}: ${drug}",
                  "options": {
                    "detail": {
                      "type": "VerticalLayout",
                      "elements": [
                        {
                          "type": "Control",
                          "scope": "/properties/drug"
                        },
                        {
                          "type": "Control",
                          "scope": "/properties/description"
                        }
                      ]
                    }
                  }
                }
              ]
            },
            {
              "type": "Group",
              "label": "Death",
              "elements": [
                {
                  "type": "Control",
                  "scope": "#/properties/isDeceased"
                },
                {
                  "type": "Control",
                  "scope": "#/properties/dateOfDeath",
                  "rule": {
                    "effect": "HIDE",
                    "condition": {
                      "scope": "#/properties/isDeceased",
                      "schema": {
                        "const": false
                      }
                    }
                  }
                }
              ]
            }
          ]
        }
      ]
    }
  ]
}<|MERGE_RESOLUTION|>--- conflicted
+++ resolved
@@ -40,18 +40,12 @@
                       {
                         "type": "Field",
                         "field": "lastName",
-                        "mutations": [
-                          { "firstNChars": 2 },
-                          { "toUpperCase": true }
-                        ]
+                        "mutations": [{ "firstNChars": 2 }, { "toUpperCase": true }]
                       },
                       {
                         "type": "Field",
                         "field": ["birthPlace", "district"],
-                        "mutations": [
-                          { "firstNChars": 2 },
-                          { "toUpperCase": true }
-                        ]
+                        "mutations": [{ "firstNChars": 2 }, { "toUpperCase": true }]
                       },
                       {
                         "type": "Field",
@@ -68,10 +62,7 @@
                       {
                         "type": "Field",
                         "field": "birthOrder",
-                        "mutations": [
-                          { "firstNChars": 2 },
-                          { "toUpperCase": true }
-                        ]
+                        "mutations": [{ "firstNChars": 2 }, { "toUpperCase": true }]
                       },
                       {
                         "type": "Field",
@@ -93,10 +84,7 @@
                       {
                         "type": "Field",
                         "field": "firstName",
-                        "mutations": [
-                          { "lastNChars": 2 },
-                          { "toUpperCase": true }
-                        ]
+                        "mutations": [{ "lastNChars": 2 }, { "toUpperCase": true }]
                       }
                     ]
                   }
@@ -394,7 +382,6 @@
                   }
                 },
                 {
-<<<<<<< HEAD
                   "type": "Autocomplete",
                   "label": "Education",
                   "scope": "#/properties/socioEconomics/properties/education",
@@ -416,15 +403,6 @@
                     "freeText": false,
                     "values": ["Formally employed", "Informally employed", "Student", "Unemployed"]
                   }
-=======
-                  "type": "Control",
-                  "scope": "#/properties/socioEconomics/properties/occupation"
-                },
-                {
-                  "type": "Control",
-                  "label": "Education Status",
-                  "scope": "#/properties/socioEconomics/properties/education"
->>>>>>> 211b4b28
                 }
               ]
             },
