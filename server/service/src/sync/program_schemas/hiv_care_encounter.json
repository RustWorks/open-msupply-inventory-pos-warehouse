--- conflicted
+++ resolved
@@ -16,11 +16,7 @@
       "type": "object"
     },
     "EncounterStatus": {
-      "enum": [
-        "SCHEDULED",
-        "COMPLETED",
-        "CANCELLED"
-      ],
+      "enum": ["SCHEDULED", "COMPLETED", "CANCELLED"],
       "type": "string"
     },
     "FamilyPlanning": {
@@ -31,11 +27,7 @@
         },
         "pregnant": {
           "description": "77386006 Pregnant",
-          "enum": [
-            "Yes",
-            "No",
-            "Breastfeeding"
-          ],
+          "enum": ["Yes", "No", "Breastfeeding"],
           "type": "string"
         }
       },
@@ -47,11 +39,7 @@
           "if": {
             "properties": {
               "regimenStatus": {
-                "enum": [
-                  "START",
-                  "CHANGE",
-                  "STOP"
-                ]
+                "enum": ["START", "CHANGE", "STOP"]
               }
             }
           },
@@ -187,13 +175,7 @@
             },
             "regimenStatus": {
               "description": "Antiretroviral treatment status",
-              "enum": [
-                "NO",
-                "START",
-                "CONTINUE",
-                "CHANGE",
-                "STOP"
-              ],
+              "enum": ["NO", "START", "CONTINUE", "CHANGE", "STOP"],
               "type": "string"
             },
             "regimenType": {
@@ -226,10 +208,7 @@
           },
           "required": ["regimenStatus"],
           "then": {
-            "required": [
-              "regimen",
-              "regimenChangeReason"
-            ]
+            "required": ["regimen", "regimenChangeReason"]
           },
           "type": "object"
         },
@@ -280,30 +259,17 @@
           "properties": {
             "intimatePartnerViolence": {
               "description": "Victim of intimate partner abuse 706893006",
-              "enum": [
-                "Yes",
-                "No",
-                "N/A"
-              ],
+              "enum": ["Yes", "No", "N/A"],
               "type": "string"
             },
             "postServiceProvided": {
               "description": "Post GBV Services provided?",
-              "enum": [
-                "Yes",
-                "No",
-                "Declined",
-                "N/A"
-              ],
+              "enum": ["Yes", "No", "Declined", "N/A"],
               "type": "string"
             },
             "rape": {
               "description": "Victim of rape 42085001",
-              "enum": [
-                "Yes",
-                "No",
-                "N/A"
-              ],
+              "enum": ["Yes", "No", "N/A"],
               "type": "string"
             },
             "receivedServiceType": {
@@ -317,71 +283,22 @@
             },
             "referredForExternalServices": {
               "description": "Referred for external services?",
-              "enum": [
-                "Yes",
-                "No",
-                "N/A"
-              ],
+              "enum": ["Yes", "No", "N/A"],
               "type": "string"
             },
             "screened": {
               "description": "Screened for Gender Based Violence",
-              "enum": [
-                "Positive",
-                "Negative",
-                "Declined",
-                "NotDone"
-              ],
+              "enum": ["Positive", "Negative", "Declined", "NotDone"],
               "type": "string"
             },
             "type": {
               "description": "Type of Gender Based Violence",
-              "enum": [
-                "Physical",
-                "Psychological",
-                "Sexual",
-                "N/A"
-              ],
-              "type": "string"
-            }
-          },
-          "type": "object"
-        },
-<<<<<<< HEAD
-        "general": {
-          "properties": {
-            "location": {
-              "description": "Location needed if visitType is 'Refill' or 'Outreach'",
-              "type": "string"
-            },
-            "referredTo": {
-              "enum": [
-                "PMTCT",
-                "HBC",
-                "PLHA Support Group/Club",
-                "Orphan and vulnerable children group",
-                "Medical specialty",
-                "Nutritional Support",
-                "Legal",
-                "Medical Ward",
-                "TB Ward",
-                "Other"
-              ],
-              "type": "string"
-            },
-            "visitType": {
-              "enum": [
-                "Outreach",
-                "Refill",
-                "Standard"
-              ],
-              "type": "string"
-            }
-          },
-          "type": "object"
-        },
-=======
->>>>>>> c56e601e
+              "enum": ["Physical", "Psychological", "Sexual", "N/A"],
+              "type": "string"
+            }
+          },
+          "type": "object"
+        },
         "haem": {
           "properties": {
             "fbe": {
@@ -402,10 +319,7 @@
               "type": "object"
             },
             "hepBSAg": {
-              "enum": [
-                "Pos",
-                "Neg"
-              ],
+              "enum": ["Pos", "Neg"],
               "type": "string"
             },
             "rbslToFbsl": {
@@ -417,10 +331,7 @@
               "type": "number"
             },
             "tpha": {
-              "enum": [
-                "Pos",
-                "Neg"
-              ],
+              "enum": ["Pos", "Neg"],
               "type": "string"
             }
           },
@@ -429,21 +340,14 @@
         "hcvCrag": {
           "properties": {
             "crAgResult": {
-              "enum": [
-                "Positive",
-                "Negative",
-                "Inc"
-              ],
+              "enum": ["Positive", "Negative", "Inc"],
               "type": "string"
             },
             "crAgTitre": {
               "type": "string"
             },
             "hcv": {
-              "enum": [
-                "Positive",
-                "Negative"
-              ],
+              "enum": ["Positive", "Negative"],
               "type": "string"
             }
           },
@@ -452,28 +356,18 @@
         "indexTesting": {
           "properties": {
             "indexTestingAccepted": {
-              "enum": [
-                "Yes",
-                "No",
-                "N/A"
-              ],
+              "enum": ["Yes", "No", "N/A"],
               "type": "string"
             },
             "indexTestingOffered": {
-              "enum": [
-                "Yes",
-                "No",
-                "Declined"
-              ],
+              "enum": ["Yes", "No", "Declined"],
               "type": "string"
             },
             "ipvRisk": {
               "$ref": "#/definitions/YesNo"
             }
           },
-          "required": [
-            "indexTestingAccepted"
-          ],
+          "required": ["indexTestingAccepted"],
           "type": "object"
         },
         "notes": {
@@ -499,10 +393,7 @@
                   "type": "number"
                 }
               },
-              "required": [
-                "systolic",
-                "diastolic"
-              ],
+              "required": ["systolic", "diastolic"],
               "type": "object"
             },
             "bodyMassIndex": {
@@ -511,21 +402,14 @@
             },
             "height": {
               "description": "50373000\tBody height measure [m]",
-              "examples": [
-                "1.55",
-                "0.92",
-                "1.75"
-              ],
+              "examples": ["1.55", "0.92", "1.75"],
               "pattern": "^\\d\\.\\d{2}$",
               "title": "Height in m",
               "type": "string"
             },
             "midUpperArmCircumference": {
               "description": "284473002\tMid upper arm circumference (MUAC) [cm]",
-              "examples": [
-                "23.0",
-                "21.4"
-              ],
+              "examples": ["23.0", "21.4"],
               "pattern": "^\\d+\\.\\d+$",
               "title": "MUAC in cm",
               "type": "string"
@@ -534,11 +418,7 @@
               "properties": {
                 "nutritionalStatus": {
                   "description": "366364004  nutritional status",
-                  "enum": [
-                    "UNDER_NOURISHED",
-                    "WELL_NOURISHED",
-                    "OVERWEIGHT"
-                  ],
+                  "enum": ["UNDER_NOURISHED", "WELL_NOURISHED", "OVERWEIGHT"],
                   "type": "string"
                 },
                 "nutritionalSupportNeeded": {
@@ -643,10 +523,7 @@
             },
             "weight": {
               "description": "735395000\tCurrent body weight [kg]",
-              "examples": [
-                "75.1",
-                "60.0"
-              ],
+              "examples": ["75.1", "60.0"],
               "pattern": "^\\d+\\.\\d+$",
               "title": "Weight in kg",
               "type": "string"
@@ -708,38 +585,18 @@
               "type": "string"
             },
             "tbGeneXpert": {
-              "enum": [
-                "NOT_DETECTED",
-                "POSITIVE_RIF_SENSITIVE",
-                "POSITIVE_RIF_RESISTANT"
-              ],
+              "enum": ["NOT_DETECTED", "POSITIVE_RIF_SENSITIVE", "POSITIVE_RIF_RESISTANT"],
               "type": "string"
             },
             "tbScreening": {
               "$ref": "#/definitions/YesNo"
             },
             "tbSputum": {
-              "enum": [
-                "NO_AFB",
-                "POS_1",
-                "POS_2",
-                "POS_3"
-              ],
+              "enum": ["NO_AFB", "POS_1", "POS_2", "POS_3"],
               "type": "string"
             },
             "tbStatus": {
-              "enum": [
-                "CONFMC",
-                "CONFMS",
-                "CONFMX",
-                "INH",
-                "NO",
-                "REFER",
-                "SP",
-                "TBRX",
-                "TBRXC",
-                "YES"
-              ],
+              "enum": ["CONFMC", "CONFMS", "CONFMX", "INH", "NO", "REFER", "SP", "TBRX", "TBRXC", "YES"],
               "type": "string"
             }
           },
@@ -752,10 +609,7 @@
               "type": "boolean"
             },
             "targeting": {
-              "enum": [
-                "TARGETED",
-                "SCHEDULED"
-              ],
+              "enum": ["TARGETED", "SCHEDULED"],
               "type": "string"
             },
             "tested": {
@@ -768,10 +622,7 @@
             },
             "viralLoadStatus": {
               "description": "Based on viral load result",
-              "enum": [
-                "Suppressed",
-                "Unsuppressed"
-              ],
+              "enum": ["Suppressed", "Unsuppressed"],
               "type": "string"
             }
           },
@@ -781,11 +632,7 @@
           "properties": {
             "location": {
               "description": "Location needed if visitType is 'Refill' or 'Outreach'",
-              "enum": [
-                "9 Mile Clinic, NCD",
-                "Angelicare Newtown",
-                "Angelicare StopAIDS, NCD"
-              ],
+              "enum": ["9 Mile Clinic, NCD", "Angelicare Newtown", "Angelicare StopAIDS, NCD"],
               "type": "string"
             },
             "visitType": {
@@ -796,25 +643,11 @@
           "type": "object"
         }
       },
-      "required": [
-        "createdDatetime",
-        "startDatetime"
-      ],
+      "required": ["createdDatetime", "startDatetime"],
       "type": "object"
     },
     "HIVRiskGroup": {
-      "enum": [
-        "LRM",
-        "MSM",
-        "MSW",
-        "MSMSW",
-        "HRM",
-        "LRW",
-        "HRW",
-        "FSW",
-        "TG",
-        "TGSW"
-      ],
+      "enum": ["LRM", "MSM", "MSW", "MSMSW", "HRM", "LRW", "HRW", "FSW", "TG", "TGSW"],
       "type": "string"
     },
     "Note": {
@@ -836,12 +669,7 @@
           "type": "string"
         }
       },
-      "required": [
-        "text",
-        "created",
-        "authorId",
-        "authorName"
-      ],
+      "required": ["text", "created", "authorId", "authorName"],
       "type": "object"
     },
     "RiskBehaviour": {
@@ -908,10 +736,7 @@
       "type": "object"
     },
     "YesNo": {
-      "enum": [
-        "Yes",
-        "No"
-      ],
+      "enum": ["Yes", "No"],
       "type": "string"
     }
   },
