#[cfg(test)]
pub(crate) mod test;

mod actor;
pub(crate) mod api;
pub(crate) mod central_data_synchroniser;
pub(crate) mod remote_data_synchroniser;
pub mod settings;
pub(crate) mod site_info;
mod sync_api_credentials;
mod sync_buffer;
mod sync_serde;
pub mod sync_status;
pub mod synchroniser;
pub(crate) mod translation_and_integration;
pub(crate) mod translations;
<<<<<<< HEAD

=======
>>>>>>> 26ff514a
use repository::{
    ChangelogFilter, EqualFilter, KeyValueStoreRepository, RepositoryError, StorageConnection,
    Store, StoreFilter, StoreRepository,
};
use std::convert::TryInto;
use thiserror::Error;

#[derive(Error, Debug)]
#[error("Failed to translate {table_name} sync record: {record}")]
pub(crate) struct SyncTranslationError {
    pub table_name: String,
    pub source: anyhow::Error,
    pub record: String,
}

pub(crate) struct ActiveStoresOnSite {
    stores: Vec<Store>,
}

/// Returns changelog filter to filter out records that are not active on site
/// It is possible to have entries for foreign records in change log (other half of transfers)
/// these should be filtered out in sync push operation
pub(crate) fn get_active_records_on_site_filter(
    connection: &StorageConnection,
) -> Result<Option<ChangelogFilter>, GetActiveStoresOnSiteError> {
    let active_stores = ActiveStoresOnSite::get(&connection)?;

    Ok(Some(ChangelogFilter::new().store_id(
        EqualFilter::equal_any_or_null(active_stores.store_ids()),
    )))
}

#[derive(Error, Debug)]
pub(crate) enum GetActiveStoresOnSiteError {
    #[error("Database error while getting active store on site {0:?}")]
    DatabaseError(RepositoryError),
    #[error("Site id is not set in database")]
    SiteIdNotSet,
}

impl ActiveStoresOnSite {
    pub(crate) fn get(
        connection: &StorageConnection,
    ) -> Result<ActiveStoresOnSite, GetActiveStoresOnSiteError> {
        use GetActiveStoresOnSiteError as Error;

        let site_id = KeyValueStoreRepository::new(connection)
            .get_i32(repository::KeyValueType::SettingsSyncSiteId)
            .map_err(Error::DatabaseError)?
            .ok_or(Error::SiteIdNotSet)?;

        let stores = StoreRepository::new(connection)
            .query_by_filter(StoreFilter::new().site_id(EqualFilter::equal_to_i32(site_id)))
            .map_err(Error::DatabaseError)?;

        Ok(ActiveStoresOnSite { stores })
    }

    pub(crate) fn name_ids(&self) -> Vec<String> {
        self.stores.iter().map(|r| r.name_row.id.clone()).collect()
    }

    pub(crate) fn get_store_id_for_name_id(&self, name_id: &str) -> Option<String> {
        self.stores
            .iter()
            .find(|r| r.name_row.id == name_id)
            .map(|r| r.store_row.id.clone())
    }

    pub(crate) fn store_ids(&self) -> Vec<String> {
        self.stores.iter().map(|r| r.store_row.id.clone()).collect()
    }
}<|MERGE_RESOLUTION|>--- conflicted
+++ resolved
@@ -14,15 +14,11 @@
 pub mod synchroniser;
 pub(crate) mod translation_and_integration;
 pub(crate) mod translations;
-<<<<<<< HEAD
 
-=======
->>>>>>> 26ff514a
 use repository::{
     ChangelogFilter, EqualFilter, KeyValueStoreRepository, RepositoryError, StorageConnection,
     Store, StoreFilter, StoreRepository,
 };
-use std::convert::TryInto;
 use thiserror::Error;
 
 #[derive(Error, Debug)]
