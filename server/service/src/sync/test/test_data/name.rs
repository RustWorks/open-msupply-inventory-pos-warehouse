--- conflicted
+++ resolved
@@ -521,18 +521,14 @@
             is_manufacturer: false,
             is_donor: false,
             on_hold: false,
-<<<<<<< HEAD
-            created_datetime: Some(NaiveDate::from_ymd(2022, 05, 22).and_hms(0, 0, 0)),
-            is_deceased: true,
-            national_health_number: Some("NHN003".to_string()),
-=======
             created_datetime: Some(
                 NaiveDate::from_ymd_opt(2022, 05, 22)
                     .unwrap()
                     .and_hms_opt(0, 0, 0)
                     .unwrap(),
             ),
->>>>>>> 80a99f74
+            is_deceased: true,
+            national_health_number: Some("NHN003".to_string()),
         }),
     )
 }
