--- conflicted
+++ resolved
@@ -1,25 +1,11 @@
-<<<<<<< HEAD
-use crate::sync::{
-    test::TestSyncPullRecord,
-    translations::{
-        IntegrationRecords, LegacyTableName, PullDeleteRecord, PullDeleteRecordTable,
-        PullUpsertRecord,
-    },
-};
+use crate::sync::{test::TestSyncPullRecord, translations::PullTranslateResult};
 use chrono::NaiveDate;
-use repository::{StoreRow, SyncBufferRow};
-use util::inline_init;
-
-const STORE_1: (&str, &str) = (
-=======
-use crate::sync::{test::TestSyncPullRecord, translations::PullTranslateResult};
 use repository::{StoreRow, StoreRowDelete, SyncBufferRow};
 use util::inline_init;
 
 const TABLE_NAME: &'static str = "store";
 
 const STORE_1: (&'static str, &'static str) = (
->>>>>>> 068faea9
     "4E27CEB263354EB7B1B33CEA8F7884D8",
     r#"{
     "ID": "4E27CEB263354EB7B1B33CEA8F7884D8",
@@ -74,12 +60,8 @@
             s.code = "GEN".to_string();
             s.site_id = 1;
             s.logo = Some("No logo".to_string());
-<<<<<<< HEAD
             s.created_date = NaiveDate::from_ymd_opt(2021, 9, 3);
-        }))],
-=======
-        }),
->>>>>>> 068faea9
+        }),
     )
 }
 
