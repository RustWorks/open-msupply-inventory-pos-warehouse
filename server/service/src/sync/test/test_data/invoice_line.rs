use super::TestSyncPushRecord;
use crate::sync::{
    test::TestSyncPullRecord,
    translations::invoice_line::{LegacyTransLineRow, LegacyTransLineType},
};
use chrono::NaiveDate;
use repository::{
    mock::{mock_item_a, mock_stock_line_a},
    InvoiceLineRow, InvoiceLineRowDelete, InvoiceLineRowType,
};
use serde_json::json;
const TABLE_NAME: &'static str = "trans_line";

const TRANS_LINE_1: (&'static str, &'static str) = (
    "12ee2f10f0d211eb8dddb54df6d741bc",
    r#"{
        "ID": "12ee2f10f0d211eb8dddb54df6d741bc",
        "Weight": 0,
        "barcodeID": "",
        "batch": "stocktake_1",
        "box_number": "",
        "cost_price": 10,
        "custom_data": null,
        "donor_id": "",
        "expiry_date": "0000-00-00",
        "foreign_currency_price": 0,
        "goods_received_lines_ID": "",
        "isVVMPassed": "",
        "is_from_inventory_adjustment": true,
        "item_ID": "item_a",
        "item_line_ID": "item_a_line_a",
        "item_name": "Item A",
        "line_number": 1,
        "linked_trans_line_ID": "",
        "linked_transact_id": "",
        "local_charge_line_total": 0,
        "location_ID": "",
        "manufacturer_ID": "",
        "medicine_administrator_ID": "",
        "note": "",
        "optionID": "",
        "order_lines_ID": "",
        "pack_inners_in_outer": 0,
        "pack_size": 1,
        "pack_size_inner": 0,
        "prescribedQuantity": 0,
        "price_extension": 0,
        "quantity": 700.36363636,
        "repeat_ID": "",
        "sell_price": 0,
        "sentQuantity": 0,
        "sent_pack_size": 1,
        "source_backorder_id": "",
        "spare": 0,
        "supp_trans_line_ID_ns": "",
        "transaction_ID": "outbound_shipment_a",
        "type": "stock_in",
        "user_1": "",
        "user_2": "",
        "user_3": "",
        "user_4": "",
        "user_5_ID": "",
        "user_6_ID": "",
        "user_7_ID": "",
        "user_8_ID": "",
        "vaccine_vial_monitor_status_ID": "",
        "volume_per_pack": 0
        }
    "#,
);
fn trans_line_1_pull_record() -> TestSyncPullRecord {
    TestSyncPullRecord::new_pull_upsert(
        TABLE_NAME,
        TRANS_LINE_1,
        InvoiceLineRow {
            id: TRANS_LINE_1.0.to_string(),
            invoice_id: "outbound_shipment_a".to_string(),
            item_link_id: mock_item_a().id,
            item_name: mock_item_a().name,
            item_code: mock_item_a().code,
            stock_line_id: Some(mock_stock_line_a().id),
            location_id: None,
            batch: Some("stocktake_1".to_string()),
            expiry_date: None,
            pack_size: 1,
            cost_price_per_pack: 10.0,
            sell_price_per_pack: 0.0,
            total_before_tax: 10.0 * 700.36363636,
            total_after_tax: 10.0 * 700.36363636,
            tax: None,
            r#type: InvoiceLineRowType::StockIn,
            number_of_packs: 700.36363636,
            note: None,
            inventory_adjustment_reason_id: None,
<<<<<<< HEAD
            return_reason_id: None,
        }),
=======
            foreign_currency_price_before_tax: Some(0.0),
        },
>>>>>>> 068faea9
    )
}
fn trans_line_1_push_record() -> TestSyncPushRecord {
    TestSyncPushRecord {
        record_id: TRANS_LINE_1.0.to_string(),
        table_name: TABLE_NAME.to_string(),
        push_data: json!(LegacyTransLineRow {
            id: TRANS_LINE_1.0.to_string(),
            invoice_id: "outbound_shipment_a".to_string(),
            item_id: mock_item_a().id,
            item_name: mock_item_a().name,
            stock_line_id: Some(mock_stock_line_a().id),
            location_id: None,
            batch: Some("stocktake_1".to_string()),
            expiry_date: None,
            pack_size: 1,
            cost_price_per_pack: 10.0,
            sell_price_per_pack: 0.0,
            r#type: LegacyTransLineType::StockIn,
            number_of_packs: 700.36363636,
            note: None,
            item_code: Some("item_a_code".to_string()),
            tax: None,
            total_before_tax: Some(10.0 * 700.36363636),
            total_after_tax: Some(10.0 * 700.36363636),
            inventory_adjustment_reason_id: None,
            foreign_currency_price_before_tax: Some(0.0),
        }),
    }
}

// placeholder
const TRANS_LINE_2: (&'static str, &'static str) = (
    "C9A2D5854A15457388C8266D95DE1945",
    r#"{
        "ID": "C9A2D5854A15457388C8266D95DE1945",
        "Weight": 0,
        "barcodeID": "",
        "batch": "",
        "box_number": "",
        "cost_price": 5,
        "custom_data": null,
        "donor_id": "",
        "expiry_date": "2022-02-22",
        "foreign_currency_price": 0,
        "goods_received_lines_ID": "",
        "isVVMPassed": "",
        "is_from_inventory_adjustment": false,
        "item_ID": "item_a",
        "item_line_ID": "item_a_line_a",
        "item_name": "Item A",
        "line_number": 1,
        "linked_trans_line_ID": "",
        "linked_transact_id": "",
        "local_charge_line_total": 0,
        "location_ID": "",
        "manufacturer_ID": "",
        "medicine_administrator_ID": "",
        "note": "every FOUR to SIX hours when necessary ",
        "optionID": "",
        "order_lines_ID": "",
        "pack_inners_in_outer": 0,
        "pack_size": 5,
        "pack_size_inner": 0,
        "prescribedQuantity": 0,
        "price_extension": 0,
        "quantity": 1000.9124798,
        "repeat_ID": "",
        "sell_price": 2,
        "sentQuantity": 0,
        "sent_pack_size": 100,
        "source_backorder_id": "",
        "spare": 0,
        "supp_trans_line_ID_ns": "",
        "transaction_ID": "outbound_shipment_a",
        "type": "stock_out",
        "user_1": "",
        "user_2": "",
        "user_3": "",
        "user_4": "",
        "user_5_ID": "",
        "user_6_ID": "",
        "user_7_ID": "",
        "user_8_ID": "",
        "vaccine_vial_monitor_status_ID": "",
        "volume_per_pack": 0
    }"#,
);
fn trans_line_2_pull_record() -> TestSyncPullRecord {
    TestSyncPullRecord::new_pull_upsert(
        TABLE_NAME,
        TRANS_LINE_2,
        InvoiceLineRow {
            id: TRANS_LINE_2.0.to_string(),
            invoice_id: "outbound_shipment_a".to_string(),
            item_link_id: mock_item_a().id,
            item_name: mock_item_a().name,
            item_code: mock_item_a().code,
            stock_line_id: Some(mock_stock_line_a().id),
            location_id: None,
            batch: None,
            expiry_date: Some(NaiveDate::from_ymd_opt(2022, 02, 22).unwrap()),
            pack_size: 5,
            cost_price_per_pack: 5.0,
            sell_price_per_pack: 2.0,
            total_before_tax: 2.0 * 1000.9124798,
            total_after_tax: 2.0 * 1000.9124798,
            tax: None,
            r#type: InvoiceLineRowType::StockOut,
            number_of_packs: 1000.9124798,
            note: Some("every FOUR to SIX hours when necessary ".to_string()),
            inventory_adjustment_reason_id: None,
<<<<<<< HEAD
            return_reason_id: None,
        }),
=======
            foreign_currency_price_before_tax: Some(0.0),
        },
>>>>>>> 068faea9
    )
}
fn trans_line_2_push_record() -> TestSyncPushRecord {
    TestSyncPushRecord {
        table_name: TABLE_NAME.to_string(),
        record_id: TRANS_LINE_2.0.to_string(),
        push_data: json!(LegacyTransLineRow {
            id: TRANS_LINE_2.0.to_string(),
            invoice_id: "outbound_shipment_a".to_string(),
            item_id: mock_item_a().id,
            item_name: mock_item_a().name,
            stock_line_id: Some(mock_stock_line_a().id),
            location_id: None,
            batch: None,
            expiry_date: Some(NaiveDate::from_ymd_opt(2022, 02, 22).unwrap()),
            pack_size: 5,
            cost_price_per_pack: 5.0,
            sell_price_per_pack: 2.0,
            r#type: LegacyTransLineType::StockOut,
            number_of_packs: 1000.9124798,
            note: Some("every FOUR to SIX hours when necessary ".to_string()),
            item_code: Some("item_a_code".to_string()),
            tax: None,
            total_before_tax: Some(2.0 * 1000.9124798),
            total_after_tax: Some(2.0 * 1000.9124798),
            inventory_adjustment_reason_id: None,
            foreign_currency_price_before_tax: Some(0.0),
        }),
    }
}

const TRANS_LINE_OM_FIELDS: (&'static str, &'static str) = (
    "A9A2D5854A15457388C8266D95DE1945",
    r#"{
        "ID": "A9A2D5854A15457388C8266D95DE1945",
        "Weight": 0,
        "barcodeID": "",
        "batch": "",
        "box_number": "",
        "cost_price": 5,
        "custom_data": null,
        "donor_id": "",
        "expiry_date": "2022-02-22",
        "foreign_currency_price": 0,
        "goods_received_lines_ID": "",
        "isVVMPassed": "",
        "is_from_inventory_adjustment": false,
        "item_ID": "item_a",
        "item_line_ID": "item_a_line_a",
        "item_name": "Item A",
        "line_number": 1,
        "linked_trans_line_ID": "",
        "linked_transact_id": "",
        "local_charge_line_total": 0,
        "location_ID": "",
        "manufacturer_ID": "",
        "medicine_administrator_ID": "",
        "note": "every FOUR to SIX hours when necessary ",
        "optionID": "",
        "order_lines_ID": "",
        "pack_inners_in_outer": 0,
        "pack_size": 5,
        "pack_size_inner": 0,
        "prescribedQuantity": 0,
        "price_extension": 0,
        "quantity": 1000.9124798,
        "repeat_ID": "",
        "sell_price": 2,
        "sentQuantity": 0,
        "sent_pack_size": 100,
        "source_backorder_id": "",
        "spare": 0,
        "supp_trans_line_ID_ns": "",
        "transaction_ID": "outbound_shipment_a",
        "type": "stock_out",
        "user_1": "",
        "user_2": "",
        "user_3": "",
        "user_4": "",
        "user_5_ID": "",
        "user_6_ID": "",
        "user_7_ID": "",
        "user_8_ID": "",
        "vaccine_vial_monitor_status_ID": "",
        "volume_per_pack": 0,
        "om_item_code": "item_a_code",
        "om_tax": 33.3,
        "om_total_before_tax": 105.4,
        "om_total_after_tax": 130.5
    }"#,
);
fn trans_line_om_fields_pull_record() -> TestSyncPullRecord {
    TestSyncPullRecord::new_pull_upsert(
        TABLE_NAME,
        TRANS_LINE_OM_FIELDS,
        InvoiceLineRow {
            id: TRANS_LINE_OM_FIELDS.0.to_string(),
            invoice_id: "outbound_shipment_a".to_string(),
            item_link_id: mock_item_a().id,
            item_name: mock_item_a().name,
            item_code: mock_item_a().code,
            stock_line_id: Some(mock_stock_line_a().id),
            location_id: None,
            batch: None,
            expiry_date: Some(NaiveDate::from_ymd_opt(2022, 02, 22).unwrap()),
            pack_size: 5,
            cost_price_per_pack: 5.0,
            sell_price_per_pack: 2.0,
            total_before_tax: 105.4,
            total_after_tax: 130.5,
            tax: Some(33.3),
            r#type: InvoiceLineRowType::StockOut,
            number_of_packs: 1000.9124798,
            note: Some("every FOUR to SIX hours when necessary ".to_string()),
            inventory_adjustment_reason_id: None,
<<<<<<< HEAD
            return_reason_id: None,
        }),
=======
            foreign_currency_price_before_tax: Some(0.0),
        },
>>>>>>> 068faea9
    )
}
fn trans_line_om_fields_push_record() -> TestSyncPushRecord {
    TestSyncPushRecord {
        table_name: TABLE_NAME.to_string(),
        record_id: TRANS_LINE_OM_FIELDS.0.to_string(),
        push_data: json!(LegacyTransLineRow {
            id: TRANS_LINE_OM_FIELDS.0.to_string(),
            invoice_id: "outbound_shipment_a".to_string(),
            item_id: mock_item_a().id,
            item_name: mock_item_a().name,
            stock_line_id: Some(mock_stock_line_a().id),
            location_id: None,
            batch: None,
            expiry_date: Some(NaiveDate::from_ymd_opt(2022, 02, 22).unwrap()),
            pack_size: 5,
            cost_price_per_pack: 5.0,
            sell_price_per_pack: 2.0,
            r#type: LegacyTransLineType::StockOut,
            number_of_packs: 1000.9124798,
            note: Some("every FOUR to SIX hours when necessary ".to_string()),
            item_code: Some("item_a_code".to_string()),
            tax: Some(33.3),
            total_before_tax: Some(105.4),
            total_after_tax: Some(130.5),
            inventory_adjustment_reason_id: None,
            foreign_currency_price_before_tax: Some(0.0),
        }),
    }
}

const TRANS_LINE_OM_UNSET_TAX_FIELDS: (&'static str, &'static str) = (
    "4A15457388C8266D95DE1945A9A2D585",
    r#"{
        "ID": "4A15457388C8266D95DE1945A9A2D585",
        "Weight": 0,
        "barcodeID": "",
        "batch": "",
        "box_number": "",
        "cost_price": 5,
        "custom_data": null,
        "donor_id": "",
        "expiry_date": "2022-02-22",
        "foreign_currency_price": 0,
        "goods_received_lines_ID": "",
        "isVVMPassed": "",
        "is_from_inventory_adjustment": false,
        "item_ID": "item_a",
        "item_line_ID": "item_a_line_a",
        "item_name": "Item A",
        "line_number": 1,
        "linked_trans_line_ID": "",
        "linked_transact_id": "",
        "local_charge_line_total": 0,
        "location_ID": "",
        "manufacturer_ID": "",
        "medicine_administrator_ID": "",
        "note": "every FOUR to SIX hours when necessary ",
        "optionID": "",
        "order_lines_ID": "",
        "pack_inners_in_outer": 0,
        "pack_size": 5,
        "pack_size_inner": 0,
        "prescribedQuantity": 0,
        "price_extension": 0,
        "quantity": 1000.9124798,
        "repeat_ID": "",
        "sell_price": 2,
        "sentQuantity": 0,
        "sent_pack_size": 100,
        "source_backorder_id": "",
        "spare": 0,
        "supp_trans_line_ID_ns": "",
        "transaction_ID": "outbound_shipment_a",
        "type": "stock_out",
        "user_1": "",
        "user_2": "",
        "user_3": "",
        "user_4": "",
        "user_5_ID": "",
        "user_6_ID": "",
        "user_7_ID": "",
        "user_8_ID": "",
        "vaccine_vial_monitor_status_ID": "",
        "volume_per_pack": 0,
        "om_item_code": "item_a_code",
        "om_tax": null,
        "om_total_before_tax": 105.4,
        "om_total_after_tax": 130.5
    }"#,
);
fn trans_line_om_fields_unset_tax_pull_record() -> TestSyncPullRecord {
    TestSyncPullRecord::new_pull_upsert(
        TABLE_NAME,
        TRANS_LINE_OM_UNSET_TAX_FIELDS,
        InvoiceLineRow {
            id: TRANS_LINE_OM_UNSET_TAX_FIELDS.0.to_string(),
            invoice_id: "outbound_shipment_a".to_string(),
            item_link_id: mock_item_a().id,
            item_name: mock_item_a().name,
            item_code: mock_item_a().code,
            stock_line_id: Some(mock_stock_line_a().id),
            location_id: None,
            batch: None,
            expiry_date: Some(NaiveDate::from_ymd_opt(2022, 02, 22).unwrap()),
            pack_size: 5,
            cost_price_per_pack: 5.0,
            sell_price_per_pack: 2.0,
            total_before_tax: 105.4,
            total_after_tax: 130.5,
            tax: None,
            r#type: InvoiceLineRowType::StockOut,
            number_of_packs: 1000.9124798,
            note: Some("every FOUR to SIX hours when necessary ".to_string()),
            inventory_adjustment_reason_id: None,
<<<<<<< HEAD
            return_reason_id: None,
        }),
=======
            foreign_currency_price_before_tax: Some(0.0),
        },
>>>>>>> 068faea9
    )
}
fn trans_line_om_fields_unset_tax_push_record() -> TestSyncPushRecord {
    TestSyncPushRecord {
        table_name: TABLE_NAME.to_string(),
        record_id: TRANS_LINE_OM_UNSET_TAX_FIELDS.0.to_string(),
        push_data: json!(LegacyTransLineRow {
            id: TRANS_LINE_OM_UNSET_TAX_FIELDS.0.to_string(),
            invoice_id: "outbound_shipment_a".to_string(),
            item_id: mock_item_a().id,
            item_name: mock_item_a().name,
            stock_line_id: Some(mock_stock_line_a().id),
            location_id: None,
            batch: None,
            expiry_date: Some(NaiveDate::from_ymd_opt(2022, 02, 22).unwrap()),
            pack_size: 5,
            cost_price_per_pack: 5.0,
            sell_price_per_pack: 2.0,
            r#type: LegacyTransLineType::StockOut,
            number_of_packs: 1000.9124798,
            note: Some("every FOUR to SIX hours when necessary ".to_string()),
            item_code: Some("item_a_code".to_string()),
            tax: None,
            total_before_tax: Some(105.4),
            total_after_tax: Some(130.5),
            inventory_adjustment_reason_id: None,
            foreign_currency_price_before_tax: Some(0.0),
        }),
    }
}

pub(crate) fn test_pull_upsert_records() -> Vec<TestSyncPullRecord> {
    vec![
        trans_line_1_pull_record(),
        trans_line_2_pull_record(),
        trans_line_om_fields_pull_record(),
        trans_line_om_fields_unset_tax_pull_record(),
    ]
}

pub(crate) fn test_pull_delete_records() -> Vec<TestSyncPullRecord> {
    vec![TestSyncPullRecord::new_pull_delete(
        TABLE_NAME,
        TRANS_LINE_OM_UNSET_TAX_FIELDS.0,
        InvoiceLineRowDelete(TRANS_LINE_OM_UNSET_TAX_FIELDS.0.to_string()),
    )]
}

pub(crate) fn test_push_records() -> Vec<TestSyncPushRecord> {
    vec![
        trans_line_1_push_record(),
        trans_line_2_push_record(),
        trans_line_om_fields_push_record(),
        trans_line_om_fields_unset_tax_push_record(),
    ]
}<|MERGE_RESOLUTION|>--- conflicted
+++ resolved
@@ -92,13 +92,9 @@
             number_of_packs: 700.36363636,
             note: None,
             inventory_adjustment_reason_id: None,
-<<<<<<< HEAD
             return_reason_id: None,
-        }),
-=======
             foreign_currency_price_before_tax: Some(0.0),
         },
->>>>>>> 068faea9
     )
 }
 fn trans_line_1_push_record() -> TestSyncPushRecord {
@@ -211,13 +207,9 @@
             number_of_packs: 1000.9124798,
             note: Some("every FOUR to SIX hours when necessary ".to_string()),
             inventory_adjustment_reason_id: None,
-<<<<<<< HEAD
             return_reason_id: None,
-        }),
-=======
             foreign_currency_price_before_tax: Some(0.0),
         },
->>>>>>> 068faea9
     )
 }
 fn trans_line_2_push_record() -> TestSyncPushRecord {
@@ -333,13 +325,9 @@
             number_of_packs: 1000.9124798,
             note: Some("every FOUR to SIX hours when necessary ".to_string()),
             inventory_adjustment_reason_id: None,
-<<<<<<< HEAD
             return_reason_id: None,
-        }),
-=======
             foreign_currency_price_before_tax: Some(0.0),
         },
->>>>>>> 068faea9
     )
 }
 fn trans_line_om_fields_push_record() -> TestSyncPushRecord {
@@ -455,13 +443,9 @@
             number_of_packs: 1000.9124798,
             note: Some("every FOUR to SIX hours when necessary ".to_string()),
             inventory_adjustment_reason_id: None,
-<<<<<<< HEAD
             return_reason_id: None,
-        }),
-=======
             foreign_currency_price_before_tax: Some(0.0),
         },
->>>>>>> 068faea9
     )
 }
 fn trans_line_om_fields_unset_tax_push_record() -> TestSyncPushRecord {
