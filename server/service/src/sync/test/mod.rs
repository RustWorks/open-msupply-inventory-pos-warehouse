--- conflicted
+++ resolved
@@ -22,25 +22,11 @@
         table_name: &str,
         // .0 = id .1 = data
         id_and_data: (&str, &str),
-<<<<<<< HEAD
         upsert: U,
     ) -> TestSyncPullRecord
     where
         U: Upsert + 'static,
     {
-=======
-        result: PullUpsertRecord,
-    ) -> TestSyncPullRecord {
-        Self::new_pull_upserts(table_name, id_and_data, vec![result])
-    }
-
-    fn new_pull_upserts(
-        table_name: &str,
-        // .0 = id .1 = data
-        id_and_data: (&str, &str),
-        results: Vec<PullUpsertRecord>,
-    ) -> TestSyncPullRecord {
->>>>>>> 6c6e3ee0
         TestSyncPullRecord {
             translated_record: PullTranslateResult::upsert(upsert),
             sync_buffer_row: inline_init(|r: &mut SyncBufferRow| {
@@ -59,19 +45,10 @@
     {
         Self::new_pull_deletes(table_name, id, vec![result])
     }
-<<<<<<< HEAD
     fn new_pull_deletes<U>(table_name: &str, id: &str, deletes: Vec<U>) -> TestSyncPullRecord
     where
         U: Delete + 'static,
     {
-=======
-
-    fn new_pull_deletes(
-        table_name: &str,
-        id: &str,
-        delete_records: IntegrationRecords,
-    ) -> TestSyncPullRecord {
->>>>>>> 6c6e3ee0
         TestSyncPullRecord {
             translated_record: PullTranslateResult::deletes(deletes),
             sync_buffer_row: inline_init(|r: &mut SyncBufferRow| {
@@ -120,260 +97,6 @@
     }
 }
 
-<<<<<<< HEAD
-=======
-macro_rules! check_record_by_id {
-    ($repository:ident, $connection:ident, $comparison_record:ident, $record_string:expr) => {{
-        assert_eq!(
-            $repository::new(&$connection)
-                .find_one_by_id(&$comparison_record.id)
-                .unwrap()
-                .expect(&format!(
-                    "{} row not found: {}",
-                    $record_string, $comparison_record.id
-                )),
-            $comparison_record
-        )
-    }};
-}
-
-macro_rules! check_record_by_option_id {
-    ($repository:ident, $connection:ident, $comparison_record:ident, $record_string:expr) => {{
-        assert_eq!(
-            $repository::new(&$connection)
-                .find_one_by_id_option(&$comparison_record.id)
-                .unwrap()
-                .expect(&format!(
-                    "{} row not found: {}",
-                    $record_string, $comparison_record.id
-                )),
-            $comparison_record
-        )
-    }};
-}
-
-macro_rules! check_delete_record_by_id {
-    ($repository:ident, $connection:ident, $id:ident) => {{
-        assert_eq!(
-            $repository::new(&$connection).find_one_by_id(&$id).unwrap(),
-            None
-        )
-    }};
-}
-
-macro_rules! check_delete_record_by_id_option {
-    ($repository:ident, $connection:ident, $id:ident) => {{
-        assert_eq!(
-            $repository::new(&$connection)
-                .find_one_by_id_option(&$id)
-                .unwrap(),
-            None
-        )
-    }};
-}
-pub(crate) async fn check_records_against_database(
-    con: &StorageConnection,
-    records: IntegrationRecords,
-) {
-    for upsert in records.upserts {
-        use PullUpsertRecord::*;
-        match upsert {
-            UserPermission(record) => {
-                check_record_by_id!(UserPermissionRowRepository, con, record, "UserPermission")
-            }
-            Sensor(record) => {
-                check_record_by_id!(SensorRowRepository, con, record, "Sensor");
-            }
-            TemperatureLog(record) => {
-                check_record_by_id!(TemperatureLogRowRepository, con, record, "TemperatureLog");
-            }
-            TemperatureBreach(record) => {
-                check_record_by_id!(
-                    TemperatureBreachRowRepository,
-                    con,
-                    record,
-                    "TemperatureBreach"
-                );
-            }
-            Location(record) => {
-                check_record_by_id!(LocationRowRepository, con, record, "Location");
-            }
-            LocationMovement(record) => check_record_by_id!(
-                LocationMovementRowRepository,
-                con,
-                record,
-                "LocationMovement"
-            ),
-            StockLine(record) => {
-                check_record_by_option_id!(StockLineRowRepository, con, record, "StockLine");
-            }
-            Name(record) => {
-                check_record_by_id!(NameRowRepository, con, record, "Name");
-            }
-            NameTag(record) => {
-                check_record_by_id!(NameTagRowRepository, con, record, "NameTag");
-            }
-            NameTagJoin(record) => {
-                check_record_by_id!(NameTagJoinRepository, con, record, "NameTagJoin");
-            }
-            NameStoreJoin(record) => {
-                check_record_by_id!(NameStoreJoinRepository, con, record, "NameStoreJoin");
-            }
-            Invoice(record) => {
-                check_record_by_option_id!(InvoiceRowRepository, con, record, "Invoice");
-            }
-            InvoiceLine(record) => {
-                check_record_by_option_id!(InvoiceLineRowRepository, con, record, "InvoiceLine");
-            }
-            Stocktake(record) => {
-                check_record_by_id!(StocktakeRowRepository, con, record, "Stocktake");
-            }
-            StocktakeLine(record) => {
-                check_record_by_id!(StocktakeLineRowRepository, con, record, "StocktakeLine");
-            }
-            Requisition(record) => {
-                check_record_by_id!(RequisitionRowRepository, con, record, "Requisition");
-            }
-            RequisitionLine(record) => {
-                check_record_by_id!(RequisitionLineRowRepository, con, record, "RequisitionLine");
-            }
-            Unit(record) => {
-                check_record_by_option_id!(UnitRowRepository, con, record, "Unit");
-            }
-            Item(record) => check_record_by_id!(ItemRowRepository, con, record, "Item"),
-            Store(record) => check_record_by_id!(StoreRowRepository, con, record, "Store"),
-            MasterList(record) => {
-                check_record_by_option_id!(MasterListRowRepository, con, record, "Masterlist")
-            }
-
-            MasterListLine(record) => {
-                check_record_by_option_id!(
-                    MasterListLineRowRepository,
-                    con,
-                    record,
-                    "MasterListLine"
-                )
-            }
-
-            MasterListNameJoin(record) => check_record_by_option_id!(
-                MasterListNameJoinRepository,
-                con,
-                record,
-                "MasterListNameJoin"
-            ),
-
-            PeriodSchedule(record) => {
-                check_record_by_id!(PeriodScheduleRowRepository, con, record, "PeriodSchedule")
-            }
-
-            Period(record) => check_record_by_id!(PeriodRowRepository, con, record, "Period"),
-            Context(record) => check_record_by_id!(ContextRowRepository, con, record, "Context"),
-            Program(record) => check_record_by_id!(ProgramRowRepository, con, record, "Program"),
-            ProgramRequisitionSettings(record) => check_record_by_id!(
-                ProgramRequisitionSettingsRowRepository,
-                con,
-                record,
-                "ProgramRequisitionSettings"
-            ),
-            ProgramRequisitionOrderType(record) => check_record_by_id!(
-                ProgramRequisitionOrderTypeRowRepository,
-                con,
-                record,
-                "ProgramRequisitionOrderType"
-            ),
-            Report(record) => check_record_by_id!(ReportRowRepository, con, record, "Report"),
-
-            ActivityLog(record) => {
-                check_record_by_id!(ActivityLogRowRepository, con, record, "ActivityLog")
-            }
-
-            InventoryAdjustmentReason(record) => check_record_by_id!(
-                InventoryAdjustmentReasonRowRepository,
-                con,
-                record,
-                "InventoryAdjustmentReason"
-            ),
-
-            StorePreference(record) => {
-                check_record_by_id!(StorePreferenceRowRepository, con, record, "StorePreference")
-            }
-            Barcode(record) => check_record_by_id!(BarcodeRowRepository, con, record, "Barcode"),
-
-            Clinician(record) => {
-                check_record_by_option_id!(ClinicianRowRepository, con, record, "Clinician")
-            }
-
-            ClinicianStoreJoin(record) => {
-                check_record_by_option_id!(
-                    ClinicianStoreJoinRowRepository,
-                    con,
-                    record,
-                    "ClinicianStoreJoin"
-                )
-            }
-            FormSchema(record) => {
-                check_record_by_id!(FormSchemaRowRepository, con, record, "FormSchema")
-            }
-            Document(record) => check_record_by_id!(DocumentRepository, con, record, "Document"),
-            DocumentRegistry(record) => check_record_by_id!(
-                DocumentRegistryRowRepository,
-                con,
-                record,
-                "DocumentRegistry"
-            ),
-            ItemLink(_) => todo!(),
-            NameLink(_) => todo!(),
-            ClinicianLink(_) => todo!(),
-        }
-    }
-
-    for delete in records.deletes {
-        use PullDeleteRecordTable::*;
-        let id = delete.id;
-        match delete.table {
-            UserPermission => {
-                check_delete_record_by_id!(UserPermissionRowRepository, con, id)
-            }
-            NameTagJoin => {
-                check_delete_record_by_id!(NameTagJoinRepository, con, id)
-            }
-            Unit => assert!(true), // TODO: Test is failing because the test suite does a rerun with fresh initialisation. In this case, the central server has hard deleted the record so it doesn't come through sync. Need to restructure things to test the two different circumstances //check_is_inactive_record_by_id!(UnitRowRepository, con, id),
-            Item => assert!(true), // TODO: Test is failing because the test suite does a rerun with fresh initialisation. In this case, the central server has hard deleted the record so it doesn't come through sync. Need to restructure things to test the two different circumstances //check_is_inactive_record_by_id!(ItemRowRepository, con, id),
-            Store => check_delete_record_by_id!(StoreRowRepository, con, id),
-            ProgramRequisitionOrderType => {
-                check_delete_record_by_id!(ProgramRequisitionOrderTypeRowRepository, con, id)
-            }
-            ProgramRequisitionSettings => {
-                check_delete_record_by_id!(ProgramRequisitionSettingsRowRepository, con, id)
-            }
-            MasterListNameJoin => {
-                check_delete_record_by_id_option!(MasterListNameJoinRepository, con, id)
-            }
-            Report => check_delete_record_by_id!(ReportRowRepository, con, id),
-            NameStoreJoin => check_delete_record_by_id!(ReportRowRepository, con, id),
-            Invoice => check_delete_record_by_id_option!(MasterListNameJoinRepository, con, id),
-            InvoiceLine => {
-                check_delete_record_by_id_option!(MasterListNameJoinRepository, con, id)
-            }
-            Requisition => check_delete_record_by_id!(ReportRowRepository, con, id),
-            RequisitionLine => check_delete_record_by_id!(ReportRowRepository, con, id),
-            InventoryAdjustmentReason => {
-                check_delete_record_by_id!(InventoryAdjustmentReasonRowRepository, con, id)
-            }
-            #[cfg(all(test, feature = "integration_test"))]
-            Location => check_delete_record_by_id!(LocationRowRepository, con, id),
-            #[cfg(all(test, feature = "integration_test"))]
-            StockLine => check_delete_record_by_id_option!(StockLineRowRepository, con, id),
-            #[cfg(all(test, feature = "integration_test"))]
-            Stocktake => check_delete_record_by_id!(StocktakeRowRepository, con, id),
-            #[cfg(all(test, feature = "integration_test"))]
-            StocktakeLine => check_delete_record_by_id!(StocktakeLineRowRepository, con, id),
-            #[cfg(all(test, feature = "integration_test"))]
-            ActivityLog => check_delete_record_by_id!(ActivityLogRowRepository, con, id),
-        }
-    }
-}
->>>>>>> 6c6e3ee0
 pub(crate) async fn check_test_records_against_database(
     con: &StorageConnection,
     test_records: Vec<TestSyncPullRecord>,
