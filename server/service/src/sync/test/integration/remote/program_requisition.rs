--- conflicted
+++ resolved
@@ -175,11 +175,7 @@
             name: uuid(),
             code: uuid(),
             description: uuid(),
-<<<<<<< HEAD
             is_active: false,
-=======
-            is_active: true,
->>>>>>> 6c6e3ee0
         };
         let master_list_json2 = json!({
         "ID": master_list_row2.id,
