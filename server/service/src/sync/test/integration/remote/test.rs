#[cfg(test)]
mod tests {
    use crate::sync::test::integration::remote::{
<<<<<<< HEAD
        activity_log::ActivityLogRecordTester, clinician::ClinicianRecordTester,
        document::DocumentRecordTester, invoice::InvoiceRecordTester,
        location::LocationRecordTester,
        patient_name_and_store_and_name_store_join::PatientNameAndStoreAndNameStoreJoinTester,
        program_requisition::ProgramRequisitionTester, requisition::RequisitionRecordTester,
        stock_line::StockLineRecordTester, stocktake::StocktakeRecordTester,
        test_remote_sync_record, user_permission::UserPermissionTester,
=======
        activity_log::ActivityLogRecordTester, invoice::InvoiceRecordTester,
        location::LocationRecordTester, location_movement::LocationMovementRecordTester,
        program_requisition::ProgramRequisitionTester, requisition::RequisitionRecordTester,
        stock_line::StockLineRecordTester, stocktake::StocktakeRecordTester,
        test_remote_sync_record,
>>>>>>> caa3c882
    };

    #[actix_rt::test]
    async fn integration_sync_remote_location() {
        test_remote_sync_record("location", &LocationRecordTester).await;
    }

    #[actix_rt::test]
    async fn integration_sync_remote_location_movement() {
        test_remote_sync_record("location_movement", &LocationMovementRecordTester).await;
    }

    #[actix_rt::test]
    async fn integration_sync_remote_stock_line() {
        test_remote_sync_record("stock_line", &StockLineRecordTester).await;
    }

    #[actix_rt::test]
    async fn integration_sync_remote_stocktake() {
        test_remote_sync_record("stocktake", &StocktakeRecordTester).await;
    }

    #[actix_rt::test]
    async fn integration_sync_remote_invoice() {
        test_remote_sync_record("invoice", &InvoiceRecordTester).await;
    }

    #[actix_rt::test]
    async fn integration_sync_remote_requisition() {
        test_remote_sync_record("requisition", &RequisitionRecordTester).await;
    }

    #[actix_rt::test]
    async fn integration_sync_remote_activity_log() {
        test_remote_sync_record("om_activity_log", &ActivityLogRecordTester).await;
    }

    #[actix_rt::test]
    async fn intergration_sync_program_requisition() {
        test_remote_sync_record("program_requisition", &ProgramRequisitionTester).await;
    }

    #[actix_rt::test]
    async fn integration_sync_remote_clinician() {
        test_remote_sync_record("clinician", &ClinicianRecordTester).await;
    }

    #[actix_rt::test]
    async fn integration_sync_remote_patient_name() {
        test_remote_sync_record(
            "patient_store_and_join",
            &PatientNameAndStoreAndNameStoreJoinTester,
        )
        .await;
    }

    #[actix_rt::test]
    async fn integration_sync_remote_user_permission() {
        test_remote_sync_record("user_permission", &UserPermissionTester).await;
    }

    #[actix_rt::test]
    async fn integration_sync_remote_document() {
        test_remote_sync_record("document", &DocumentRecordTester).await;
    }
}<|MERGE_RESOLUTION|>--- conflicted
+++ resolved
@@ -1,21 +1,13 @@
 #[cfg(test)]
 mod tests {
     use crate::sync::test::integration::remote::{
-<<<<<<< HEAD
         activity_log::ActivityLogRecordTester, clinician::ClinicianRecordTester,
         document::DocumentRecordTester, invoice::InvoiceRecordTester,
-        location::LocationRecordTester,
+        location::LocationRecordTester, location_movement::LocationMovementRecordTester,
         patient_name_and_store_and_name_store_join::PatientNameAndStoreAndNameStoreJoinTester,
         program_requisition::ProgramRequisitionTester, requisition::RequisitionRecordTester,
         stock_line::StockLineRecordTester, stocktake::StocktakeRecordTester,
         test_remote_sync_record, user_permission::UserPermissionTester,
-=======
-        activity_log::ActivityLogRecordTester, invoice::InvoiceRecordTester,
-        location::LocationRecordTester, location_movement::LocationMovementRecordTester,
-        program_requisition::ProgramRequisitionTester, requisition::RequisitionRecordTester,
-        stock_line::StockLineRecordTester, stocktake::StocktakeRecordTester,
-        test_remote_sync_record,
->>>>>>> caa3c882
     };
 
     #[actix_rt::test]
