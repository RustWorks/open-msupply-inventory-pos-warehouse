#[cfg(test)]
mod tests {
    use crate::sync::test::integration::remote::{
<<<<<<< HEAD
        activity_log::ActivityLogRecordTester, clinician::ClinicianRecordTester,
        document::DocumentRecordTester, invoice::InvoiceRecordTester,
        location::LocationRecordTester,
        patient_name_and_store_and_name_store_join::PatientNameAndStoreAndNameStoreJoinTester,
        requisition::RequisitionRecordTester, stock_line::StockLineRecordTester,
        stocktake::StocktakeRecordTester, test_remote_sync_record,
        user_permission::UserPermissionTester,
=======
        activity_log::ActivityLogRecordTester, invoice::InvoiceRecordTester,
        location::LocationRecordTester, program_requisition::ProgramRequisitionTester,
        requisition::RequisitionRecordTester, stock_line::StockLineRecordTester,
        stocktake::StocktakeRecordTester, test_remote_sync_record,
>>>>>>> 30fab837
    };

    #[actix_rt::test]
    async fn integration_sync_remote_location() {
        test_remote_sync_record("location", &LocationRecordTester).await;
    }

    #[actix_rt::test]
    async fn integration_sync_remote_stock_line() {
        test_remote_sync_record("stock_line", &StockLineRecordTester).await;
    }

    #[actix_rt::test]
    async fn integration_sync_remote_stocktake() {
        test_remote_sync_record("stocktake", &StocktakeRecordTester).await;
    }

    #[actix_rt::test]
    async fn integration_sync_remote_invoice() {
        test_remote_sync_record("invoice", &InvoiceRecordTester).await;
    }

    #[actix_rt::test]
    async fn integration_sync_remote_requisition() {
        test_remote_sync_record("requisition", &RequisitionRecordTester).await;
    }

    #[actix_rt::test]
    async fn integration_sync_remote_activity_log() {
        test_remote_sync_record("om_activity_log", &ActivityLogRecordTester).await;
    }

    #[actix_rt::test]
<<<<<<< HEAD
    async fn integration_sync_remote_clinician() {
        test_remote_sync_record("clinician", &ClinicianRecordTester).await;
    }

    #[actix_rt::test]
    async fn integration_sync_remote_patient_name() {
        test_remote_sync_record(
            "patient_store_and_join",
            &PatientNameAndStoreAndNameStoreJoinTester,
        )
        .await;
    }

    #[actix_rt::test]
    async fn integration_sync_remote_user_permission() {
        test_remote_sync_record("user_permission", &UserPermissionTester).await;
    }

    #[actix_rt::test]
    async fn integration_sync_remote_document() {
        test_remote_sync_record("document", &DocumentRecordTester).await;
=======
    async fn intergration_sync_program_requisition() {
        test_remote_sync_record("program_requisition", &ProgramRequisitionTester).await;
>>>>>>> 30fab837
    }
}<|MERGE_RESOLUTION|>--- conflicted
+++ resolved
@@ -1,7 +1,6 @@
 #[cfg(test)]
 mod tests {
     use crate::sync::test::integration::remote::{
-<<<<<<< HEAD
         activity_log::ActivityLogRecordTester, clinician::ClinicianRecordTester,
         document::DocumentRecordTester, invoice::InvoiceRecordTester,
         location::LocationRecordTester,
@@ -9,12 +8,6 @@
         requisition::RequisitionRecordTester, stock_line::StockLineRecordTester,
         stocktake::StocktakeRecordTester, test_remote_sync_record,
         user_permission::UserPermissionTester,
-=======
-        activity_log::ActivityLogRecordTester, invoice::InvoiceRecordTester,
-        location::LocationRecordTester, program_requisition::ProgramRequisitionTester,
-        requisition::RequisitionRecordTester, stock_line::StockLineRecordTester,
-        stocktake::StocktakeRecordTester, test_remote_sync_record,
->>>>>>> 30fab837
     };
 
     #[actix_rt::test]
@@ -48,7 +41,11 @@
     }
 
     #[actix_rt::test]
-<<<<<<< HEAD
+    async fn intergration_sync_program_requisition() {
+        test_remote_sync_record("program_requisition", &ProgramRequisitionTester).await;
+    }
+
+    #[actix_rt::test]
     async fn integration_sync_remote_clinician() {
         test_remote_sync_record("clinician", &ClinicianRecordTester).await;
     }
@@ -70,9 +67,5 @@
     #[actix_rt::test]
     async fn integration_sync_remote_document() {
         test_remote_sync_record("document", &DocumentRecordTester).await;
-=======
-    async fn intergration_sync_program_requisition() {
-        test_remote_sync_record("program_requisition", &ProgramRequisitionTester).await;
->>>>>>> 30fab837
     }
 }