use std::env;

use rand::{thread_rng, Rng};
use serde_json::json;
use util::{hash::sha256, uuid::uuid};

use crate::sync::{
    api::{SyncApiError, SyncApiV5},
<<<<<<< HEAD
    settings::{BatchSize, SyncSettings},
    SyncCredentials,
=======
    settings::SyncSettings,
>>>>>>> 0f4ab202
};

use super::with_retry;

impl SyncApiV5 {
    pub(crate) async fn upsert_central_records(
        &self,
        value: &serde_json::Value,
    ) -> Result<(), SyncApiError> {
        self.do_post("/sync/v5/test/upsert", value).await?;

        Ok(())
    }

    pub(crate) async fn delete_central_records(
        &self,
        value: &serde_json::Value,
    ) -> Result<(), SyncApiError> {
        self.do_post("/sync/v5/test/delete", value).await?;

        Ok(())
    }
}

pub(crate) struct ConfigureCentralServer {
    api: SyncApiV5,
    new_site_password: String,
    server_url: String,
}

pub(crate) struct CreateSyncSiteResult {
    pub(crate) new_site_properties: NewSiteProperties,
    pub(crate) sync_settings: SyncSettings,
}

impl ConfigureCentralServer {
    pub(crate) fn from_env() -> ConfigureCentralServer {
        let password =
            env::var("SYNC_SITE_PASSWORD").expect("SYNC_SITE_PASSWORD env variable missing");
        let new_site_password =
            env::var("NEW_SITE_PASSWORD").expect("NEW_SITE_PASSWORD env variable missing");
        let site_name = env::var("SYNC_SITE_NAME").expect("SYNC_SITE_NAME env variable missing");
        let url = env::var("SYNC_URL").expect("SYNC_URL env variable missing");

        ConfigureCentralServer {
            api: SyncApiV5::new_test(&url, &site_name, &password, ""),
            server_url: url,
            new_site_password,
        }
    }

    pub(crate) async fn upsert_records(&self, records: serde_json::Value) -> anyhow::Result<()> {
        Ok(with_retry(|| self.api.upsert_central_records(&records)).await?)
    }

    pub(crate) async fn delete_records(&self, records: serde_json::Value) -> anyhow::Result<()> {
        Ok(with_retry(|| self.api.delete_central_records(&records)).await?)
    }

    pub(crate) async fn create_sync_site(&self) -> anyhow::Result<CreateSyncSiteResult> {
        let new_site_properties = NewSiteProperties::new(&self.new_site_password);

        self.api
            .upsert_central_records(&new_site_properties.site_data())
            .await?;

        Ok(CreateSyncSiteResult {
            sync_settings: SyncSettings {
                url: self.server_url.clone(),
                username: new_site_properties.site_id_as_string(),
                password_sha256: new_site_properties.password_sha256.clone(),
                interval_sec: 10000000,
<<<<<<< HEAD
                batch_size: BatchSize {
                    remote_pull: 3,
                    remote_push: 3,
                    central_pull: 3,
                },
=======
>>>>>>> 0f4ab202
            },
            new_site_properties,
        })
    }
}

pub(crate) struct NewSiteProperties {
    pub(crate) store_id: String,
    pub(crate) name_id: String,
    pub(crate) site_uuid: String,
    pub(crate) site_id: i32,
    password_sha256: String,
}

impl NewSiteProperties {
    fn new(password: &str) -> NewSiteProperties {
        NewSiteProperties {
            store_id: uuid(),
            name_id: uuid(),
            // TODO max that can be used ?
            site_id: thread_rng().gen::<i32>(),
            site_uuid: uuid(),
            password_sha256: sha256(password),
        }
    }
    fn site_id_as_string(&self) -> String {
        format!("{}", self.site_id)
    }

    // Data for creating site was deduced by doing diff of central data by running below code before and after creating store and site
    // re-saving export each time for clean diff and doing a temp commit (or can save to multiple files and do --no-index git diff)
    //
    // var $content : Text
    // For each ($tableName; ds)
    // $recordInTable:=ds[$tableName].all()
    // For each ($record; $recordInTable)
    //     $content:=$content+$tableName+JSON Stringify($record.toObject(); *)
    // End for each
    // End for each
    // $file:=File("/Users/Drei/Documents/repos/work/msupply/out.txt")
    // $file.create()
    // $file.setText($content; Document with CR)
    fn site_data(&self) -> serde_json::Value {
        json!(
        {
            "name": [
                {
                    "ID": self.name_id,
                    "name": self.name_id
                }
            ],
            "site": [
                {
                    "ID":  self.site_uuid,
                    "site_ID": self.site_id,
                    "name":  self.site_id_as_string(),
                    "password":  self.password_sha256,
                    "code": self.site_id_as_string()
                }
            ],
            "store": [
                {
                    "ID":  self.store_id,
                    "name":  self.store_id,
                    "code":  self.store_id,
                    "name_ID":  self.name_id,
                    "sync_id_remote_site":  self.site_id,
                    "store_mode": "store"
                }
            ]
        })
    }
}<|MERGE_RESOLUTION|>--- conflicted
+++ resolved
@@ -3,16 +3,6 @@
 use rand::{thread_rng, Rng};
 use serde_json::json;
 use util::{hash::sha256, uuid::uuid};
-
-use crate::sync::{
-    api::{SyncApiError, SyncApiV5},
-<<<<<<< HEAD
-    settings::{BatchSize, SyncSettings},
-    SyncCredentials,
-=======
-    settings::SyncSettings,
->>>>>>> 0f4ab202
-};
 
 use super::with_retry;
 
@@ -84,14 +74,11 @@
                 username: new_site_properties.site_id_as_string(),
                 password_sha256: new_site_properties.password_sha256.clone(),
                 interval_sec: 10000000,
-<<<<<<< HEAD
                 batch_size: BatchSize {
                     remote_pull: 3,
                     remote_push: 3,
                     central_pull: 3,
                 },
-=======
->>>>>>> 0f4ab202
             },
             new_site_properties,
         })
