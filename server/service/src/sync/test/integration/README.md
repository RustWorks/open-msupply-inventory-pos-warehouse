# Sync Integration Tests

# How to run

1. Requires 'integration_test' feature
2. Requires env vars to be present (for central server credentials)
3. Running original central server
4. Running omSupply central server
5. Run tests

## 1 `integration_test` feature

Either with cli or rust analyzer settings:

- in vscode, `cmd+,`
- top right `Open Settings (JSON)`
- add `"rust-analyzer.cargo.features": ["integration_test"]` (might need to restart vscode)

## 2 `env vars` for sync credentials

The following environment variables should be provided for sync integration test:

- SYNC_SITE_PASSWORD
- SYNC_SITE_NAME
- SYNC_URL

As `1`, can provide via cli or rust analyzer:
`"rust-analyzer.runnables.extraEnv": { "SYNC_URL": "http://localhost:2048", "SYNC_SITE_NAME": "demo","SYNC_SITE_PASSWORD": "pass" }`

## 3 `original central server`

Only data that needs to be present on central server site is a new sync site (though an existing central server datafile is probably fine):

- Create a new data file
- Change user permissions to allow `Add/edit sync sites`
- In preferences
  - Register
  - Turn on both checkboxes in Synchronisation (under General)
  - Under server check `Start web server ..`, change port from 0 and `Start Web Server`
- In Synchronisation window add site and add store to that site
- Reset the hardware id for the used site (SYNC_SITE_NAME): `special` -> `Synchronisation` -> reset id for the site

`IMPORTANT` make sure to run `syncV5API_test_enable` method (and if you restart the data file have to re-run this method)

## 4 `Open mSupply central server`

<<<<<<< HEAD
- The open mSupply central server should have a port offset of `+2` relative to the mSupply central server port.
- IS_CENTRAL_SERVER env variable should be set to `true`
- And graphql API should be 'open' (without token), thus `APP_SERVER__DEBUG_NO_ACCESS_CONTROL` env variable should be set to `true`
=======
* Another instance of omSupply should be running as central server, in order to set omSupply instance as central server, you will need to check "Site is open mSupply central server" against the site and enter correct This site url agains the site in mSupply->Special->Synchronisation->{Site}
* And graphql API should be 'open' (without token), thus 'APP_SERVER__DEBUG_NO_ACCESS_CONTROL' env variable should be set to `true`
>>>>>>> 53c3f6ea

In case you are wondering, the APP env variables translate to settings in [configuration .yaml](https://github.com/msupply-foundation/open-msupply/blob/1b8b9237863eef1a764be3973d563e6d84358827/server/configuration/example.yaml#L7) files, and override them

Here is the full command line I used, for this setting "test" site `Site is open mSupply central server` is ticked and `This site url` is set to "http://localhost:2055"

```bash
<<<<<<< HEAD
IS_CENTRAL_SERVER=true APP_SERVER__PORT=2050 APP_DATABASE__DATABASE_NAME="central_test" APP_SYNC__URL="http://localhost:2048" APP_SYNC__INTERVAL_SECONDS=30 APP_SERVER__DEBUG_NO_ACCESS_CONTROL=TRUE APP_SYNC__PASSWORD_SHA256="d74ff0ee8da3b9806b18c877dbf29bbde50b5bd8e4dad7a3a725000feb82e8f1" APP_SYNC__USERNAME="test" cargo run
=======
APP_SERVER__PORT=2055 APP_DATABASE__DATABASE_NAME="central_test" APP_SYNC__URL="http://localhost:2048" APP_SYNC__INTERVAL_SECONDS=30 APP_SERVER__DEBUG_NO_ACCESS_CONTROL=TRUE APP_SYNC__PASSWORD_SHA256="d74ff0ee8da3b9806b18c877dbf29bbde50b5bd8e4dad7a3a725000feb82e8f1" APP_SYNC__USERNAME="test" cargo run 
>>>>>>> 53c3f6ea
```

In this case d74ff0ee8da3b9806b18c877dbf29bbde50b5bd8e4dad7a3a725000feb82e8f1 = pass

## 5 `run tests`

Via cli: `SYNC_SITE_PASSWORD="pass" SYNC_SITE_NAME="demo" SYNC_URL="http://localhost:2048" cargo test integration_sync  --features integration_test`

If you've set configurations in rust analyzer, can use inlay hint play and debug buttons in:

<<<<<<< HEAD
- integration/remote/test
- integration/central/test
- integration/transfer/requisition
- integration/transfer/shipment
- integration/omsupply_central/test

=======
>>>>>>> 53c3f6ea
# How do they work (Central, Remote and open mSupply central)

There is a common `SyncRecordTester` trait with a `test_step_data` method returning a vector of TestData.
Each TestData struct contains the test data required for the various testing steps.
`TestData` is composed of upserts and deletes of central data, IntegrationRecords and graphql instructions to mutation records on openmSupply central server.

We have the ability to update and delete central data records directly on the original mSupply server (for test purposes, see syncV5API_test_upsert/delete in mSupply). Two endpoints are used for this `sync/v5/test/upsert` and `sync/v5/test/delete`

Central, remote and Open mSupply central tests use SyncRecordTester implementations to do integration tests.

A test sync site is created for each test
See `central_server_configurations.rs`

## Central

`First without re-initialisation`

For each step:

- Upsert central data specified in TestData
- Delete central data specified in TestData
- Sync
- Check IntegrationRecords in TestData against database

`Then with re-initialisation`
For each step:

- Upsert central data specified in TestData
- Delete central data specified in TestData
- Fully re-sync
- Check IntegrationRecords in TestData against database

## Remote

For each step:

- Upsert central data specified in TestData
- Delete central data specified in TestData
- Sync
- Upsert/Delete (on remote server) IntegrationRecords in TestData
- Sync
- Completely Re Sync
- Check IntegrationRecords in TestData against database

## Open mSupply Central

For each step:

- Upsert central data specified in TestData
- Request and wait for sync of open mSupply central server (which will sync the central data we just created in original mSupply central server)
- Perform graphql data mutations on open mSupply central server
- Sync (remote site)
- Check IntegrationRecords in TestData against database

# How do they work (Transfers)

Using `RequisitionTransferTester` and `ShipmentTransferTester` defined in transfer processors unit test.

These structs implement test methods that need to be run sequentially. They create, update, delete source and destination records and test that corresponding transfer records have been changed accordingly. Each of those methods accept connection or service provider to allow the operation to be executed on a chosen site.

Transfer integration test follow this pattern:

- Request creation of two sites on central server
- Add extra central data that is needed for transfer tests
- Create database for each site and instantiate connection, service_provider and processor_handle.
- Create instance of `TransferTester`
- Execute each method in `TransferTester` sequentially, passing through connection or service_provider for the site that should be doing that operation
- Synchronise and delay between each method execution (delay to allow both central server and remote server to do transfer operation)

# Extra info

- As per normal tests, you should be testing both databases
- When tests fail, you can uncomment `util::init_logger(util::LogLevel::Warn);`, in the test methods
- Sometimes central server seems to get overloaded and returns 'connection closed before message completed' or 'Site record locked preventing authentication update' for that reason 'with_retry' was added
- All ids and unique field must be generated (to avoid duplicates), single 4d data file should be able to run more then one full integration test.

Full test including integration can be run with:

```bash
SYNC_SITE_PASSWORD="pass" SYNC_SITE_NAME="demo" SYNC_URL="http://localhost:2048" cargo test  --features integration_test && SYNC_SITE_PASSWORD="pass" SYNC_SITE_NAME="demo" SYNC_URL="http://localhost:2048" cargo test --features integration_test,postgres
```<|MERGE_RESOLUTION|>--- conflicted
+++ resolved
@@ -44,25 +44,15 @@
 
 ## 4 `Open mSupply central server`
 
-<<<<<<< HEAD
-- The open mSupply central server should have a port offset of `+2` relative to the mSupply central server port.
-- IS_CENTRAL_SERVER env variable should be set to `true`
-- And graphql API should be 'open' (without token), thus `APP_SERVER__DEBUG_NO_ACCESS_CONTROL` env variable should be set to `true`
-=======
-* Another instance of omSupply should be running as central server, in order to set omSupply instance as central server, you will need to check "Site is open mSupply central server" against the site and enter correct This site url agains the site in mSupply->Special->Synchronisation->{Site}
-* And graphql API should be 'open' (without token), thus 'APP_SERVER__DEBUG_NO_ACCESS_CONTROL' env variable should be set to `true`
->>>>>>> 53c3f6ea
+- Another instance of omSupply should be running as central server, in order to set omSupply instance as central server, you will need to check "Site is open mSupply central server" against the site and enter correct This site url agains the site in mSupply->Special->Synchronisation->{Site}
+- And graphql API should be 'open' (without token), thus 'APP_SERVER\_\_DEBUG_NO_ACCESS_CONTROL' env variable should be set to `true`
 
 In case you are wondering, the APP env variables translate to settings in [configuration .yaml](https://github.com/msupply-foundation/open-msupply/blob/1b8b9237863eef1a764be3973d563e6d84358827/server/configuration/example.yaml#L7) files, and override them
 
 Here is the full command line I used, for this setting "test" site `Site is open mSupply central server` is ticked and `This site url` is set to "http://localhost:2055"
 
 ```bash
-<<<<<<< HEAD
-IS_CENTRAL_SERVER=true APP_SERVER__PORT=2050 APP_DATABASE__DATABASE_NAME="central_test" APP_SYNC__URL="http://localhost:2048" APP_SYNC__INTERVAL_SECONDS=30 APP_SERVER__DEBUG_NO_ACCESS_CONTROL=TRUE APP_SYNC__PASSWORD_SHA256="d74ff0ee8da3b9806b18c877dbf29bbde50b5bd8e4dad7a3a725000feb82e8f1" APP_SYNC__USERNAME="test" cargo run
-=======
-APP_SERVER__PORT=2055 APP_DATABASE__DATABASE_NAME="central_test" APP_SYNC__URL="http://localhost:2048" APP_SYNC__INTERVAL_SECONDS=30 APP_SERVER__DEBUG_NO_ACCESS_CONTROL=TRUE APP_SYNC__PASSWORD_SHA256="d74ff0ee8da3b9806b18c877dbf29bbde50b5bd8e4dad7a3a725000feb82e8f1" APP_SYNC__USERNAME="test" cargo run 
->>>>>>> 53c3f6ea
+APP_SERVER__PORT=2055 APP_DATABASE__DATABASE_NAME="central_test" APP_SYNC__URL="http://localhost:2048" APP_SYNC__INTERVAL_SECONDS=30 APP_SERVER__DEBUG_NO_ACCESS_CONTROL=TRUE APP_SYNC__PASSWORD_SHA256="d74ff0ee8da3b9806b18c877dbf29bbde50b5bd8e4dad7a3a725000feb82e8f1" APP_SYNC__USERNAME="test" cargo run
 ```
 
 In this case d74ff0ee8da3b9806b18c877dbf29bbde50b5bd8e4dad7a3a725000feb82e8f1 = pass
@@ -73,15 +63,6 @@
 
 If you've set configurations in rust analyzer, can use inlay hint play and debug buttons in:
 
-<<<<<<< HEAD
-- integration/remote/test
-- integration/central/test
-- integration/transfer/requisition
-- integration/transfer/shipment
-- integration/omsupply_central/test
-
-=======
->>>>>>> 53c3f6ea
 # How do they work (Central, Remote and open mSupply central)
 
 There is a common `SyncRecordTester` trait with a `test_step_data` method returning a vector of TestData.
