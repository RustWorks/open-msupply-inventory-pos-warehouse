--- conflicted
+++ resolved
@@ -15,12 +15,9 @@
 use chrono::{Duration, Utc};
 use repository::{
     DocumentContext, DocumentRegistryRow, DocumentRegistryRowRepository, EqualFilter, FormSchema,
-<<<<<<< HEAD
-    FormSchemaRowRepository, Permission, RepositoryError, StorageConnection, StoreFilter,
-    StoreRepository, UserPermissionRow, UserPermissionRowRepository,
-=======
-    FormSchemaRowRepository, RepositoryError, StoreFilter, StoreRepository, NameStoreJoinRepository, NameStoreJoinRow, NameRowRepository, NameRow, NameType, StorageConnection,
->>>>>>> d9069bf6
+    FormSchemaRowRepository, NameRow, NameRowRepository, NameStoreJoinRepository, NameStoreJoinRow,
+    NameType, Permission, RepositoryError, StorageConnection, StoreFilter, StoreRepository,
+    UserPermissionRow, UserPermissionRowRepository,
 };
 use serde::{Deserialize, Serialize};
 use util::{inline_init, uuid::uuid};
@@ -462,7 +459,6 @@
     })
 }
 
-<<<<<<< HEAD
 pub fn insert_programs_permissions(connection: &StorageConnection, user_id: String) {
     UserPermissionRowRepository::new(&connection)
         .upsert_one(&UserPermissionRow {
@@ -502,35 +498,46 @@
             permission: Permission::DocumentProgramMutate,
             context: Some("Patient".to_string()),
         })
-=======
-fn insert_patient(connection: &StorageConnection, ctx: &ServiceContext, service_provider: &Arc<ServiceProvider>, patient_schema_id: String, site_id: u32, patient: Patient) {
-    NameRowRepository::new(connection).upsert_one(&NameRow {
-        id: patient.id.clone(),
-        first_name: patient.first_name.clone(),
-        last_name: patient.last_name.clone(),
-        name: "".to_string(),
-        code: "".to_string(),
-        r#type: NameType::Patient,
-        is_customer: true,
-        is_supplier: false,
-        supplying_store_id: None,
-        gender: None,
-        date_of_birth: None,
-        phone: None,
-        charge_code: None,
-        comment: None,
-        country: None,
-        address1: None,
-        address2: None,
-        email: None,
-        website: None,
-        is_manufacturer: false,
-        is_donor: false,
-        on_hold: false,
-        created_datetime: None,
-        is_deceased: false,
-        national_health_number: None,
-    }).unwrap();
+        .unwrap();
+}
+
+fn insert_patient(
+    connection: &StorageConnection,
+    ctx: &ServiceContext,
+    service_provider: &Arc<ServiceProvider>,
+    patient_schema_id: String,
+    site_id: u32,
+    patient: Patient,
+) {
+    NameRowRepository::new(connection)
+        .upsert_one(&NameRow {
+            id: patient.id.clone(),
+            first_name: patient.first_name.clone(),
+            last_name: patient.last_name.clone(),
+            name: "".to_string(),
+            code: "".to_string(),
+            r#type: NameType::Patient,
+            is_customer: true,
+            is_supplier: false,
+            supplying_store_id: None,
+            gender: None,
+            date_of_birth: None,
+            phone: None,
+            charge_code: None,
+            comment: None,
+            country: None,
+            address1: None,
+            address2: None,
+            email: None,
+            website: None,
+            is_manufacturer: false,
+            is_donor: false,
+            on_hold: false,
+            created_datetime: None,
+            is_deceased: false,
+            national_health_number: None,
+        })
+        .unwrap();
     let store_id = StoreRepository::new(connection)
         .query_one(StoreFilter::new().site_id(EqualFilter::equal_to_i32(site_id as i32)))
         .unwrap()
@@ -538,13 +545,15 @@
         .store_row
         .id;
     let service = PatientService {};
-    NameStoreJoinRepository::new(connection).upsert_one(&NameStoreJoinRow {
-        id: uuid(),
-        name_id: patient.id.clone(),
-        store_id: store_id.clone(),
-        name_is_customer: true,
-        name_is_supplier: false,
-    }).unwrap();
+    NameStoreJoinRepository::new(connection)
+        .upsert_one(&NameStoreJoinRow {
+            id: uuid(),
+            name_id: patient.id.clone(),
+            store_id: store_id.clone(),
+            name_is_customer: true,
+            name_is_supplier: false,
+        })
+        .unwrap();
 
     service
         .update_patient(
@@ -558,7 +567,6 @@
                 parent: None,
             },
         )
->>>>>>> d9069bf6
         .unwrap();
 }
 
@@ -675,8 +683,22 @@
     })?;
 
     // patients
-    insert_patient(connection, ctx, service_provider, patient_schema_id.clone(), site_id, patient_1() );
-    insert_patient(connection, ctx, service_provider, patient_schema_id.clone(), site_id, patient_2() );
+    insert_patient(
+        connection,
+        ctx,
+        service_provider,
+        patient_schema_id.clone(),
+        site_id,
+        patient_1(),
+    );
+    insert_patient(
+        connection,
+        ctx,
+        service_provider,
+        patient_schema_id.clone(),
+        site_id,
+        patient_2(),
+    );
 
     // program
     let service = ProgramEnrolmentService {};
