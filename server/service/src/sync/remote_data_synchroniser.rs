use std::time::{Duration, SystemTime};

<<<<<<< HEAD
use super::api::*;
use crate::sync::{
    translations::{translate_changelog, PushRecord},
    ActiveStoresOnSite,
=======
use super::{api::*, SyncLogger, SyncLoggerError};
use crate::sync::{
    translations::{translate_changelog, PushRecord},
    SyncStepProgress,
>>>>>>> 6a594644
};
use log::info;
use repository::{
    ChangelogFilter, ChangelogRepository, ChangelogRow, EqualFilter, KeyValueStoreRepository,
    KeyValueType, RepositoryError, StorageConnection, SyncBufferRowRepository,
};
use serde_json::json;
use thiserror::Error;

#[derive(Error, Debug)]
#[error("Failed to send initialisation request: {0:?}")]
pub(crate) struct PostInitialisationError(pub(crate) SyncApiError);
#[derive(Error, Debug)]
#[error("Failed to set initialised state: {0:?}")]
pub(crate) struct SetInitialisedError(RepositoryError);
#[derive(Error, Debug)]
pub(crate) enum RemotePullError {
    #[error("Api error while pulling remote records: {0:?}")]
    PullError(SyncApiError),
    #[error("Failed to acknowledge sync records: {0:?}")]
    AcknowledgedError(SyncApiError),
    #[error("Failed to save sync buffer rows {0:?}")]
    SaveSyncBufferError(RepositoryError),
    #[error("{0}")]
    ParsingV5RecordError(ParsingV5RecordError),
    #[error("{0}")]
    SyncLoggerError(SyncLoggerError),
}

pub struct RemoteDataSynchroniser {
    pub(crate) sync_api_v5: SyncApiV5,
}

impl RemoteDataSynchroniser {
    /// Request initialisation
    pub(crate) async fn request_initialisation(&self) -> Result<(), PostInitialisationError> {
        info!("Initialising remote sync records...");
        self.sync_api_v5
            .post_initialise()
            .await
            .map_err(PostInitialisationError)?;

        info!("Initialised remote sync records");

        Ok(())
    }

    /// Request initialisation
    pub(crate) fn set_initialised(
        &self,
        connection: &StorageConnection,
    ) -> Result<(), SetInitialisedError> {
        let remote_sync_state = RemoteSyncState::new(&connection);
        // Update push cursor after initial sync, i.e. set it to the end of the just received data
        // so we only push new data to the central server
        let cursor = ChangelogRepository::new(connection)
            .latest_cursor()
            .map_err(SetInitialisedError)? as u32;
        remote_sync_state
            .update_push_cursor(cursor + 1)
            .map_err(SetInitialisedError)?;
        remote_sync_state
            .set_initial_remote_data_synced()
            .map_err(SetInitialisedError)?;
        Ok(())
    }

    /// Pull all records from the central server
    pub(crate) async fn pull<'a>(
        &self,
        connection: &StorageConnection,
        logger: &mut SyncLogger<'a>,
    ) -> Result<(), RemotePullError> {
        use RemotePullError::*;
        // Arbitrary batch size TODO: should come from settings
        const BATCH_SIZE: u32 = 500;
        let sync_buffer_repository = SyncBufferRowRepository::new(connection);

        loop {
            info!("Pulling remote sync records...");

            let sync_batch = self
                .sync_api_v5
                .get_queued_records(BATCH_SIZE)
                .await
                .map_err(PullError)?;

            let total_queue_length = sync_batch.queue_length;
            let sync_ids = sync_batch.extract_sync_ids();
            let sync_buffer_rows = sync_batch
                .to_sync_buffer_rows()
                .map_err(ParsingV5RecordError)?;

            let number_of_pulled_records = sync_buffer_rows.len() as u64;

            info!(
                "Pulled {} remote sync records ({} remaining)",
                number_of_pulled_records,
                total_queue_length - number_of_pulled_records
            );

            let remaining = total_queue_length - number_of_pulled_records;
            logger
                .progress(SyncStepProgress::PullRemote, remaining, total_queue_length)
                .map_err(SyncLoggerError)?;

            if number_of_pulled_records > 0 {
                sync_buffer_repository
                    .upsert_many(&sync_buffer_rows)
                    .map_err(SaveSyncBufferError)?;

                info!("Acknowledging remote sync records...");
                self.sync_api_v5
                    .post_acknowledged_records(sync_ids)
                    .await
                    .map_err(AcknowledgedError)?;
                info!("Acknowledged remote sync records");
            } else {
                break;
            }
        }

        Ok(())
    }

    // Push all records in change log to central server
<<<<<<< HEAD
    pub(crate) async fn push(&self, connection: &StorageConnection) -> Result<(), anyhow::Error> {
        let changelog = ChangelogRepository::new(connection);
        let active_stores = ActiveStoresOnSite::get(&connection)?;
        // It is possible to have entries for foreign records in change log (other half of transfers)
        // they should be filtered out and not pushed to central server
        let change_log_filter = Some(
            ChangelogFilter::new()
                .store_id(EqualFilter::equal_any_or_null(active_stores.store_ids())),
        );
=======
    pub(crate) async fn push<'a>(
        &self,
        connection: &StorageConnection,
        logger: &mut SyncLogger<'a>,
    ) -> Result<(), anyhow::Error> {
        let changelog = ChangelogRowRepository::new(connection);
>>>>>>> 6a594644

        const BATCH_SIZE: u32 = 1024;
        let state = RemoteSyncState::new(connection);
        loop {
            // TODO inside transaction
            info!("Remote push: Check changelog...");
            let cursor = state.get_push_cursor()? as u64;
            let changelogs = changelog.changelogs(cursor, BATCH_SIZE, change_log_filter.clone())?;
            let change_logs_total = changelog.count(cursor, change_log_filter.clone())?;

            let total_remaining_after_push = change_logs_total - changelogs.len() as u64;
            let last_pushed_cursor = changelogs.last().map(|log| log.cursor);

            info!(
                "Remote push: Translate {} changelogs to push records...",
                changelogs.len()
            );

            let records = translate_changelogs_to_push_records(connection, changelogs)?;
            let records_len = records.len();

            let response = self
                .sync_api_v5
                .post_queued_records(total_remaining_after_push, records)
                .await?;

            info!(
                "Remote push: {} records pushed to central server",
                records_len
            );

            logger
                .progress(
                    SyncStepProgress::PushRemote,
                    change_logs_total - records_len as u64,
                    change_logs_total,
                )
                .map_err(RemotePullError::SyncLoggerError)?;

            // Update cursor only if record for that cursor has been pushed/processed
            if let Some(last_pushed_cursor_id) = last_pushed_cursor {
                state.update_push_cursor(last_pushed_cursor_id as u32 + 1)?;
            };

            match (response.integration_started, total_remaining_after_push) {
                (true, 0) => break,
                (false, 0) => {
                    return Err(anyhow::anyhow!(
                        "Total remaining sent to server is 0 but integration not started"
                    ))
                }
                _ => continue,
            };
        }

        Ok(())
    }

    // Await integration
    pub(crate) async fn wait_for_integration(
        &self,
        poll_period_seconds: u64,
        timeout_seconds: u64,
    ) -> Result<(), anyhow::Error> {
        let start = SystemTime::now();
        let poll_period = Duration::from_secs(poll_period_seconds);
        let timeout = Duration::from_secs(timeout_seconds);
        info!("Awaiting central server integration...");
        loop {
            tokio::time::sleep(poll_period).await;

            let response = self.sync_api_v5.get_site_status().await?;

            if response.code == SiteStatusCodeV5::Idle {
                info!("Central server integration finished");
                break;
            }

            let elapsed = start.elapsed().unwrap_or(timeout);

            if elapsed >= timeout {
                return Err(anyhow::anyhow!("Integration timeout reached"));
            }
        }

        Ok(())
    }
}

pub(crate) fn translate_changelogs_to_push_records(
    connection: &StorageConnection,
    changelogs: Vec<ChangelogRow>,
) -> Result<Vec<RemoteSyncRecordV5>, anyhow::Error> {
    let mut out_records: Vec<PushRecord> = Vec::new();
    for changelog in changelogs {
        translate_changelog(connection, &changelog, &mut out_records)?;
    }

    info!("Remote push: Send records to central server...");
    let records: Vec<RemoteSyncRecordV5> = out_records
        .into_iter()
        .map(|record| match record {
            PushRecord::Upsert(record) => RemoteSyncRecordV5 {
                sync_id: record.sync_id.to_string(),
                record: CommonSyncRecordV5 {
                    table_name: record.table_name.to_string(),
                    record_id: record.record_id,
                    action: SyncActionV5::Update,
                    data: record.data,
                },
            },
            PushRecord::Delete(record) => RemoteSyncRecordV5 {
                sync_id: record.sync_id.to_string(),
                record: CommonSyncRecordV5 {
                    table_name: record.table_name.to_string(),
                    record_id: record.record_id,
                    action: SyncActionV5::Delete,
                    data: json!({}),
                },
            },
        })
        .collect();
    Ok(records)
}

// sync_type: SyncTypeV3::Update,
// store_id: record.store_id,
// record_type: record.table_name.to_string(),
// record_id: record.record_id.clone(),
// data: Some(record.data),

// This struct is only for updating values related to sync state, avoid using logic within associated methods
pub struct RemoteSyncState<'a> {
    key_value_store: KeyValueStoreRepository<'a>,
}

impl<'a> RemoteSyncState<'a> {
    pub fn new(connection: &'a StorageConnection) -> Self {
        RemoteSyncState {
            key_value_store: KeyValueStoreRepository::new(connection),
        }
    }

    /// Initalisation request was sent and successfull processed
    pub fn sync_queue_initalised(&self) -> Result<bool, RepositoryError> {
        let value = self
            .key_value_store
            .get_bool(KeyValueType::RemoteSyncInitilisationStarted)?;
        Ok(value.unwrap_or(false))
    }

    pub fn set_sync_queue_initialised(&self) -> Result<(), RepositoryError> {
        self.key_value_store
            .set_bool(KeyValueType::RemoteSyncInitilisationStarted, Some(true))
    }

    /// Remote data was initialised
    pub fn initial_remote_data_synced(&self) -> Result<bool, RepositoryError> {
        let value = self
            .key_value_store
            .get_bool(KeyValueType::RemoteSyncInitilisationFinished)?;
        Ok(value.unwrap_or(false))
    }

    // This method should always be coupled with updating of RemoteSyncPushCursor to latest change log + 1
    pub fn set_initial_remote_data_synced(&self) -> Result<(), RepositoryError> {
        self.key_value_store
            .set_bool(KeyValueType::RemoteSyncInitilisationFinished, Some(true))
    }

    pub fn get_push_cursor(&self) -> Result<u32, RepositoryError> {
        let value = self
            .key_value_store
            .get_i32(KeyValueType::RemoteSyncPushCursor)?;
        let cursor = value.unwrap_or(0);
        Ok(cursor as u32)
    }

    pub fn update_push_cursor(&self, cursor: u32) -> Result<(), RepositoryError> {
        self.key_value_store
            .set_i32(KeyValueType::RemoteSyncPushCursor, Some(cursor as i32))
    }
}<|MERGE_RESOLUTION|>--- conflicted
+++ resolved
@@ -1,21 +1,15 @@
 use std::time::{Duration, SystemTime};
 
-<<<<<<< HEAD
-use super::api::*;
-use crate::sync::{
-    translations::{translate_changelog, PushRecord},
-    ActiveStoresOnSite,
-=======
 use super::{api::*, SyncLogger, SyncLoggerError};
 use crate::sync::{
+    get_active_records_on_site_filter,
     translations::{translate_changelog, PushRecord},
     SyncStepProgress,
->>>>>>> 6a594644
 };
 use log::info;
 use repository::{
-    ChangelogFilter, ChangelogRepository, ChangelogRow, EqualFilter, KeyValueStoreRepository,
-    KeyValueType, RepositoryError, StorageConnection, SyncBufferRowRepository,
+    ChangelogRepository, ChangelogRow, KeyValueStoreRepository, KeyValueType, RepositoryError,
+    StorageConnection, SyncBufferRowRepository,
 };
 use serde_json::json;
 use thiserror::Error;
@@ -137,24 +131,14 @@
     }
 
     // Push all records in change log to central server
-<<<<<<< HEAD
-    pub(crate) async fn push(&self, connection: &StorageConnection) -> Result<(), anyhow::Error> {
-        let changelog = ChangelogRepository::new(connection);
-        let active_stores = ActiveStoresOnSite::get(&connection)?;
-        // It is possible to have entries for foreign records in change log (other half of transfers)
-        // they should be filtered out and not pushed to central server
-        let change_log_filter = Some(
-            ChangelogFilter::new()
-                .store_id(EqualFilter::equal_any_or_null(active_stores.store_ids())),
-        );
-=======
     pub(crate) async fn push<'a>(
         &self,
         connection: &StorageConnection,
         logger: &mut SyncLogger<'a>,
     ) -> Result<(), anyhow::Error> {
-        let changelog = ChangelogRowRepository::new(connection);
->>>>>>> 6a594644
+        let changelog = ChangelogRepository::new(connection);
+
+        let change_log_filter = get_active_records_on_site_filter(connection)?;
 
         const BATCH_SIZE: u32 = 1024;
         let state = RemoteSyncState::new(connection);
@@ -325,12 +309,12 @@
             .set_bool(KeyValueType::RemoteSyncInitilisationFinished, Some(true))
     }
 
-    pub fn get_push_cursor(&self) -> Result<u32, RepositoryError> {
+    pub fn get_push_cursor(&self) -> Result<u64, RepositoryError> {
         let value = self
             .key_value_store
             .get_i32(KeyValueType::RemoteSyncPushCursor)?;
         let cursor = value.unwrap_or(0);
-        Ok(cursor as u32)
+        Ok(cursor as u64)
     }
 
     pub fn update_push_cursor(&self, cursor: u32) -> Result<(), RepositoryError> {
