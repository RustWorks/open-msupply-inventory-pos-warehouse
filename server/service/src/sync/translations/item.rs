--- conflicted
+++ resolved
@@ -1,9 +1,4 @@
-<<<<<<< HEAD
 use repository::{ItemRow, ItemRowDelete, ItemRowType, StorageConnection, SyncBufferRow};
-=======
-use crate::sync::sync_serde::empty_str_as_option_string;
-use repository::{ItemRow, ItemRowType, StorageConnection, SyncBufferRow};
->>>>>>> 6c6e3ee0
 use serde::Deserialize;
 
 use crate::sync::translations::unit::UnitTranslation;
@@ -77,17 +72,11 @@
             is_active: true,
         };
 
-<<<<<<< HEAD
         if data.unit_ID != "" {
             result.unit_id = Some(data.unit_ID);
         }
 
         Ok(PullTranslateResult::upsert(result))
-=======
-        Ok(Some(IntegrationRecords::from_upsert(
-            PullUpsertRecord::Item(result),
-        )))
->>>>>>> 6c6e3ee0
     }
 
     // TODO soft delete
