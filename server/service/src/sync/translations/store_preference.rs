--- conflicted
+++ resolved
@@ -29,13 +29,8 @@
     pub pack_to_one: bool,
     #[serde(rename = "includeRequisitionsInSuppliersRemoteAuthorisationProcesses")]
     pub response_requisition_requires_authorisation: bool,
-<<<<<<< HEAD
-    #[serde(rename = "shouldAuthoriseResponseRequisition")]
-    pub use_authorisation_for_customer_requisitions: bool,
-=======
     #[serde(rename = "includeRequisitionsInSuppliersRemoteAuthorisationProcesses")]
     pub request_requisition_requires_authorisation: bool,
->>>>>>> 994bb0fd
 }
 
 pub(crate) struct StorePreferenceTranslation {}
@@ -60,11 +55,7 @@
         let LegacyPrefData {
             pack_to_one,
             response_requisition_requires_authorisation,
-<<<<<<< HEAD
-            use_authorisation_for_customer_requisitions,
-=======
             request_requisition_requires_authorisation,
->>>>>>> 994bb0fd
         } = data;
 
         let result = StorePreferenceRow {
@@ -72,11 +63,7 @@
             r#type,
             pack_to_one,
             response_requisition_requires_authorisation,
-<<<<<<< HEAD
-            use_authorisation_for_customer_requisitions,
-=======
             request_requisition_requires_authorisation,
->>>>>>> 994bb0fd
         };
 
         Ok(Some(IntegrationRecords::from_upsert(
