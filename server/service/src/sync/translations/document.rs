--- conflicted
+++ resolved
@@ -154,14 +154,8 @@
 
         Ok(PushTranslateResult::upsert(
             changelog,
-<<<<<<< HEAD
             self.table_name(),
             serde_json::to_value(&legacy_row)?,
         ))
-=======
-            LegacyTableName::DOCUMENT,
-            serde_json::to_value(legacy_row)?,
-        )]))
->>>>>>> 6c6e3ee0
     }
 }