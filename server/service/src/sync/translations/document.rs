--- conflicted
+++ resolved
@@ -132,14 +132,8 @@
             form_schema_id,
             status,
             owner_name_id,
-<<<<<<< HEAD
             context_id,
-            is_sync_update: _,
-        } = document.to_row(false)?;
-=======
-            context,
         } = document.to_row()?;
->>>>>>> b92c114f
 
         let legacy_row = LegacyDocumentRow {
             id,
