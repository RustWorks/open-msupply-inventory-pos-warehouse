use crate::sync::{
    sync_serde::{
        date_from_date_time, date_option_to_isostring, date_to_isostring, empty_str_as_option,
        empty_str_as_option_string, naive_time, zero_date_as_option,
    },
    translations::{name::NameTranslation, store::StoreTranslation},
};
use chrono::{NaiveDate, NaiveDateTime, NaiveTime};
use repository::{
    ChangelogRow, ChangelogTableName, EqualFilter, Invoice, InvoiceFilter, InvoiceRepository,
    InvoiceRow, InvoiceRowDelete, InvoiceRowStatus, InvoiceRowType, NameRow, NameRowRepository,
    StorageConnection, StoreRowRepository, SyncBufferRow,
};
use serde::{Deserialize, Serialize};
use util::constants::INVENTORY_ADJUSTMENT_NAME_CODE;

use super::{PullTranslateResult, PushTranslateResult, SyncTranslation};

#[derive(Deserialize, Serialize, Debug, PartialEq)]
pub enum LegacyTransactType {
    /// Supplier invoice
    #[serde(rename = "si")]
    Si,
    /// Customer invoice
    #[serde(rename = "ci")]
    Ci,
    /// Supplier credit
    #[serde(rename = "sc")]
    #[serde(alias = "Sc")]
    Sc,
    /// Repack
    #[serde(rename = "sr")]
    Sr,
    /// Bucket to catch all other variants
    /// E.g. "cc" (customer credit), "bu" (build),
    /// "rc" (cash receipt), "ps" (cash payment)
    #[serde(other)]
    Others,
}

#[derive(Deserialize, Serialize, Debug)]
pub enum LegacyTransactStatus {
    /// new
    #[serde(rename = "nw")]
    Nw,
    /// suggested
    #[serde(rename = "sg")]
    Sg,
    /// confirmed
    #[serde(rename = "cn")]
    Cn,
    /// finalised
    #[serde(rename = "fn")]
    Fn,
    /// Bucket to catch all other variants
    /// E.g. "wp" (web processed), "wp" (web finalised),
    #[serde(other)]
    Others,
}

#[derive(Deserialize, Serialize, PartialEq, Eq, Clone, Debug)]
pub enum TransactMode {
    #[serde(rename = "store")]
    Store,
    #[serde(rename = "dispensary")]
    Dispensary,
    /// Bucket to catch all other variants
    #[serde(other)]
    Others,
}
#[allow(non_snake_case)]
#[derive(Deserialize, Serialize)]
pub struct LegacyTransactRow {
    pub ID: String,

    pub name_ID: String,
    pub store_ID: String,
    pub invoice_num: i64,
    #[serde(rename = "type")]
    pub _type: LegacyTransactType,
    pub status: LegacyTransactStatus,
    #[serde(deserialize_with = "empty_str_as_option_string")]
    #[serde(rename = "user_ID")]
    pub user_id: Option<String>,
    pub hold: bool,
    #[serde(deserialize_with = "empty_str_as_option_string")]
    pub comment: Option<String>,
    #[serde(deserialize_with = "empty_str_as_option_string")]
    pub their_ref: Option<String>,
    #[serde(deserialize_with = "empty_str_as_option_string")]
    #[serde(rename = "prescriber_ID")]
    pub clinician_id: Option<String>,
    #[serde(rename = "currency_ID")]
    #[serde(deserialize_with = "empty_str_as_option_string")]
    pub currency_id: Option<String>,
    pub currency_rate: f64,

    #[serde(default)]
    #[serde(rename = "om_transport_reference")]
    #[serde(deserialize_with = "empty_str_as_option_string")]
    pub transport_reference: Option<String>,
    #[serde(deserialize_with = "empty_str_as_option_string")]
    pub requisition_ID: Option<String>,
    #[serde(deserialize_with = "empty_str_as_option_string")]
    pub linked_transaction_id: Option<String>,

    /// creation time
    #[serde(serialize_with = "date_to_isostring")]
    pub entry_date: NaiveDate, // e.g. "2021-07-30",
    /// time in seconds
    #[serde(deserialize_with = "naive_time")]
    pub entry_time: NaiveTime, // e.g. 47046,
    /// shipped_datetime
    #[serde(deserialize_with = "zero_date_as_option")]
    #[serde(serialize_with = "date_option_to_isostring")]
    pub ship_date: Option<NaiveDate>, // "0000-00-00",
    /// delivered_datetime
    #[serde(deserialize_with = "zero_date_as_option")]
    #[serde(serialize_with = "date_option_to_isostring")]
    pub arrival_date_actual: Option<NaiveDate>,
    /// verified_datetime
    #[serde(deserialize_with = "zero_date_as_option")]
    #[serde(serialize_with = "date_option_to_isostring")]
    pub confirm_date: Option<NaiveDate>,
    #[serde(deserialize_with = "naive_time")]
    pub confirm_time: NaiveTime,

    pub mode: TransactMode,
    pub tax: Option<f64>,

    #[serde(default)]
    #[serde(rename = "om_created_datetime")]
    #[serde(deserialize_with = "empty_str_as_option")]
    pub created_datetime: Option<NaiveDateTime>,

    #[serde(default)]
    #[serde(rename = "om_allocated_datetime")]
    #[serde(deserialize_with = "empty_str_as_option")]
    pub allocated_datetime: Option<NaiveDateTime>,

    #[serde(default)]
    #[serde(rename = "om_picked_datetime")]
    #[serde(deserialize_with = "empty_str_as_option")]
    pub picked_datetime: Option<NaiveDateTime>,

    #[serde(default)]
    #[serde(rename = "om_shipped_datetime")]
    #[serde(deserialize_with = "empty_str_as_option")]
    pub shipped_datetime: Option<NaiveDateTime>,

    #[serde(default)]
    #[serde(rename = "om_delivered_datetime")]
    #[serde(deserialize_with = "empty_str_as_option")]
    pub delivered_datetime: Option<NaiveDateTime>,

    #[serde(default)]
    #[serde(rename = "om_verified_datetime")]
    #[serde(deserialize_with = "empty_str_as_option")]
    pub verified_datetime: Option<NaiveDateTime>,

    #[serde(deserialize_with = "empty_str_as_option")]
    #[serde(default)]
    pub om_status: Option<InvoiceRowStatus>,
    #[serde(deserialize_with = "empty_str_as_option")]
    #[serde(default)]
    pub om_type: Option<InvoiceRowType>,

    /// We ignore the legacy colour field
    #[serde(deserialize_with = "empty_str_as_option_string")]
    #[serde(default)]
    pub om_colour: Option<String>,
}

/// The mSupply central server will map outbound invoices from omSupply to "si" invoices for the
/// receiving store.
/// In the current version of mSupply all om_ fields get copied though.
/// When receiving the transferred invoice on the omSupply store the "si" get translated to
/// outbound shipments because the om_type will override to legacy type field.
/// In other word, the inbound shipment will have an outbound type!
/// This function detect this case and removes all om_* fields from the incoming record.
fn sanitize_legacy_record(mut data: serde_json::Value) -> serde_json::Value {
    let Some(Ok(om_type)) = data
        .get("om_type")
        .map(|value| serde_json::from_value::<InvoiceRowType>(value.clone()))
    else {
        return data;
    };
    let Some(Ok(legacy_type)) = data
        .get("type")
        .map(|value| serde_json::from_value::<LegacyTransactType>(value.clone()))
    else {
        return data;
    };
    if legacy_type == LegacyTransactType::Si && om_type == InvoiceRowType::OutboundShipment {
        let Some(obj) = data.as_object_mut() else {
            return data;
        };
        obj.retain(|key, _| !key.starts_with("om_"));
    }

    data
}

// Needs to be added to all_translators()
#[deny(dead_code)]
pub(crate) fn boxed() -> Box<dyn SyncTranslation> {
    Box::new(InvoiceTranslation)
}
pub(crate) struct InvoiceTranslation;
impl SyncTranslation for InvoiceTranslation {
<<<<<<< HEAD
    fn table_name(&self) -> &'static str {
        "transact"
    }

    fn pull_dependencies(&self) -> Vec<&'static str> {
        vec![NameTranslation.table_name(), StoreTranslation.table_name()]
    }

    fn change_log_type(&self) -> Option<ChangelogTableName> {
        Some(ChangelogTableName::Invoice)
=======
    fn pull_dependencies(&self) -> PullDependency {
        PullDependency {
            table: LegacyTableName::TRANSACT,
            dependencies: vec![
                LegacyTableName::NAME,
                LegacyTableName::STORE,
                LegacyTableName::CLINICIAN,
                LegacyTableName::CURRENCY,
            ],
        }
>>>>>>> 40c5ca58
    }

    fn try_translate_from_upsert_sync_record(
        &self,
        connection: &StorageConnection,
        sync_record: &SyncBufferRow,
    ) -> Result<PullTranslateResult, anyhow::Error> {
        let data = serde_json::from_str::<serde_json::Value>(&sync_record.data)?;
        let data = sanitize_legacy_record(data);
        let data = serde_json::from_value::<LegacyTransactRow>(data)?;

        let name = NameRowRepository::new(connection)
            .find_one_by_id(&data.name_ID)
            .ok()
            .flatten()
            .ok_or(anyhow::Error::msg(format!(
                "Missing name: {}",
                data.name_ID
            )))?;

        let name_store_id = StoreRowRepository::new(connection)
            .find_one_by_name_id(&data.name_ID)?
            .map(|store_row| store_row.id);

        let invoice_type = invoice_type(&data, &name).ok_or(anyhow::Error::msg(format!(
            "Unsupported invoice type: {:?} for {:?} mode",
            data._type, data.mode
        )))?;
        let invoice_status = invoice_status(&invoice_type, &data).ok_or(anyhow::Error::msg(
            format!("Unsupported invoice type: {:?}", data._type),
        ))?;
        let mapping = map_legacy(&invoice_type, &data);

        let result = InvoiceRow {
            id: data.ID,
            user_id: data.user_id,
            store_id: data.store_ID,
            name_link_id: data.name_ID,
            name_store_id,
            invoice_number: data.invoice_num,
            r#type: data.om_type.unwrap_or(invoice_type),
            status: data.om_status.unwrap_or(invoice_status),
            on_hold: data.hold,
            comment: data.comment,
            their_reference: data.their_ref,
            tax: data.tax,
            currency_id: data.currency_id,
            currency_rate: data.currency_rate,
            clinician_link_id: data.clinician_id,

            // new om field mappings
            created_datetime: mapping.created_datetime,
            allocated_datetime: mapping.allocated_datetime,
            picked_datetime: mapping.picked_datetime,
            shipped_datetime: mapping.shipped_datetime,
            delivered_datetime: mapping.delivered_datetime,
            verified_datetime: mapping.verified_datetime,
            colour: mapping.colour,

            requisition_id: data.requisition_ID,
            linked_invoice_id: data.linked_transaction_id,
            transport_reference: data.transport_reference,
        };

        Ok(PullTranslateResult::upsert(result))
    }

    fn try_translate_from_delete_sync_record(
        &self,
        _: &StorageConnection,
        sync_record: &SyncBufferRow,
    ) -> Result<PullTranslateResult, anyhow::Error> {
        // TODO, check site ? (should never get delete records for this site, only transfer other half)
        Ok(PullTranslateResult::delete(InvoiceRowDelete(
            sync_record.record_id.clone(),
        )))
    }

    fn try_translate_to_upsert_sync_record(
        &self,
        connection: &StorageConnection,
        changelog: &ChangelogRow,
    ) -> Result<PushTranslateResult, anyhow::Error> {
        let Some(invoice) = InvoiceRepository::new(connection)
            .query_by_filter(InvoiceFilter::new().id(EqualFilter::equal_to(&changelog.record_id)))?
            .pop()
        else {
            return Err(anyhow::anyhow!("Invoice not found"));
        };

        // log::info!("Translating invoice row: {:#?}", invoice_row);

        let confirm_datetime = to_legacy_confirm_time(&invoice.invoice_row);

        let Invoice {
            invoice_row:
                InvoiceRow {
                    id,
                    user_id,
                    name_link_id: _,
                    name_store_id: _,
                    store_id,
                    invoice_number,
                    r#type,
                    status,
                    on_hold,
                    comment,
                    their_reference,
                    created_datetime,
                    allocated_datetime,
                    picked_datetime,
                    shipped_datetime,
                    delivered_datetime,
                    verified_datetime,
                    colour,
                    requisition_id,
                    linked_invoice_id,
                    transport_reference,
                    tax,
                    clinician_link_id: _,
                    currency_id,
                    currency_rate,
                },
            name_row,
            clinician_row,
            ..
        } = invoice;

        let _type = legacy_invoice_type(&r#type).ok_or(anyhow::Error::msg(format!(
            "Invalid invoice type: {:?}",
            r#type
        )))?;
        let legacy_status = legacy_invoice_status(&r#type, &status).ok_or(anyhow::Error::msg(
            format!("Invalid invoice status: {:?}", r#status),
        ))?;

        let legacy_row = LegacyTransactRow {
            ID: id.clone(),
            user_id,
            name_ID: name_row.id,
            store_ID: store_id,
            invoice_num: invoice_number,
            _type,
            status: legacy_status,
            hold: on_hold,
            comment,
            their_ref: their_reference,
            requisition_ID: requisition_id,
            linked_transaction_id: linked_invoice_id,
            entry_date: created_datetime.date(),
            entry_time: created_datetime.time(),
            ship_date: shipped_datetime
                .map(|shipped_datetime| date_from_date_time(&shipped_datetime)),
            arrival_date_actual: delivered_datetime
                .map(|delivered_datetime| date_from_date_time(&delivered_datetime)),
            confirm_date: confirm_datetime.0,
            confirm_time: confirm_datetime.1,
            tax,
            mode: if r#type == InvoiceRowType::Prescription {
                TransactMode::Dispensary
            } else {
                TransactMode::Store
            },
            transport_reference,
            created_datetime: Some(created_datetime),
            allocated_datetime,
            picked_datetime,
            shipped_datetime,
            delivered_datetime,
            verified_datetime,
            om_status: Some(status),
            om_type: Some(r#type),
            om_colour: colour,
            currency_id,
            currency_rate,
            clinician_id: clinician_row.map(|row| row.id),
        };

        let json_record = serde_json::to_value(&legacy_row)?;

        // log::info!(
        //     "Translated row {}",
        //     serde_json::to_string_pretty(&json_record)
        //         .unwrap_or("Failed to stringify json".to_string())
        // );

        Ok(PushTranslateResult::upsert(
            changelog,
            self.table_name(),
            json_record,
        ))
    }

    fn try_translate_to_delete_sync_record(
        &self,
        _: &StorageConnection,
        changelog: &ChangelogRow,
    ) -> Result<PushTranslateResult, anyhow::Error> {
        Ok(PushTranslateResult::delete(changelog, self.table_name()))
    }
}

fn invoice_type(data: &LegacyTransactRow, name: &NameRow) -> Option<InvoiceRowType> {
    if name.code == INVENTORY_ADJUSTMENT_NAME_CODE {
        return match data._type {
            LegacyTransactType::Si => Some(InvoiceRowType::InventoryAddition),
            LegacyTransactType::Sc => Some(InvoiceRowType::InventoryReduction),
            _ => return None,
        };
    }
    if data.mode == TransactMode::Dispensary {
        return match data._type {
            LegacyTransactType::Ci => Some(InvoiceRowType::Prescription),
            _ => return None,
        };
    }
    match data._type {
        LegacyTransactType::Si => Some(InvoiceRowType::InboundShipment),
        LegacyTransactType::Ci => Some(InvoiceRowType::OutboundShipment),
        LegacyTransactType::Sr => Some(InvoiceRowType::Repack),
        _ => return None,
    }
}

/// Helper struct for new om_* fields mappings
struct LegacyMapping {
    created_datetime: NaiveDateTime,
    picked_datetime: Option<NaiveDateTime>,
    delivered_datetime: Option<NaiveDateTime>,
    allocated_datetime: Option<NaiveDateTime>,
    shipped_datetime: Option<NaiveDateTime>,
    verified_datetime: Option<NaiveDateTime>,
    colour: Option<String>,
}
/// Either make use of om_* fields, if present, or do a best afford mapping
fn map_legacy(invoice_type: &InvoiceRowType, data: &LegacyTransactRow) -> LegacyMapping {
    // If created_datetime (om_created_datetime) exists then the record was created in omSupply and
    // omSupply fields are used
    if let Some(created_datetime) = data.created_datetime {
        return LegacyMapping {
            created_datetime,
            picked_datetime: data.picked_datetime,
            delivered_datetime: data.delivered_datetime,
            allocated_datetime: data.allocated_datetime,
            shipped_datetime: data.shipped_datetime,
            verified_datetime: data.verified_datetime,
            colour: data.om_colour.clone(),
        };
    }

    let mut mapping = LegacyMapping {
        created_datetime: NaiveDateTime::new(data.entry_date, data.entry_time),
        picked_datetime: None,
        delivered_datetime: None,
        allocated_datetime: None,
        shipped_datetime: None,
        verified_datetime: None,
        colour: None,
    };

    let confirm_datetime = data
        .confirm_date
        .map(|confirm_date| NaiveDateTime::new(confirm_date, data.confirm_time));

    match invoice_type {
        InvoiceRowType::OutboundShipment => match data.status {
            LegacyTransactStatus::Cn => {
                mapping.allocated_datetime = confirm_datetime.clone();
                mapping.picked_datetime = confirm_datetime;
            }
            LegacyTransactStatus::Fn => {
                mapping.allocated_datetime = confirm_datetime.clone();
                mapping.picked_datetime = confirm_datetime.clone();
                mapping.shipped_datetime = confirm_datetime;
            }
            _ => {}
        },
        InvoiceRowType::InboundShipment => {
            mapping.delivered_datetime = confirm_datetime;

            match data.status {
                LegacyTransactStatus::Cn => {
                    mapping.delivered_datetime = confirm_datetime;
                }
                LegacyTransactStatus::Fn => {
                    mapping.delivered_datetime = confirm_datetime.clone();
                    mapping.verified_datetime = confirm_datetime;
                }
                _ => {}
            }
        }
        InvoiceRowType::Prescription => match data.status {
            LegacyTransactStatus::Cn => {
                mapping.picked_datetime = confirm_datetime;
            }
            LegacyTransactStatus::Fn => {
                mapping.picked_datetime = confirm_datetime.clone();
                mapping.verified_datetime = confirm_datetime;
            }
            _ => {}
        },
        InvoiceRowType::InventoryAddition | InvoiceRowType::InventoryReduction => match data.status
        {
            LegacyTransactStatus::Cn => {
                mapping.verified_datetime = confirm_datetime;
            }
            LegacyTransactStatus::Fn => {
                mapping.verified_datetime = confirm_datetime;
            }
            _ => {}
        },
        InvoiceRowType::Repack => match data.status {
            LegacyTransactStatus::Cn => {
                mapping.verified_datetime = confirm_datetime;
            }
            LegacyTransactStatus::Fn => {
                mapping.verified_datetime = confirm_datetime;
            }
            _ => {}
        },
    };
    mapping
}

fn to_legacy_confirm_time(
    InvoiceRow {
        r#type,
        picked_datetime,
        delivered_datetime,
        verified_datetime,
        ..
    }: &InvoiceRow,
) -> (Option<NaiveDate>, NaiveTime) {
    let datetime = match r#type {
        InvoiceRowType::OutboundShipment => picked_datetime,
        InvoiceRowType::InboundShipment => delivered_datetime,
        InvoiceRowType::Prescription => picked_datetime,
        InvoiceRowType::InventoryAddition
        | InvoiceRowType::InventoryReduction
        | InvoiceRowType::Repack => verified_datetime,
    };

    let date = datetime.map(|datetime| datetime.date());
    let time = datetime
        .map(|datetime| datetime.time())
        .unwrap_or(NaiveTime::from_hms_opt(0, 0, 0).unwrap());
    (date, time)
}

fn invoice_status(
    invoice_type: &InvoiceRowType,
    data: &LegacyTransactRow,
) -> Option<InvoiceRowStatus> {
    let status = match invoice_type {
        // prescription
        InvoiceRowType::Prescription => match data.status {
            LegacyTransactStatus::Nw => InvoiceRowStatus::New,
            LegacyTransactStatus::Sg => InvoiceRowStatus::New,
            LegacyTransactStatus::Cn => InvoiceRowStatus::Picked,
            LegacyTransactStatus::Fn => InvoiceRowStatus::Verified,
            _ => return None,
        },
        // outbound
        InvoiceRowType::OutboundShipment => match data.status {
            LegacyTransactStatus::Nw => InvoiceRowStatus::New,
            LegacyTransactStatus::Sg => InvoiceRowStatus::New,
            LegacyTransactStatus::Cn => InvoiceRowStatus::Picked,
            LegacyTransactStatus::Fn => InvoiceRowStatus::Shipped,
            _ => return None,
        },
        // inbound
        InvoiceRowType::InboundShipment => match data.status {
            LegacyTransactStatus::Sg => InvoiceRowStatus::New,
            LegacyTransactStatus::Nw => InvoiceRowStatus::New,
            LegacyTransactStatus::Cn => InvoiceRowStatus::Delivered,
            LegacyTransactStatus::Fn => InvoiceRowStatus::Verified,
            _ => return None,
        },
        InvoiceRowType::InventoryAddition
        | InvoiceRowType::InventoryReduction
        | InvoiceRowType::Repack => match data.status {
            LegacyTransactStatus::Nw => InvoiceRowStatus::New,
            LegacyTransactStatus::Sg => InvoiceRowStatus::New,
            LegacyTransactStatus::Cn => InvoiceRowStatus::Verified,
            LegacyTransactStatus::Fn => InvoiceRowStatus::Verified,
            _ => return None,
        },
    };
    Some(status)
}

fn legacy_invoice_type(_type: &InvoiceRowType) -> Option<LegacyTransactType> {
    let t = match _type {
        InvoiceRowType::OutboundShipment => LegacyTransactType::Ci,
        InvoiceRowType::InboundShipment => LegacyTransactType::Si,
        // prescription
        InvoiceRowType::Prescription => LegacyTransactType::Ci,
        // Inventory Adjustment
        InvoiceRowType::InventoryAddition => LegacyTransactType::Si,
        InvoiceRowType::InventoryReduction => LegacyTransactType::Sc,
        InvoiceRowType::Repack => LegacyTransactType::Sr,
    };
    return Some(t);
}

fn legacy_invoice_status(
    t: &InvoiceRowType,
    status: &InvoiceRowStatus,
) -> Option<LegacyTransactStatus> {
    let status = match t {
        InvoiceRowType::OutboundShipment => match status {
            InvoiceRowStatus::New => LegacyTransactStatus::Sg,
            InvoiceRowStatus::Allocated => LegacyTransactStatus::Sg,
            InvoiceRowStatus::Picked => LegacyTransactStatus::Cn,
            InvoiceRowStatus::Shipped => LegacyTransactStatus::Fn,
            InvoiceRowStatus::Delivered => LegacyTransactStatus::Fn,
            InvoiceRowStatus::Verified => LegacyTransactStatus::Fn,
        },
        InvoiceRowType::InboundShipment => match status {
            InvoiceRowStatus::New => LegacyTransactStatus::Nw,
            InvoiceRowStatus::Allocated => LegacyTransactStatus::Nw,
            InvoiceRowStatus::Picked => LegacyTransactStatus::Nw,
            InvoiceRowStatus::Shipped => LegacyTransactStatus::Nw,
            InvoiceRowStatus::Delivered => LegacyTransactStatus::Cn,
            InvoiceRowStatus::Verified => LegacyTransactStatus::Fn,
        },
        InvoiceRowType::Prescription => match status {
            InvoiceRowStatus::New => LegacyTransactStatus::Nw,
            InvoiceRowStatus::Allocated => LegacyTransactStatus::Cn,
            InvoiceRowStatus::Picked => LegacyTransactStatus::Cn,
            InvoiceRowStatus::Shipped => LegacyTransactStatus::Fn,
            InvoiceRowStatus::Delivered => LegacyTransactStatus::Fn,
            InvoiceRowStatus::Verified => LegacyTransactStatus::Fn,
        },
        InvoiceRowType::InventoryAddition
        | InvoiceRowType::InventoryReduction
        | InvoiceRowType::Repack => match status {
            InvoiceRowStatus::New => LegacyTransactStatus::Nw,
            InvoiceRowStatus::Allocated => LegacyTransactStatus::Nw,
            InvoiceRowStatus::Picked => LegacyTransactStatus::Nw,
            InvoiceRowStatus::Shipped => LegacyTransactStatus::Nw,
            InvoiceRowStatus::Delivered => LegacyTransactStatus::Nw,
            InvoiceRowStatus::Verified => LegacyTransactStatus::Fn,
        },
    };
    Some(status)
}

#[cfg(test)]
mod tests {
    use crate::sync::{
        test::merge_helpers::merge_all_name_links, translations::ToSyncRecordTranslationType,
    };

    use super::*;
    use repository::{
        mock::MockDataInserts, test_db::setup_all, ChangelogFilter, ChangelogRepository,
    };
    use serde_json::json;

    #[actix_rt::test]
    async fn test_invoice_translation() {
        use crate::sync::test::test_data::invoice as test_data;
        let translator = InvoiceTranslation {};

        let (_, connection, _, _) = setup_all(
            "test_invoice_translation",
            MockDataInserts::none().names().stores(),
        )
        .await;

        for record in test_data::test_pull_upsert_records() {
            assert!(translator.should_translate_from_sync_record(&record.sync_buffer_row));
            let translation_result = translator
                .try_translate_from_upsert_sync_record(&connection, &record.sync_buffer_row)
                .unwrap();

            assert_eq!(translation_result, record.translated_record);
        }

        for record in test_data::test_pull_delete_records() {
            assert!(translator.should_translate_from_sync_record(&record.sync_buffer_row));
            let translation_result = translator
                .try_translate_from_delete_sync_record(&connection, &record.sync_buffer_row)
                .unwrap();

            assert_eq!(translation_result, record.translated_record);
        }
    }

    #[actix_rt::test]
    async fn test_invoice_push_merged() {
        let (mock_data, connection, _, _) =
            setup_all("test_invoice_push_merged", MockDataInserts::all()).await;

        merge_all_name_links(&connection, &mock_data).unwrap();

        let repo = ChangelogRepository::new(&connection);
        let changelogs = repo
            .changelogs(
                0,
                1_000_000,
                Some(ChangelogFilter::new().table_name(ChangelogTableName::Invoice.equal_to())),
            )
            .unwrap();

        let translator = InvoiceTranslation {};
        for changelog in changelogs {
            assert!(translator.should_translate_to_sync_record(
                &changelog,
                &ToSyncRecordTranslationType::PushToLegacyCentral
            ));
            let translated = translator
                .try_translate_to_upsert_sync_record(&connection, &changelog)
                .unwrap();

            assert!(matches!(translated, PushTranslateResult::PushRecord(_)));

            let PushTranslateResult::PushRecord(translated) = translated else {
                panic!("Test fail, should translate")
            };

            assert_eq!(translated[0].record.record_data["name_ID"], json!("name_a"));
        }
    }
}<|MERGE_RESOLUTION|>--- conflicted
+++ resolved
@@ -3,7 +3,10 @@
         date_from_date_time, date_option_to_isostring, date_to_isostring, empty_str_as_option,
         empty_str_as_option_string, naive_time, zero_date_as_option,
     },
-    translations::{name::NameTranslation, store::StoreTranslation},
+    translations::{
+        clinician::ClinicianTranslation, currency::CurrencyTranslation, name::NameTranslation,
+        store::StoreTranslation,
+    },
 };
 use chrono::{NaiveDate, NaiveDateTime, NaiveTime};
 use repository::{
@@ -208,29 +211,21 @@
 }
 pub(crate) struct InvoiceTranslation;
 impl SyncTranslation for InvoiceTranslation {
-<<<<<<< HEAD
     fn table_name(&self) -> &'static str {
         "transact"
     }
 
     fn pull_dependencies(&self) -> Vec<&'static str> {
-        vec![NameTranslation.table_name(), StoreTranslation.table_name()]
+        vec![
+            NameTranslation.table_name(),
+            StoreTranslation.table_name(),
+            ClinicianTranslation.table_name(),
+            CurrencyTranslation.table_name(),
+        ]
     }
 
     fn change_log_type(&self) -> Option<ChangelogTableName> {
         Some(ChangelogTableName::Invoice)
-=======
-    fn pull_dependencies(&self) -> PullDependency {
-        PullDependency {
-            table: LegacyTableName::TRANSACT,
-            dependencies: vec![
-                LegacyTableName::NAME,
-                LegacyTableName::STORE,
-                LegacyTableName::CLINICIAN,
-                LegacyTableName::CURRENCY,
-            ],
-        }
->>>>>>> 40c5ca58
     }
 
     fn try_translate_from_upsert_sync_record(
