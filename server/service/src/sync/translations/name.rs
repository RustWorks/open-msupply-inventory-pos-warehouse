use crate::sync::{
    api::RemoteSyncRecordV5,
    sync_serde::{
        date_option_to_isostring, empty_str_as_option, empty_str_as_option_string,
        zero_date_as_option,
    },
};
use chrono::{NaiveDate, NaiveDateTime};
use repository::{
    ChangelogRow, ChangelogTableName, Gender, NameRow, NameRowRepository, NameType,
    StorageConnection, SyncBufferRow,
};

use serde::{Deserialize, Serialize};

use super::{
    IntegrationRecords, LegacyTableName, PullDeleteRecordTable, PullUpsertRecord, SyncTranslation,
};

#[derive(Deserialize, Serialize, Debug, PartialEq)]
pub enum LegacyNameType {
    #[serde(rename = "facility")]
    Facility,
    #[serde(rename = "patient")]
    Patient,
    #[serde(rename = "build")]
    Build,
    #[serde(rename = "invad")]
    Invad,
    #[serde(rename = "repack")]
    Repack,
    #[serde(rename = "store")]
    Store,

    #[serde(other)]
    Others,
}

impl LegacyNameType {
    fn to_name_type(&self) -> NameType {
        match self {
            LegacyNameType::Facility => NameType::Facility,
            LegacyNameType::Patient => NameType::Patient,
            LegacyNameType::Build => NameType::Build,
            LegacyNameType::Invad => NameType::Invad,
            LegacyNameType::Repack => NameType::Repack,
            LegacyNameType::Store => NameType::Store,
            LegacyNameType::Others => NameType::Others,
        }
    }
}

#[allow(non_snake_case)]
#[derive(Deserialize, Serialize)]
pub struct LegacyNameRow {
    #[serde(rename = "ID")]
    pub id: String,
    pub name: String,
    pub code: String,
    pub r#type: LegacyNameType,
    #[serde(rename = "customer")]
    pub is_customer: bool,
    #[serde(rename = "supplier")]
    pub is_supplier: bool,

    #[serde(deserialize_with = "empty_str_as_option_string")]
    pub supplying_store_id: Option<String>,

    #[serde(deserialize_with = "empty_str_as_option_string")]
    #[serde(rename = "first")]
    pub first_name: Option<String>,
    #[serde(deserialize_with = "empty_str_as_option_string")]
    #[serde(rename = "last")]
    pub last_name: Option<String>,

    pub female: bool,
    #[serde(deserialize_with = "zero_date_as_option")]
    #[serde(serialize_with = "date_option_to_isostring")]
    pub date_of_birth: Option<NaiveDate>,

    #[serde(deserialize_with = "empty_str_as_option_string")]
    pub phone: Option<String>,

    #[serde(deserialize_with = "empty_str_as_option_string")]
    #[serde(rename = "charge code")]
    pub charge_code: Option<String>,

    #[serde(deserialize_with = "empty_str_as_option_string")]
    pub comment: Option<String>,
    #[serde(deserialize_with = "empty_str_as_option_string")]
    pub country: Option<String>,

    #[serde(deserialize_with = "empty_str_as_option_string")]
    #[serde(rename = "bill_address1")]
    pub address1: Option<String>,
    #[serde(deserialize_with = "empty_str_as_option_string")]
    #[serde(rename = "bill_address2")]
    pub address2: Option<String>,

    #[serde(deserialize_with = "empty_str_as_option_string")]
    pub email: Option<String>,

    #[serde(deserialize_with = "empty_str_as_option_string")]
    #[serde(rename = "url")]
    pub website: Option<String>,

    #[serde(rename = "manufacturer")]
    pub is_manufacturer: bool,
    #[serde(rename = "donor")]
    pub is_donor: bool,
    #[serde(rename = "hold")]
    pub on_hold: bool,

    #[serde(deserialize_with = "zero_date_as_option")]
    #[serde(serialize_with = "date_option_to_isostring")]
    pub created_date: Option<NaiveDate>,

    #[serde(deserialize_with = "empty_str_as_option")]
    pub national_health_number: Option<String>,

    #[serde(rename = "isDeceased")]
    pub is_deceased: bool,
    #[serde(rename = "om_created_datetime")]
    #[serde(deserialize_with = "empty_str_as_option")]
    pub created_datetime: Option<NaiveDateTime>,
    #[serde(rename = "om_gender")]
    #[serde(deserialize_with = "empty_str_as_option")]
    pub gender: Option<Gender>,
}

const LEGACY_TABLE_NAME: &'static str = LegacyTableName::NAME;

fn match_pull_table(sync_record: &SyncBufferRow) -> bool {
    sync_record.table_name == LEGACY_TABLE_NAME
}

fn match_push_table(changelog: &ChangelogRow) -> bool {
    changelog.table_name == ChangelogTableName::Name
}

pub(crate) struct NameTranslation {}
impl SyncTranslation for NameTranslation {
    fn try_translate_pull_upsert(
        &self,
        _: &StorageConnection,
        sync_record: &SyncBufferRow,
    ) -> Result<Option<IntegrationRecords>, anyhow::Error> {
        if !match_pull_table(sync_record) {
            return Ok(None);
        }

        let data = serde_json::from_str::<LegacyNameRow>(&sync_record.data)?;

        let result = NameRow {
            id: data.id.to_string(),
            name: data.name.to_string(),
            r#type: data.r#type.to_name_type(),
            code: data.code.to_string(),
            is_customer: data.is_customer,
            is_supplier: data.is_supplier,

            supplying_store_id: data.supplying_store_id,
            first_name: data.first_name,
            last_name: data.last_name,
            date_of_birth: data.date_of_birth,
            phone: data.phone,
            charge_code: data.charge_code,
            comment: data.comment,
            country: data.country,
            address1: data.address1,
            address2: data.address2,
            email: data.email,
            website: data.website,
            is_manufacturer: data.is_manufacturer,
            is_donor: data.is_donor,
            on_hold: data.on_hold,
            is_deceased: data.is_deceased,
            national_health_number: data.national_health_number,
            gender: data.gender.or(if data.r#type == LegacyNameType::Patient {
                if data.female {
                    Some(Gender::Female)
                } else {
                    Some(Gender::Male)
                }
            } else {
                None
            }),
            created_datetime: data
<<<<<<< HEAD
                .created_datetime
                .or(data.created_date.map(|date| date.and_hms(0, 0, 0))),
            is_sync_update: true,
=======
                .created_date
                .map(|date| date.and_hms_opt(0, 0, 0).unwrap()),
>>>>>>> fdf4145d
        };

        Ok(Some(IntegrationRecords::from_upsert(
            PullUpsertRecord::Name(result),
        )))
    }

    fn try_translate_pull_delete(
        &self,
        _: &StorageConnection,
        sync_record: &SyncBufferRow,
    ) -> Result<Option<IntegrationRecords>, anyhow::Error> {
        let result = match_pull_table(sync_record).then(|| {
            IntegrationRecords::from_delete(&sync_record.record_id, PullDeleteRecordTable::Name)
        });

        Ok(result)
    }

    fn try_translate_push_upsert(
        &self,
        connection: &StorageConnection,
        changelog: &ChangelogRow,
    ) -> Result<Option<Vec<RemoteSyncRecordV5>>, anyhow::Error> {
        if !match_push_table(changelog) {
            return Ok(None);
        }

        let NameRow {
            id,
            name,
            code,
            r#type,
            is_customer,
            is_supplier,
            supplying_store_id,
            first_name,
            last_name,
            gender,
            date_of_birth,
            phone,
            charge_code,
            comment,
            country,
            address1,
            address2,
            email,
            website,
            is_manufacturer,
            is_donor,
            on_hold,
            created_datetime,
            is_deceased,
            national_health_number,
            is_sync_update: _,
        } = NameRowRepository::new(connection)
            .find_one_by_id(&changelog.record_id)?
            .ok_or(anyhow::Error::msg(format!(
                "Name row ({}) not found",
                changelog.record_id
            )))?;

        // Only push name records that belong to patients, gracefully ignore the rest
        let patient_type = match r#type {
            NameType::Patient => LegacyNameType::Patient,
            _ => return Ok(None),
        };

        let legacy_row = LegacyNameRow {
            id,
            name,
            code,
            r#type: patient_type,
            is_customer,
            is_supplier,
            supplying_store_id,
            first_name,
            last_name,
            female: gender.clone().map(|g| g == Gender::Female).unwrap_or(false),
            date_of_birth,
            phone,
            charge_code,
            comment,
            country,
            address1,
            address2,
            email,
            website,
            is_manufacturer,
            is_donor,
            on_hold,
            created_date: created_datetime.map(|datetime| datetime.date()),
            national_health_number,
            is_deceased,
            created_datetime,
            gender,
        };

        Ok(Some(vec![RemoteSyncRecordV5::new_upsert(
            changelog,
            LEGACY_TABLE_NAME,
            serde_json::to_value(&legacy_row)?,
        )]))
    }

    fn try_translate_push_delete(
        &self,
        _: &StorageConnection,
        changelog: &ChangelogRow,
    ) -> Result<Option<Vec<RemoteSyncRecordV5>>, anyhow::Error> {
        let result = match_push_table(changelog)
            .then(|| vec![RemoteSyncRecordV5::new_delete(changelog, LEGACY_TABLE_NAME)]);

        Ok(result)
    }
}

#[cfg(test)]
mod tests {
    use super::*;
    use repository::{mock::MockDataInserts, test_db::setup_all};

    #[actix_rt::test]
    async fn test_name_translation() {
        use crate::sync::test::test_data::name as test_data;
        let translator = NameTranslation {};

        let (_, connection, _, _) =
            setup_all("test_name_translation", MockDataInserts::none()).await;

        for record in test_data::test_pull_upsert_records() {
            let translation_result = translator
                .try_translate_pull_upsert(&connection, &record.sync_buffer_row)
                .unwrap();

            assert_eq!(translation_result, record.translated_record);
        }

        for record in test_data::test_pull_delete_records() {
            let translation_result = translator
                .try_translate_pull_delete(&connection, &record.sync_buffer_row)
                .unwrap();

            assert_eq!(translation_result, record.translated_record);
        }
    }
}<|MERGE_RESOLUTION|>--- conflicted
+++ resolved
@@ -186,14 +186,9 @@
                 None
             }),
             created_datetime: data
-<<<<<<< HEAD
                 .created_datetime
                 .or(data.created_date.map(|date| date.and_hms(0, 0, 0))),
             is_sync_update: true,
-=======
-                .created_date
-                .map(|date| date.and_hms_opt(0, 0, 0).unwrap()),
->>>>>>> fdf4145d
         };
 
         Ok(Some(IntegrationRecords::from_upsert(
