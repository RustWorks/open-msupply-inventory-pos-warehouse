--- conflicted
+++ resolved
@@ -1,10 +1,7 @@
 use crate::sync::{
     sync_serde::{date_option_to_isostring, empty_str_as_option_string, zero_date_as_option},
     translations::{
-<<<<<<< HEAD
-=======
         currency::CurrencyTranslation,
->>>>>>> ebdf0d44
         inventory_adjustment_reason::InventoryAdjustmentReasonTranslation,
         invoice::InvoiceTranslation, item::ItemTranslation, location::LocationTranslation,
         stock_line::StockLineTranslation,
@@ -91,11 +88,6 @@
 pub(crate) fn boxed() -> Box<dyn SyncTranslation> {
     Box::new(InvoiceLineTranslation)
 }
-// Needs to be added to all_translators()
-#[deny(dead_code)]
-pub(crate) fn boxed() -> Box<dyn SyncTranslation> {
-    Box::new(InvoiceLineTranslation)
-}
 
 pub(super) struct InvoiceLineTranslation;
 impl SyncTranslation for InvoiceLineTranslation {
@@ -110,10 +102,7 @@
             StockLineTranslation.table_name(),
             LocationTranslation.table_name(),
             InventoryAdjustmentReasonTranslation.table_name(),
-<<<<<<< HEAD
-=======
             CurrencyTranslation.table_name(),
->>>>>>> ebdf0d44
         ]
     }
 
