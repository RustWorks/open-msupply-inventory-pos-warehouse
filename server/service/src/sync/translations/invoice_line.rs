use crate::sync::{
    sync_serde::{date_option_to_isostring, empty_str_as_option_string, zero_date_as_option},
    translations::{
        inventory_adjustment_reason::InventoryAdjustmentReasonTranslation,
        invoice::InvoiceTranslation, item::ItemTranslation, location::LocationTranslation,
        stock_line::StockLineTranslation,
    },
};
use chrono::NaiveDate;
use repository::{
    ChangelogRow, ChangelogTableName, EqualFilter, InvoiceLine, InvoiceLineFilter,
    InvoiceLineRepository, InvoiceLineRow, InvoiceLineRowDelete, InvoiceLineRowType,
    ItemRowRepository, StockLineRowRepository, StorageConnection, SyncBufferRow,
};
use serde::{Deserialize, Serialize};

use super::{
    is_active_record_on_site, ActiveRecordCheck, PullTranslateResult, PushTranslateResult,
    SyncTranslation,
};

#[derive(Deserialize, Serialize, Debug)]
pub enum LegacyTransLineType {
    #[serde(rename = "stock_in")]
    StockIn,
    #[serde(rename = "stock_out")]
    StockOut,
    #[serde(rename = "placeholder")]
    Placeholder,
    #[serde(rename = "service")]
    Service,
    /// Bucket to catch all other variants
    /// E.g. "non_stock"
    #[serde(other)]
    Others,
}

#[allow(non_snake_case)]
#[derive(Deserialize, Serialize)]
pub struct LegacyTransLineRow {
    #[serde(rename = "ID")]
    pub id: String,
    #[serde(rename = "transaction_ID")]
    pub invoice_id: String,
    #[serde(rename = "item_ID")]
    pub item_id: String,
    pub item_name: String,
    #[serde(rename = "item_line_ID")]
    #[serde(deserialize_with = "empty_str_as_option_string")]
    pub stock_line_id: Option<String>,
    #[serde(rename = "location_ID")]
    #[serde(deserialize_with = "empty_str_as_option_string")]
    pub location_id: Option<String>,
    #[serde(deserialize_with = "empty_str_as_option_string")]
    pub batch: Option<String>,
    #[serde(deserialize_with = "zero_date_as_option")]
    #[serde(serialize_with = "date_option_to_isostring")]
    pub expiry_date: Option<NaiveDate>,
    pub pack_size: i32,
    #[serde(rename = "cost_price")]
    pub cost_price_per_pack: f64,
    #[serde(rename = "sell_price")]
    pub sell_price_per_pack: f64,
    #[serde(rename = "type")]
    pub r#type: LegacyTransLineType,
    #[serde(rename = "quantity")]
    pub number_of_packs: f64,
    #[serde(deserialize_with = "empty_str_as_option_string")]
    pub note: Option<String>,

    #[serde(rename = "om_item_code")]
    pub item_code: Option<String>,
    #[serde(rename = "om_tax")]
    pub tax: Option<f64>,
    #[serde(rename = "om_total_before_tax")]
    pub total_before_tax: Option<f64>,
    #[serde(rename = "om_total_after_tax")]
    pub total_after_tax: Option<f64>,
    #[serde(rename = "optionID")]
    #[serde(deserialize_with = "empty_str_as_option_string")]
    pub inventory_adjustment_reason_id: Option<String>,
    #[serde(rename = "foreign_currency_price")]
    pub foreign_currency_price_before_tax: Option<f64>,
}
// Needs to be added to all_translators()
#[deny(dead_code)]
pub(crate) fn boxed() -> Box<dyn SyncTranslation> {
    Box::new(InvoiceLineTranslation)
}

pub(super) struct InvoiceLineTranslation;
impl SyncTranslation for InvoiceLineTranslation {
<<<<<<< HEAD
    fn table_name(&self) -> &'static str {
        "trans_line"
=======
    fn pull_dependencies(&self) -> PullDependency {
        PullDependency {
            table: LegacyTableName::TRANS_LINE,
            dependencies: vec![
                LegacyTableName::TRANSACT,
                LegacyTableName::ITEM,
                LegacyTableName::ITEM_LINE,
                LegacyTableName::LOCATION,
                LegacyTableName::INVENTORY_ADJUSTMENT_REASON,
                LegacyTableName::CURRENCY,
            ],
        }
>>>>>>> 40c5ca58
    }

    fn pull_dependencies(&self) -> Vec<&'static str> {
        vec![
            InvoiceTranslation.table_name(),
            ItemTranslation.table_name(),
            StockLineTranslation.table_name(),
            LocationTranslation.table_name(),
            InventoryAdjustmentReasonTranslation.table_name(),
        ]
    }

    fn change_log_type(&self) -> Option<ChangelogTableName> {
        Some(ChangelogTableName::InvoiceLine)
    }

    fn try_translate_from_upsert_sync_record(
        &self,
        connection: &StorageConnection,
        sync_record: &SyncBufferRow,
    ) -> Result<PullTranslateResult, anyhow::Error> {
        let LegacyTransLineRow {
            id,
            invoice_id,
            item_id,
            item_name,
            stock_line_id,
            location_id,
            batch,
            expiry_date,
            pack_size,
            cost_price_per_pack,
            sell_price_per_pack,
            r#type,
            number_of_packs,
            note,
            item_code,
            tax,
            total_before_tax,
            total_after_tax,
            inventory_adjustment_reason_id,
            foreign_currency_price_before_tax,
        } = serde_json::from_str::<LegacyTransLineRow>(&sync_record.data)?;

        let line_type = to_invoice_line_type(&r#type).ok_or(anyhow::Error::msg(format!(
            "Unsupported trans_line type: {:?}",
            r#type
        )))?;

        let (item_code, tax, total_before_tax, total_after_tax) = match item_code {
            Some(item_code) => {
                // use new om_* fields
                (
                    item_code,
                    tax,
                    total_before_tax.unwrap_or(0.0),
                    total_after_tax.unwrap_or(0.0),
                )
            }
            None => {
                let item = match ItemRowRepository::new(connection).find_active_by_id(&item_id)? {
                    Some(item) => item,
                    None => {
                        return Err(anyhow::Error::msg(format!(
                            "Failed to get item: {}",
                            item_id
                        )))
                    }
                };
                let total_multiplier = match r#type {
                    LegacyTransLineType::StockIn => cost_price_per_pack,
                    LegacyTransLineType::StockOut => sell_price_per_pack,
                    _ => 0.0,
                };

                let total = total_multiplier * number_of_packs as f64;
                (item.code, None, total, total)
            }
        };

        let is_record_active_on_site = is_active_record_on_site(
            &connection,
            ActiveRecordCheck::InvoiceLine {
                invoice_id: invoice_id.clone(),
            },
        )?;

        // TODO: remove the stock_line_is_valid check once central server does not generate the inbound shipment
        // omSupply should be generating the inbound, with valid stock lines.
        // Currently a uuid is assigned by central for the stock_line id which causes a foreign key constraint violation
        let is_stock_line_valid = match stock_line_id {
            Some(ref stock_line_id) => StockLineRowRepository::new(connection)
                .find_one_by_id(&stock_line_id)
                .is_ok(),
            None => true,
        };

        if !is_stock_line_valid {
            log::warn!(
                "Stock line is not valid, invoice_line_id: {}, stock_line_id: {:?}",
                id,
                stock_line_id
            );
        }

        // When invoice lines are coming from another site, we don't get stock line and location
        // so foreign key constraint is violated, thus we want to set them to None if it's foreign site record.
        // If the invoice is an auto generated inbound shipment, then the stock_lines are not valid either.
        let (stock_line_id, location_id) = if is_record_active_on_site && is_stock_line_valid {
            (stock_line_id, location_id)
        } else {
            (None, None)
        };

        let result = InvoiceLineRow {
            id,
            invoice_id,
            item_link_id: item_id,
            item_name,
            item_code,
            stock_line_id,
            location_id,
            batch,
            expiry_date,
            pack_size,
            cost_price_per_pack,
            sell_price_per_pack,
            total_before_tax,
            total_after_tax,
            tax,
            r#type: line_type,
            number_of_packs,
            note,
            inventory_adjustment_reason_id,
            foreign_currency_price_before_tax,
        };

        Ok(PullTranslateResult::upsert(result))
    }

    fn try_translate_from_delete_sync_record(
        &self,
        _: &StorageConnection,
        sync_record: &SyncBufferRow,
    ) -> Result<PullTranslateResult, anyhow::Error> {
        // TODO, check site ? (should never get delete records for this site, only transfer other half)
        Ok(PullTranslateResult::delete(InvoiceLineRowDelete(
            sync_record.record_id.clone(),
        )))
    }

    fn try_translate_to_upsert_sync_record(
        &self,
        connection: &StorageConnection,
        changelog: &ChangelogRow,
    ) -> Result<PushTranslateResult, anyhow::Error> {
        let Some(invoice_line) = InvoiceLineRepository::new(connection)
            .query_one(InvoiceLineFilter::new().id(EqualFilter::equal_to(&changelog.record_id)))?
        else {
            return Err(anyhow::anyhow!("invoice_line row not found"));
        };

        let InvoiceLine {
            invoice_line_row:
                InvoiceLineRow {
                    id,
                    invoice_id,
                    item_link_id: _,
                    item_name,
                    item_code,
                    stock_line_id,
                    location_id,
                    batch,
                    expiry_date,
                    pack_size,
                    cost_price_per_pack,
                    sell_price_per_pack,
                    total_before_tax,
                    total_after_tax,
                    tax,
                    r#type,
                    number_of_packs,
                    note,
                    inventory_adjustment_reason_id,
                    foreign_currency_price_before_tax,
                },
            item_row,
            ..
        } = invoice_line;

        let legacy_row = LegacyTransLineRow {
            id: id.clone(),
            invoice_id,
            item_id: item_row.id,
            item_name,
            stock_line_id,
            location_id,
            batch,
            expiry_date,
            pack_size,
            cost_price_per_pack,
            sell_price_per_pack,
            r#type: to_legacy_invoice_line_type(&r#type),
            number_of_packs,
            note,
            item_code: Some(item_code),
            tax,
            total_before_tax: Some(total_before_tax),
            total_after_tax: Some(total_after_tax),
            inventory_adjustment_reason_id,
            foreign_currency_price_before_tax,
        };
        Ok(PushTranslateResult::upsert(
            changelog,
            self.table_name(),
            serde_json::to_value(&legacy_row)?,
        ))
    }

    fn try_translate_to_delete_sync_record(
        &self,
        _: &StorageConnection,
        changelog: &ChangelogRow,
    ) -> Result<PushTranslateResult, anyhow::Error> {
        Ok(PushTranslateResult::delete(changelog, self.table_name()))
    }
}

fn to_invoice_line_type(_type: &LegacyTransLineType) -> Option<InvoiceLineRowType> {
    let invoice_line_type = match _type {
        LegacyTransLineType::StockIn => InvoiceLineRowType::StockIn,
        LegacyTransLineType::StockOut => InvoiceLineRowType::StockOut,
        LegacyTransLineType::Placeholder => InvoiceLineRowType::UnallocatedStock,
        LegacyTransLineType::Service => InvoiceLineRowType::Service,
        _ => return None,
    };
    Some(invoice_line_type)
}

fn to_legacy_invoice_line_type(_type: &InvoiceLineRowType) -> LegacyTransLineType {
    match _type {
        InvoiceLineRowType::StockIn => LegacyTransLineType::StockIn,
        InvoiceLineRowType::StockOut => LegacyTransLineType::StockOut,
        InvoiceLineRowType::UnallocatedStock => LegacyTransLineType::Placeholder,
        InvoiceLineRowType::Service => LegacyTransLineType::Service,
    }
}

#[cfg(test)]
mod tests {
    use crate::sync::{
        test::merge_helpers::merge_all_item_links, translations::ToSyncRecordTranslationType,
    };

    use super::*;
    use repository::{
        mock::{mock_outbound_shipment_a, mock_store_b, MockData, MockDataInserts},
        test_db::{setup_all, setup_all_with_data},
        ChangelogFilter, ChangelogRepository, KeyValueStoreRow, KeyValueType,
    };
    use serde_json::json;
    use util::inline_init;

    #[actix_rt::test]
    async fn test_invoice_line_translation() {
        use crate::sync::test::test_data::invoice_line as test_data;
        let translator = InvoiceLineTranslation {};

        let (_, connection, _, _) = setup_all_with_data(
            "test_invoice_line_translation",
            MockDataInserts::none()
                .units()
                .items()
                .names()
                .stores()
                .locations()
                .stock_lines(),
            inline_init(|r: &mut MockData| {
                r.invoices = vec![mock_outbound_shipment_a()];
                r.key_value_store_rows = vec![inline_init(|r: &mut KeyValueStoreRow| {
                    r.id = KeyValueType::SettingsSyncSiteId;
                    r.value_int = Some(mock_store_b().site_id);
                })]
            }),
        )
        .await;

        for record in test_data::test_pull_upsert_records() {
            assert!(translator.should_translate_from_sync_record(&record.sync_buffer_row));
            let translation_result = translator
                .try_translate_from_upsert_sync_record(&connection, &record.sync_buffer_row)
                .unwrap();

            assert_eq!(translation_result, record.translated_record);
        }

        for record in test_data::test_pull_delete_records() {
            assert!(translator.should_translate_from_sync_record(&record.sync_buffer_row));
            let translation_result = translator
                .try_translate_from_delete_sync_record(&connection, &record.sync_buffer_row)
                .unwrap();

            assert_eq!(translation_result, record.translated_record);
        }
    }

    #[actix_rt::test]
    async fn test_requisition_line_push_merged() {
        // The item_links_merged function will merge ALL items into item_a, so all invoice_lines should have an item_id of "item_a" regardless of their original item_id.
        let (mock_data, connection, _, _) = setup_all(
            "test_invoice_line_push_item_link_merged",
            MockDataInserts::all(),
        )
        .await;

        merge_all_item_links(&connection, &mock_data).unwrap();

        let repo = ChangelogRepository::new(&connection);
        let changelogs = repo
            .changelogs(
                0,
                1_000_000,
                Some(ChangelogFilter::new().table_name(ChangelogTableName::InvoiceLine.equal_to())),
            )
            .unwrap();

        let translator = InvoiceLineTranslation {};
        for changelog in changelogs {
            assert!(translator.should_translate_to_sync_record(
                &changelog,
                &ToSyncRecordTranslationType::PushToLegacyCentral
            ));
            let translated = translator
                .try_translate_to_upsert_sync_record(&connection, &changelog)
                .unwrap();

            assert!(matches!(translated, PushTranslateResult::PushRecord(_)));

            let PushTranslateResult::PushRecord(translated) = translated else {
                panic!("Test fail, should translate")
            };

            assert_eq!(translated[0].record.record_data["item_ID"], json!("item_a"));
        }
    }
}<|MERGE_RESOLUTION|>--- conflicted
+++ resolved
@@ -1,6 +1,7 @@
 use crate::sync::{
     sync_serde::{date_option_to_isostring, empty_str_as_option_string, zero_date_as_option},
     translations::{
+        currency::CurrencyTranslation,
         inventory_adjustment_reason::InventoryAdjustmentReasonTranslation,
         invoice::InvoiceTranslation, item::ItemTranslation, location::LocationTranslation,
         stock_line::StockLineTranslation,
@@ -90,23 +91,8 @@
 
 pub(super) struct InvoiceLineTranslation;
 impl SyncTranslation for InvoiceLineTranslation {
-<<<<<<< HEAD
     fn table_name(&self) -> &'static str {
         "trans_line"
-=======
-    fn pull_dependencies(&self) -> PullDependency {
-        PullDependency {
-            table: LegacyTableName::TRANS_LINE,
-            dependencies: vec![
-                LegacyTableName::TRANSACT,
-                LegacyTableName::ITEM,
-                LegacyTableName::ITEM_LINE,
-                LegacyTableName::LOCATION,
-                LegacyTableName::INVENTORY_ADJUSTMENT_REASON,
-                LegacyTableName::CURRENCY,
-            ],
-        }
->>>>>>> 40c5ca58
     }
 
     fn pull_dependencies(&self) -> Vec<&'static str> {
@@ -116,6 +102,7 @@
             StockLineTranslation.table_name(),
             LocationTranslation.table_name(),
             InventoryAdjustmentReasonTranslation.table_name(),
+            CurrencyTranslation.table_name(),
         ]
     }
 
