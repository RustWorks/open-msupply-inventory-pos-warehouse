<<<<<<< HEAD
use chrono::NaiveDate;
use repository::{StorageConnection, StoreMode, StoreRow, SyncBufferRow};

use crate::sync::sync_serde::{empty_str_as_option_string, zero_date_as_option};
=======
use repository::{StorageConnection, StoreMode, StoreRow, StoreRowDelete, SyncBufferRow};

use crate::sync::{sync_serde::empty_str_as_option_string, translations::name::NameTranslation};
>>>>>>> 068faea9
use serde::{Deserialize, Serialize};

use super::{PullTranslateResult, SyncTranslation};

#[derive(Deserialize, Serialize, Debug)]
pub enum LegacyStoreMode {
    #[serde(rename = "store")]
    Store,
    #[serde(rename = "dispensary")]
    Dispensary,
}

#[allow(non_snake_case)]
#[derive(Deserialize)]
pub struct LegacyStoreRow {
    #[serde(rename = "ID")]
    id: String,
    #[serde(rename = "name_ID")]
    name_id: String,
    code: String,
    #[serde(rename = "sync_id_remote_site")]
    site_id: i32,
    #[serde(deserialize_with = "empty_str_as_option_string")]
    logo: Option<String>,
    store_mode: LegacyStoreMode,
    #[serde(deserialize_with = "zero_date_as_option")]
    #[serde(serialize_with = "date_option_to_isostring")]
    pub created_date: Option<NaiveDate>,
}
// Needs to be added to all_translators()
#[deny(dead_code)]
pub(crate) fn boxed() -> Box<dyn SyncTranslation> {
    Box::new(StoreTranslation)
}

pub(super) struct StoreTranslation;
impl SyncTranslation for StoreTranslation {
    fn table_name(&self) -> &'static str {
        "store"
    }

    fn pull_dependencies(&self) -> Vec<&'static str> {
        vec![NameTranslation.table_name()]
    }

    fn try_translate_from_upsert_sync_record(
        &self,
        _: &StorageConnection,
        sync_record: &SyncBufferRow,
    ) -> Result<PullTranslateResult, anyhow::Error> {
        let data = serde_json::from_str::<LegacyStoreRow>(&sync_record.data)?;

        // Ignore the following stores as they are system stores with some properties that prevent them from being integrated
        // HIS -> Hospital Information System (no name_id)
        // SM -> Supervisor Store
        // DRG -> Drug Registration (name_id exists but no name with that id)
        // TODO: Ideally we want another state, `Ignored`
        // (i.e. return type) Translation Not Matches, Translation Ignored (with message ?) and Translated records
        if let "HIS" | "DRG" | "SM" = &data.code[..] {
            return Ok(PullTranslateResult::Ignored(
                "Ignoring not implemented system names".to_string(),
            ));
        }

<<<<<<< HEAD
        // ignore stores without name
        if data.name_id.is_empty() {
            return Ok(None);
=======
        if data.name_id == "" {
            return Ok(PullTranslateResult::Ignored(
                "Ignore stores without name".to_string(),
            ));
>>>>>>> 068faea9
        }

        let store_mode = match data.store_mode {
            LegacyStoreMode::Store => StoreMode::Store,
            LegacyStoreMode::Dispensary => StoreMode::Dispensary,
        };

        let result = StoreRow {
            id: data.id,
            name_id: data.name_id,
            code: data.code,
            site_id: data.site_id,
            logo: data.logo,
            store_mode,
            created_date: data.created_date,
        };

        Ok(PullTranslateResult::upsert(result))
    }
    // TODO soft delete
    fn try_translate_from_delete_sync_record(
        &self,
        _: &StorageConnection,
        sync_record: &SyncBufferRow,
    ) -> Result<PullTranslateResult, anyhow::Error> {
        Ok(PullTranslateResult::delete(StoreRowDelete(
            sync_record.record_id.clone(),
        )))
    }
}

#[cfg(test)]
mod tests {
    use super::*;
    use repository::{mock::MockDataInserts, test_db::setup_all};

    #[actix_rt::test]
    async fn test_store_translation() {
        use crate::sync::test::test_data::store as test_data;
        let translator = StoreTranslation {};

        let (_, connection, _, _) =
            setup_all("test_store_translation", MockDataInserts::none()).await;

        for record in test_data::test_pull_upsert_records() {
            assert!(translator.should_translate_from_sync_record(&record.sync_buffer_row));
            let translation_result = translator
                .try_translate_from_upsert_sync_record(&connection, &record.sync_buffer_row)
                .unwrap();

            assert_eq!(translation_result, record.translated_record);
        }

        for record in test_data::test_pull_delete_records() {
            assert!(translator.should_translate_from_sync_record(&record.sync_buffer_row));
            let translation_result = translator
                .try_translate_from_delete_sync_record(&connection, &record.sync_buffer_row)
                .unwrap();

            assert_eq!(translation_result, record.translated_record);
        }
    }
}<|MERGE_RESOLUTION|>--- conflicted
+++ resolved
@@ -1,13 +1,10 @@
-<<<<<<< HEAD
 use chrono::NaiveDate;
-use repository::{StorageConnection, StoreMode, StoreRow, SyncBufferRow};
-
-use crate::sync::sync_serde::{empty_str_as_option_string, zero_date_as_option};
-=======
 use repository::{StorageConnection, StoreMode, StoreRow, StoreRowDelete, SyncBufferRow};
 
-use crate::sync::{sync_serde::empty_str_as_option_string, translations::name::NameTranslation};
->>>>>>> 068faea9
+use crate::sync::{
+    sync_serde::{empty_str_as_option_string, zero_date_as_option},
+    translations::name::NameTranslation,
+};
 use serde::{Deserialize, Serialize};
 
 use super::{PullTranslateResult, SyncTranslation};
@@ -72,16 +69,10 @@
             ));
         }
 
-<<<<<<< HEAD
-        // ignore stores without name
-        if data.name_id.is_empty() {
-            return Ok(None);
-=======
         if data.name_id == "" {
             return Ok(PullTranslateResult::Ignored(
                 "Ignore stores without name".to_string(),
             ));
->>>>>>> 068faea9
         }
 
         let store_mode = match data.store_mode {
