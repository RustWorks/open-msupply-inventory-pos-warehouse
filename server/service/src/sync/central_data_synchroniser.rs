use super::{
    api::{ParsingSyncRecordError, SyncApiError, SyncApiV5},
    sync_status::logger::{SyncLogger, SyncLoggerError, SyncStepProgress},
};
use crate::{cursor_controller::CursorController, sync::api::CentralSyncBatchV5};
use repository::{
    KeyValueType, RepositoryError, StorageConnection, SyncBufferRow, SyncBufferRowRepository,
};
use thiserror::Error;

#[derive(Error, Debug)]
pub(crate) enum CentralPullError {
    #[error(transparent)]
    SyncApiError(#[from] SyncApiError),
    #[error("Failed to save sync buffer or cursor")]
    SaveSyncBufferOrCursorsError(#[from] RepositoryError),
    #[error(transparent)]
    ParsingRecordError(#[from] ParsingSyncRecordError),
    #[error(transparent)]
    SyncLoggerError(#[from] SyncLoggerError),
}

pub(crate) struct CentralDataSynchroniser {
    pub(crate) sync_api_v5: SyncApiV5,
}

impl CentralDataSynchroniser {
    pub(crate) async fn pull<'a>(
        &self,
        connection: &StorageConnection,
        batch_size: u32,
        logger: &mut SyncLogger<'a>,
    ) -> Result<(), CentralPullError> {
        // TODO protection from infinite loop

        let cursor_controller = CursorController::new(KeyValueType::CentralSyncPullCursor);

        loop {
            let mut cursor = cursor_controller.get(&connection)?;

            let CentralSyncBatchV5 { max_cursor, data } = self
                .sync_api_v5
                .get_central_records(cursor, batch_size)
                .await?;
            let batch_length = data.len();

            logger.progress(SyncStepProgress::PullCentral, max_cursor - cursor)?;

            for sync_record in data {
                cursor = sync_record.cursor.clone();
                let buffer_row = sync_record.record.to_buffer_row(None)?;

                insert_one_and_update_cursor(connection, &cursor_controller, &buffer_row, cursor)?;
            }

            logger.progress(SyncStepProgress::PullCentral, max_cursor - cursor)?;

            match (batch_length, cursor < max_cursor) {
                (0, false) => break,
                // It's possible for batch_length in response to be zero even though we haven't reached max_cursor
                // in this case we should increment cursor manually
                (0, true) => cursor_controller.update(&connection, cursor + 1)?,
                _ => continue,
            }
        }
        Ok(())
    }
}

fn insert_one_and_update_cursor(
    connection: &StorageConnection,
    cursor_controller: &CursorController,
    row: &SyncBufferRow,
    cursor: u64,
) -> Result<(), RepositoryError> {
    connection
        .transaction_sync(|con| {
            SyncBufferRowRepository::new(con).upsert_one(row)?;
            cursor_controller.update(con, cursor)
        })
        .map_err(|e| e.to_inner_error())
<<<<<<< HEAD
}

struct CentralSyncPullCursor<'a> {
    key_value_store: KeyValueStoreRepository<'a>,
}

impl<'a> CentralSyncPullCursor<'a> {
    pub fn new(connection: &'a mut StorageConnection) -> Self {
        CentralSyncPullCursor {
            key_value_store: KeyValueStoreRepository::new(connection),
        }
    }

    pub fn get_cursor(&self) -> Result<u64, RepositoryError> {
        let value = self
            .key_value_store
            .get_i32(KeyValueType::CentralSyncPullCursor)?;
        let cursor = value.unwrap_or(0);
        Ok(cursor as u64)
    }

    pub fn update_cursor(&self, cursor: u64) -> Result<(), RepositoryError> {
        self.key_value_store
            .set_i32(KeyValueType::CentralSyncPullCursor, Some(cursor as i32))
    }
=======
>>>>>>> 2ca48bab
}<|MERGE_RESOLUTION|>--- conflicted
+++ resolved
@@ -79,32 +79,4 @@
             cursor_controller.update(con, cursor)
         })
         .map_err(|e| e.to_inner_error())
-<<<<<<< HEAD
-}
-
-struct CentralSyncPullCursor<'a> {
-    key_value_store: KeyValueStoreRepository<'a>,
-}
-
-impl<'a> CentralSyncPullCursor<'a> {
-    pub fn new(connection: &'a mut StorageConnection) -> Self {
-        CentralSyncPullCursor {
-            key_value_store: KeyValueStoreRepository::new(connection),
-        }
-    }
-
-    pub fn get_cursor(&self) -> Result<u64, RepositoryError> {
-        let value = self
-            .key_value_store
-            .get_i32(KeyValueType::CentralSyncPullCursor)?;
-        let cursor = value.unwrap_or(0);
-        Ok(cursor as u64)
-    }
-
-    pub fn update_cursor(&self, cursor: u64) -> Result<(), RepositoryError> {
-        self.key_value_store
-            .set_i32(KeyValueType::CentralSyncPullCursor, Some(cursor as i32))
-    }
-=======
->>>>>>> 2ca48bab
 }