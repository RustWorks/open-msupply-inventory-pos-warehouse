use crate::sync::{integrate_document::upsert_document, translations::PullDeleteRecordTable};

use super::{
    sync_buffer::SyncBuffer,
    translations::{
        all_translators, IntegrationRecords, PullDeleteRecord, PullUpsertRecord, SyncTanslators,
    },
};
use log::warn;
use repository::*;
use std::collections::HashMap;

pub(crate) struct TranslationAndIntegration<'a> {
    connection: &'a StorageConnection,
    sync_buffer: &'a SyncBuffer<'a>,
}

#[derive(Default, Debug)]
pub(crate) struct TranslationAndIntegrationResult {
    pub(crate) integrated_count: u32,
    pub(crate) errors_count: u32,
}
type TableName = String;
#[derive(Default, Debug)]
pub struct TranslationAndIntegrationResults(HashMap<TableName, TranslationAndIntegrationResult>);

impl<'a> TranslationAndIntegration<'a> {
    pub(crate) fn new(
        connection: &'a StorageConnection,
        sync_buffer: &'a SyncBuffer,
    ) -> TranslationAndIntegration<'a> {
        TranslationAndIntegration {
            connection,
            sync_buffer,
        }
    }

    // Go through each translator, adding translations to result, if no translators matched return None
    fn translate_sync_record(
        &self,
        sync_record: &SyncBufferRow,
        translators: &SyncTanslators,
    ) -> Result<Option<IntegrationRecords>, anyhow::Error> {
        let mut translation_results = IntegrationRecords::new();

        for translator in translators.iter() {
            let translation_result = match sync_record.action {
                SyncBufferAction::Upsert => {
                    translator.try_translate_pull_upsert(self.connection, &sync_record)?
                }
                SyncBufferAction::Delete => {
                    translator.try_translate_pull_delete(self.connection, &sync_record)?
                }
                SyncBufferAction::Merge => return Err(anyhow::anyhow!("Merge not implemented")),
            };

            if let Some(translation_result) = translation_result {
                translation_results = translation_results.join(translation_result);
            }
        }

        if translation_results.is_empty() {
            Ok(None)
        } else {
            Ok(Some(translation_results))
        }
    }

    pub(crate) fn translate_and_integrate_sync_records(
        &self,
        sync_records: Vec<SyncBufferRow>,
    ) -> Result<TranslationAndIntegrationResults, RepositoryError> {
        let mut result = TranslationAndIntegrationResults::new();
        let translators = all_translators();

        for sync_record in sync_records {
            // Try translate

            let translation_result = match self.translate_sync_record(&sync_record, &translators) {
                Ok(translation_result) => translation_result,
                // Record error in sync buffer and in result, continue to next sync_record
                Err(translation_error) => {
                    self.sync_buffer
                        .record_integration_error(&sync_record, &translation_error)?;
                    result.insert_error(&sync_record.table_name);
                    warn!(
                        "{:?} {:?} {:?}",
                        translation_error, sync_record.record_id, sync_record.table_name
                    );
                    // Next sync_record
                    continue;
                }
            };

            let integration_records = match translation_result {
                Some(integration_records) => integration_records,
                // Record translator not found error in sync buffer and in result, continue to next sync_record
                None => {
                    let error = anyhow::anyhow!("Translator for record not found");
                    self.sync_buffer
                        .record_integration_error(&sync_record, &error)?;
                    result.insert_error(&sync_record.table_name);
                    warn!(
                        "{:?} {:?} {:?}",
                        error, sync_record.record_id, sync_record.table_name
                    );
                    // Next sync_record
                    continue;
                }
            };

            // Integrate
            let integration_result = integration_records.integrate(self.connection);
            match integration_result {
                Ok(_) => {
                    self.sync_buffer
                        .record_successful_integration(&sync_record)?;
                    result.insert_success(&sync_record.table_name)
                }
                // Record database_error in sync buffer and in result
                Err(database_error) => {
                    let error = anyhow::anyhow!("{:?}", database_error);
                    self.sync_buffer
                        .record_integration_error(&sync_record, &error)?;
                    result.insert_error(&sync_record.table_name);
                    warn!(
                        "{:?} {:?} {:?}",
                        error, sync_record.record_id, sync_record.table_name
                    );
                }
            }
        }
        Ok(result)
    }
}

impl IntegrationRecords {
    pub(crate) fn integrate(&self, connection: &StorageConnection) -> Result<(), RepositoryError> {
        // Only start nested transaction if transaction is already ongoing. See integrate_and_translate_sync_buffer
        let start_nested_transaction = { connection.transaction_level.get() > 0 };

        for upsert in self.upserts.iter() {
            // Integrate every record in a sub transaction. This is mainly for Postgres where the
            // whole transaction fails when there is a DB error (not a problem in sqlite).
            if start_nested_transaction {
                connection
                    .transaction_sync_etc(|sub_tx| upsert.upsert(sub_tx), false)
                    .map_err(|e| e.to_inner_error())?;
            } else {
                upsert.upsert(&connection)?;
            }
        }

        for delete in self.deletes.iter() {
            // Integrate every record in a sub transaction. This is mainly for Postgres where the
            // whole transaction fails when there is a DB error (not a problem in sqlite).
            if start_nested_transaction {
                connection
                    .transaction_sync_etc(|sub_tx| delete.delete(sub_tx), false)
                    .map_err(|e| e.to_inner_error())?;
            } else {
                delete.delete(&connection)?;
            }
        }

        Ok(())
    }
}

impl PullUpsertRecord {
    pub(crate) fn upsert(&self, con: &StorageConnection) -> Result<(), RepositoryError> {
        use PullUpsertRecord::*;
        match self {
            UserPermission(record) => UserPermissionRowRepository::new(con).upsert_one(record),
            Name(record) => NameRowRepository::new(con).upsert_one(record),
            NameTag(record) => NameTagRowRepository::new(con).upsert_one(record),
            NameTagJoin(record) => NameTagJoinRepository::new(con).upsert_one(record),
            Unit(record) => UnitRowRepository::new(con).upsert_one(record),
            Item(record) => ItemRowRepository::new(con).upsert_one(record),
            Store(record) => StoreRowRepository::new(con).upsert_one(record),
            MasterList(record) => MasterListRowRepository::new(con).upsert_one(record),
            MasterListLine(record) => MasterListLineRowRepository::new(con).upsert_one(record),
            MasterListNameJoin(record) => MasterListNameJoinRepository::new(con).upsert_one(record),
            PeriodSchedule(record) => PeriodScheduleRowRepository::new(con).upsert_one(record),
            Period(record) => PeriodRowRepository::new(con).upsert_one(record),
            Program(record) => ProgramRowRepository::new(con).upsert_one(record),
            ProgramRequisitionSettings(record) => {
                ProgramRequisitionSettingsRowRepository::new(con).upsert_one(record)
            }
            ProgramRequisitionOrderType(record) => {
                ProgramRequisitionOrderTypeRowRepository::new(con).upsert_one(record)
            }
            Report(record) => ReportRowRepository::new(con).upsert_one(record),
            Location(record) => LocationRowRepository::new(con).upsert_one(record),
            StockLine(record) => StockLineRowRepository::new(con).upsert_one(record),
            NameStoreJoin(record) => NameStoreJoinRepository::new(con).upsert_one(record),
            Invoice(record) => InvoiceRowRepository::new(con).upsert_one(record),
            InvoiceLine(record) => InvoiceLineRowRepository::new(con).upsert_one(record),
            Stocktake(record) => StocktakeRowRepository::new(con).upsert_one(record),
            StocktakeLine(record) => StocktakeLineRowRepository::new(con).upsert_one(record),
            Requisition(record) => RequisitionRowRepository::new(con).upsert_one(record),
            RequisitionLine(record) => RequisitionLineRowRepository::new(con).upsert_one(record),
            ActivityLog(record) => ActivityLogRowRepository::new(con).insert_one(record),
            InventoryAdjustmentReason(record) => {
                InventoryAdjustmentReasonRowRepository::new(con).upsert_one(record)
            }
            StorePreference(record) => StorePreferenceRowRepository::new(con).upsert_one(record),
<<<<<<< HEAD
            Clinician(record) => ClinicianRowRepository::new(con).upsert_one(record),
            ClinicianStoreJoin(record) => {
                ClinicianStoreJoinRowRepository::new(con).upsert_one(record)
            }
            FormSchema(record) => FormSchemaRowRepository::new(con).upsert_one(record),
            DocumentRegistry(record) => DocumentRegistryRowRepository::new(con).upsert_one(record),
            Document(record) => upsert_document(con, record, false),
=======
            Barcode(record) => BarcodeRowRepository::new(con).upsert_one(record),
>>>>>>> 30fab837
        }
    }
}

impl PullDeleteRecord {
    pub(crate) fn delete(&self, con: &StorageConnection) -> Result<(), RepositoryError> {
        use PullDeleteRecordTable::*;
        let id = &self.id;
        match self.table {
            UserPermission => UserPermissionRowRepository::new(con).delete(id),
            Name => NameRowRepository::new(con).delete(id),
            NameTagJoin => NameTagJoinRepository::new(con).delete(id),
            Unit => UnitRowRepository::new(con).delete(id),
            Item => ItemRowRepository::new(con).delete(id),
            Store => StoreRowRepository::new(con).delete(id),
            MasterList => MasterListRowRepository::new(con).delete(id),
            MasterListLine => MasterListLineRowRepository::new(con).delete(id),
            MasterListNameJoin => MasterListNameJoinRepository::new(con).delete(id),
            Report => ReportRowRepository::new(con).delete(id),
            NameStoreJoin => NameStoreJoinRepository::new(con).delete(id),
            Invoice => InvoiceRowRepository::new(con).delete(id),
            InvoiceLine => InvoiceLineRowRepository::new(con).delete(id),
            Requisition => RequisitionRowRepository::new(con).delete(id),
            RequisitionLine => RequisitionLineRowRepository::new(con).delete(id),
            InventoryAdjustmentReason => {
                InventoryAdjustmentReasonRowRepository::new(con).delete(id)
            }
            #[cfg(all(test, feature = "integration_test"))]
            Location => LocationRowRepository::new(con).delete(id),
            #[cfg(all(test, feature = "integration_test"))]
            StockLine => StockLineRowRepository::new(con).delete(id),
            #[cfg(all(test, feature = "integration_test"))]
            Stocktake => StocktakeRowRepository::new(con).delete(id),
            #[cfg(all(test, feature = "integration_test"))]
            StocktakeLine => StocktakeLineRowRepository::new(con).delete(id),
            #[cfg(all(test, feature = "integration_test"))]
            ActivityLog => Ok(()),
        }
    }
}

impl TranslationAndIntegrationResults {
    fn new() -> TranslationAndIntegrationResults {
        Default::default()
    }

    fn insert_error(&mut self, table_name: &str) {
        let entry = self
            .0
            .entry(table_name.to_owned())
            .or_insert(Default::default());
        entry.errors_count += 1;
    }

    fn insert_success(&mut self, table_name: &str) {
        let entry = self
            .0
            .entry(table_name.to_owned())
            .or_insert(Default::default());
        entry.integrated_count += 1;
    }
}

#[cfg(test)]
mod test {
    use repository::{
        mock::MockDataInserts, test_db, ItemRow, ItemRowRepository, UnitRow, UnitRowRepository,
    };
    use util::{assert_matches, inline_init};

    use crate::sync::translations::{IntegrationRecords, PullUpsertRecord};

    #[actix_rt::test]
    async fn test_fall_through_inner_transaction() {
        let (_, connection, _, _) = test_db::setup_all(
            "test_fall_through_inner_transaction",
            MockDataInserts::none(),
        )
        .await;

        connection
            .transaction_sync(|connection| {
                // Doesn't fail
                let result = IntegrationRecords::from_upsert(PullUpsertRecord::Unit(inline_init(
                    |r: &mut UnitRow| {
                        r.id = "unit".to_string();
                    },
                )))
                .integrate(connection);

                assert_eq!(result, Ok(()));

                // Fails due to referencial constraint
                let result = IntegrationRecords::from_upsert(PullUpsertRecord::Item(inline_init(
                    |r: &mut ItemRow| {
                        r.id = "item".to_string();
                        r.unit_id = Some("invalid".to_string());
                    },
                )))
                .integrate(connection);

                assert_ne!(result, Ok(()));

                Ok(()) as Result<(), ()>
            })
            .unwrap();

        // Record should exist
        assert_matches!(
            UnitRowRepository::new(&connection).find_one_by_id_option("unit"),
            Ok(Some(_))
        );

        // Record should not exist
        assert_matches!(
            ItemRowRepository::new(&connection).find_one_by_id("item"),
            Ok(None)
        );
    }
}<|MERGE_RESOLUTION|>--- conflicted
+++ resolved
@@ -205,7 +205,7 @@
                 InventoryAdjustmentReasonRowRepository::new(con).upsert_one(record)
             }
             StorePreference(record) => StorePreferenceRowRepository::new(con).upsert_one(record),
-<<<<<<< HEAD
+            Barcode(record) => BarcodeRowRepository::new(con).upsert_one(record),
             Clinician(record) => ClinicianRowRepository::new(con).upsert_one(record),
             ClinicianStoreJoin(record) => {
                 ClinicianStoreJoinRowRepository::new(con).upsert_one(record)
@@ -213,9 +213,6 @@
             FormSchema(record) => FormSchemaRowRepository::new(con).upsert_one(record),
             DocumentRegistry(record) => DocumentRegistryRowRepository::new(con).upsert_one(record),
             Document(record) => upsert_document(con, record, false),
-=======
-            Barcode(record) => BarcodeRowRepository::new(con).upsert_one(record),
->>>>>>> 30fab837
         }
     }
 }
