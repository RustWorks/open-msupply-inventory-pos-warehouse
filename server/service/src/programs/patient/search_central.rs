use repository::{PaginationOption, RepositoryError};
use reqwest::ClientBuilder;
use url::Url;

use crate::{
    apis::patient_v4::{
        NameStoreJoinParamsV4, NameStoreJoinV2, PatientApiV4, PatientParamsV4, PatientV4,
    },
    get_default_pagination,
    service_provider::{ServiceContext, ServiceProvider},
    sync::settings::SyncSettings,
};

use super::PatientSearch;

pub const MAX_LIMIT: u32 = 1000;
pub const MIN_LIMIT: u32 = 1;

#[derive(Debug)]
pub enum CentralPatientRequestError {
    DatabaseError(RepositoryError),
    InternalError(String),
    ConnectionError(String),
}

pub async fn patient_search_central(
    sync_settings: &SyncSettings,
    params: PatientSearch,
    pagination: Option<PaginationOption>,
) -> Result<Vec<PatientV4>, CentralPatientRequestError> {
    let pagination = get_default_pagination(pagination, MAX_LIMIT, MIN_LIMIT).map_err(|err| {
        CentralPatientRequestError::InternalError(format!(
            "Failed to get default pagination: {:?}",
            err
        ))
    })?;

    let central_server_url = Url::parse(&sync_settings.url).map_err(|err| {
        CentralPatientRequestError::InternalError(format!(
            "Failed to parse central server url: {}",
            err
        ))
    })?;
    let client = ClientBuilder::new()
        .build()
        .map_err(|err| CentralPatientRequestError::ConnectionError(format!("{:?}", err)))?;

    let api = PatientApiV4::new(
        client,
        central_server_url.clone(),
        &sync_settings.username,
        &sync_settings.password_sha256,
    );

    let PatientSearch {
        code,
        code_2: _,
        first_name,
        last_name,
        date_of_birth,
        gender: _,
        identifier: _,
    } = params;
    let patients = api
        .patient(PatientParamsV4 {
<<<<<<< HEAD
            limit: Some(pagination.limit),
            offset: Some(pagination.offset),
            first_name,
            last_name,
=======
            limit: None,
            offset: None,
            first_name: first_name.map(|it| format!("@{it}@")),
            last_name: last_name.map(|it| format!("@{it}@")),
>>>>>>> a51deec1
            dob: date_of_birth,
            policy_number: None,
            barcode: None,
            is_deleted: Some(false),
            code,
        })
        .await
        .map_err(|err| CentralPatientRequestError::ConnectionError(format!("{:?}", err)))?;
    Ok(patients)
}

#[derive(Clone, Debug)]
pub struct NameStoreJoin {
    pub id: String,
    pub name_id: String,
    pub store_id: String,
}

/// Creates a name_store_join for the patient
pub async fn link_patient_to_store(
    service_provider: &ServiceProvider,
    context: ServiceContext,
    store_id: &str,
    name_id: &str,
) -> Result<NameStoreJoin, CentralPatientRequestError> {
    let sync_settings = service_provider.settings.sync_settings(&context)?.ok_or(
        CentralPatientRequestError::InternalError("Missing sync settings".to_string()),
    )?;

    let central_server_url = Url::parse(&sync_settings.url).map_err(|err| {
        CentralPatientRequestError::InternalError(format!(
            "Failed to parse central server url: {}",
            err
        ))
    })?;
    let client = ClientBuilder::new()
        .build()
        .map_err(|err| CentralPatientRequestError::ConnectionError(format!("{:?}", err)))?;

    let api = PatientApiV4::new(
        client,
        central_server_url.clone(),
        &sync_settings.username,
        &sync_settings.password_sha256,
    );

    let NameStoreJoinV2 {
        id,
        name_id,
        store_id,
        inactive: _,
    } = api
        .name_store_join(NameStoreJoinParamsV4 {
            name_id: name_id.to_string(),
            store_id: store_id.to_string(),
        })
        .await
        .map_err(|err| CentralPatientRequestError::ConnectionError(format!("{:?}", err)))?;
    Ok(NameStoreJoin {
        id,
        name_id,
        store_id,
    })
}

impl From<RepositoryError> for CentralPatientRequestError {
    fn from(err: RepositoryError) -> Self {
        CentralPatientRequestError::DatabaseError(err)
    }
}<|MERGE_RESOLUTION|>--- conflicted
+++ resolved
@@ -63,17 +63,10 @@
     } = params;
     let patients = api
         .patient(PatientParamsV4 {
-<<<<<<< HEAD
             limit: Some(pagination.limit),
             offset: Some(pagination.offset),
-            first_name,
-            last_name,
-=======
-            limit: None,
-            offset: None,
             first_name: first_name.map(|it| format!("@{it}@")),
             last_name: last_name.map(|it| format!("@{it}@")),
->>>>>>> a51deec1
             dob: date_of_birth,
             policy_number: None,
             barcode: None,
