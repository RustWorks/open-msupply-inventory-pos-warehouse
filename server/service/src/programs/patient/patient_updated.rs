--- conflicted
+++ resolved
@@ -33,6 +33,7 @@
             store_id: store_id.to_string(),
             name_is_customer: true,
             name_is_supplier: false,
+            is_sync_update: false,
         })?;
     }
     Ok(())
@@ -43,6 +44,7 @@
     con: &StorageConnection,
     update_timestamp: &DateTime<Utc>,
     patient: SchemaPatient,
+    is_sync_update: bool,
 ) -> Result<(), UpdatePatientError> {
     let contact = patient.contact_details.get(0);
     let date_of_birth = match patient.date_of_birth {
@@ -91,31 +93,9 @@
             .or(Some(update_timestamp.naive_utc())), // assume there is no earlier doc version
         is_deceased: patient.is_deceased.unwrap_or(false),
         national_health_number: patient.code_2,
-        is_sync_update: false,
+        is_sync_update,
     })?;
-<<<<<<< HEAD
-
-=======
-    let name_repo = NameRepository::new(con);
-    let name = name_repo.query_one(
-        store_id,
-        NameFilter::new()
-            .is_customer(true)
-            .id(EqualFilter::equal_to(&patient.id)),
-    )?;
-    if name.is_none() {
-        // add name store join
-        let name_store_join_repo = NameStoreJoinRepository::new(con);
-        name_store_join_repo.upsert_one(&NameStoreJoinRow {
-            id: uuid(),
-            name_id: patient.id,
-            store_id: store_id.to_string(),
-            name_is_customer: true,
-            name_is_supplier: false,
-            is_sync_update: false,
-        })?;
-    }
->>>>>>> ad4bc39a
+
     Ok(())
 }
 
