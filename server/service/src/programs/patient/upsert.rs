use chrono::Utc;
use repository::{
    DocumentRegistry, DocumentRegistryFilter, DocumentRegistryRepository, DocumentRegistryType,
    DocumentStatus, EqualFilter, RepositoryError, TransactionError,
};

use crate::{
    document::{document_service::DocumentInsertError, is_latest_doc, raw_document::RawDocument},
    service_provider::{ServiceContext, ServiceProvider},
};

use super::{
    main_patient_doc_name,
    patient_schema::SchemaPatient,
    patient_updated::{create_patient_name_store_join, update_patient_row},
    Patient, PatientFilter, PATIENT_TYPE,
};

#[derive(PartialEq, Debug)]
pub enum UpdatePatientError {
    InvalidPatientId,
    InvalidParentId,
    PatientExists,
    InvalidDataSchema(Vec<String>),
    PatientDocumentRegistryDoesNotExit,
    DataSchemaDoesNotExist,
    InternalError(String),
    DatabaseError(RepositoryError),
}

pub struct UpdatePatient {
    pub data: serde_json::Value,
    pub schema_id: String,
    /// If the patient is new the parent is not set
    pub parent: Option<String>,
}

pub fn upsert_patient(
    ctx: &ServiceContext,
    service_provider: &ServiceProvider,
    store_id: &str,
    user_id: &str,
    input: UpdatePatient,
) -> Result<Patient, UpdatePatientError> {
    let patient = ctx
        .connection
        .transaction_sync(|_| {
            let (patient, registry) = validate(ctx, service_provider, &input)?;
            let patient_id = patient.id.clone();
            let doc = generate(user_id, &patient, registry, input)?;
            let doc_timestamp = doc.datetime.clone();

            // Update the name first because the doc is referring the name id
            if is_latest_doc(ctx, service_provider, &doc.name, doc.datetime)
                .map_err(UpdatePatientError::DatabaseError)?
            {
                update_patient_row(&ctx.connection, &doc_timestamp, patient, false)?;
                create_patient_name_store_join(&ctx.connection, store_id, &patient_id)?;
            }

            service_provider
                .document_service
                .update_document(ctx, doc, &vec![PATIENT_TYPE.to_string()])
                .map_err(|err| match err {
                    DocumentInsertError::NotAllowedToMutateDocument => {
                        UpdatePatientError::InternalError(
                            "Wrong params for update_document".to_string(),
                        )
                    }
                    DocumentInsertError::InvalidDataSchema(err) => {
                        UpdatePatientError::InvalidDataSchema(err)
                    }
                    DocumentInsertError::DatabaseError(err) => {
                        UpdatePatientError::DatabaseError(err)
                    }
                    DocumentInsertError::InternalError(err) => {
                        UpdatePatientError::InternalError(err)
                    }
                    DocumentInsertError::DataSchemaDoesNotExist => {
                        UpdatePatientError::DataSchemaDoesNotExist
                    }
                    DocumentInsertError::InvalidParent(_) => UpdatePatientError::InvalidParentId,
                })?;

            let patient = service_provider
                .patient_service
                .get_patients(
                    ctx,
                    None,
                    Some(PatientFilter::new().id(EqualFilter::equal_to(&patient_id))),
                    None,
                    None,
                )
                .map_err(|err| UpdatePatientError::DatabaseError(err))?
                .rows
                .pop()
                .ok_or(UpdatePatientError::InternalError(
                    "Can't find the just inserted patient".to_string(),
                ))?;
            Ok(patient)
        })
        .map_err(|err: TransactionError<UpdatePatientError>| err.to_inner_error())?;
    Ok(patient)
}

impl From<RepositoryError> for UpdatePatientError {
    fn from(err: RepositoryError) -> Self {
        UpdatePatientError::DatabaseError(err)
    }
}

fn generate(
    user_id: &str,
    patient: &SchemaPatient,
    registry: DocumentRegistry,
    input: UpdatePatient,
) -> Result<RawDocument, RepositoryError> {
    Ok(RawDocument {
        name: main_patient_doc_name(&patient.id),
        parents: input.parent.map(|p| vec![p]).unwrap_or(vec![]),
        author: user_id.to_string(),
        datetime: Utc::now(),
        r#type: PATIENT_TYPE.to_string(),
        data: input.data,
        form_schema_id: Some(input.schema_id),
        status: DocumentStatus::Active,
        owner_name_id: Some(patient.id.clone()),
        context_id: registry.document_context_id,
    })
}

fn validate_patient_schema(input: &UpdatePatient) -> Result<SchemaPatient, UpdatePatientError> {
    // Check that we can parse the data into a default Patient object, i.e. that it's following the
    // default patient JSON schema.
    // If the patient data uses a derived patient schema, the derived schema is validated in the
    // document service.
    let patient: SchemaPatient = serde_json::from_value(input.data.clone()).map_err(|err| {
        UpdatePatientError::InvalidDataSchema(vec![format!("Invalid patient data: {}", err)])
    })?;
    Ok(patient)
}

fn validate_patient_id(patient: &SchemaPatient) -> bool {
    if patient.id.is_empty() {
        return false;
    }
    true
}

fn validate_patient_not_exists(
    ctx: &ServiceContext,
    service_provider: &ServiceProvider,
    id: &str,
) -> Result<bool, RepositoryError> {
    let patient_name = main_patient_doc_name(id);
    let existing_document = service_provider
        .document_service
        .document(ctx, &patient_name, None)?;
    Ok(existing_document.is_none())
}

fn validate_document_type(
    ctx: &ServiceContext,
) -> Result<Option<DocumentRegistry>, RepositoryError> {
    let mut entry = DocumentRegistryRepository::new(&ctx.connection).query_by_filter(
        DocumentRegistryFilter::new()
            .r#type(DocumentRegistryType::Patient.equal_to())
            .document_type(EqualFilter::equal_to(PATIENT_TYPE)),
    )?;
    Ok(entry.pop())
}

fn validate(
    ctx: &ServiceContext,
    service_provider: &ServiceProvider,
    input: &UpdatePatient,
) -> Result<(SchemaPatient, DocumentRegistry), UpdatePatientError> {
    let patient = validate_patient_schema(input)?;
    if !validate_patient_id(&patient) {
        return Err(UpdatePatientError::InvalidPatientId);
    }

    let document_registry = match validate_document_type(ctx)? {
        Some(document_registry) => document_registry,
        None => return Err(UpdatePatientError::PatientDocumentRegistryDoesNotExit),
    };

    if input.parent.is_none() {
        if !validate_patient_not_exists(ctx, service_provider, &patient.id)? {
            return Err(UpdatePatientError::PatientExists);
        }
    }

    Ok((patient, document_registry))
}

#[cfg(test)]
pub mod test {
    use repository::{
        mock::{mock_form_schema_empty, MockDataInserts},
        test_db::setup_all,
        DocumentFilter, DocumentRegistryRow, DocumentRegistryRowRepository, DocumentRegistryType,
<<<<<<< HEAD
        DocumentRepository, EqualFilter, FormSchemaRowRepository, NameFilter, NameRepository,
        NameStoreJoinFilter, NameStoreJoinRepository, Pagination, StringFilter, PATIENT_CONTEXT_ID,
=======
        DocumentRepository, EqualFilter, FormSchemaRowRepository, Pagination, PatientFilter,
        PatientRepository, StringFilter,
>>>>>>> 987138c0
    };
    use serde_json::json;
    use util::inline_init;

    use crate::{
        programs::patient::{
            main_patient_doc_name,
            patient_schema::{ContactDetails, Gender, SchemaPatient},
            upsert, PATIENT_TYPE,
        },
        service_provider::ServiceProvider,
    };

    use super::UpdatePatientError;

    pub fn mock_patient_1() -> SchemaPatient {
        let contact_details = ContactDetails {
            description: None,
            email: Some("myemail".to_string()),
            mobile: Some("45678".to_string()),
            phone: None,
            website: Some("mywebsite".to_string()),
            address_1: Some("firstaddressline".to_string()),
            address_2: Some("secondaddressline".to_string()),
            city: None,
            country: Some("mycountry".to_string()),
            district: None,
            region: None,
            zip_code: None,
        };
        inline_init(|p: &mut SchemaPatient| {
            p.id = "updatePatientId1".to_string();
            p.code = Some("national_id".to_string());
            p.contact_details = Some(vec![contact_details.clone()]);
            p.date_of_birth = Some("2000-03-04".to_string());
            p.first_name = Some("firstname".to_string());
            p.last_name = Some("lastname".to_string());
            p.gender = Some(Gender::TransgenderFemale);
        })
    }

    #[actix_rt::test]
    async fn test_patient_update() {
        let (_, _, connection_manager, _) = setup_all(
            "test_patient_update",
            MockDataInserts::none()
                .names()
                .stores()
                .form_schemas()
                .name_store_joins(),
        )
        .await;

        let service_provider = ServiceProvider::new(connection_manager, "");
        let ctx = service_provider.basic_context().unwrap();

        // dummy schema
        let schema = mock_form_schema_empty();
        FormSchemaRowRepository::new(&ctx.connection)
            .upsert_one(&schema)
            .unwrap();

        let registry_repo = DocumentRegistryRowRepository::new(&ctx.connection);
        registry_repo
            .upsert_one(&DocumentRegistryRow {
                id: "patient_id".to_string(),
                r#type: DocumentRegistryType::Patient,
                document_type: PATIENT_TYPE.to_string(),
                document_context_id: PATIENT_CONTEXT_ID.to_string(),
                name: None,
                parent_id: None,
                form_schema_id: Some(schema.id.clone()),
                config: None,
            })
            .unwrap();

        let patient = mock_patient_1();

        let service = &service_provider.patient_service;
        let err = service
            .upsert_patient(
                &ctx,
                &service_provider,
                "store_a",
                "user",
                upsert::UpdatePatient {
                    data: json!({"invalid": true}),
                    // TODO use a valid patient schema id
                    schema_id: schema.id.clone(),
                    parent: None,
                },
            )
            .err()
            .unwrap();
        matches!(err, UpdatePatientError::InvalidDataSchema(_));

        // success insert
        assert!(PatientRepository::new(&ctx.connection)
            .query_by_filter(
                PatientFilter::new().id(EqualFilter::equal_to(&patient.id)),
                None
            )
            .unwrap()
            .pop()
            .is_none());
        service
            .upsert_patient(
                &ctx,
                &service_provider,
                "store_a",
                "user",
                upsert::UpdatePatient {
                    data: serde_json::to_value(patient.clone()).unwrap(),
                    schema_id: schema.id.clone(),
                    parent: None,
                },
            )
            .unwrap();
        PatientRepository::new(&ctx.connection)
            .query_by_filter(
                PatientFilter::new().id(EqualFilter::equal_to(&patient.id)),
                None,
            )
            .unwrap()
            .pop()
            .unwrap();

        assert_eq!(
            service
                .upsert_patient(
                    &ctx,
                    &service_provider,
                    "store_a",
                    "user",
                    upsert::UpdatePatient {
                        data: serde_json::to_value(patient.clone()).unwrap(),
                        schema_id: schema.id.clone(),
                        parent: None,
                    },
                )
                .err()
                .unwrap(),
            UpdatePatientError::PatientExists,
        );

        assert_eq!(
            service
                .upsert_patient(
                    &ctx,
                    &service_provider,
                    "store_a",
                    "user",
                    upsert::UpdatePatient {
                        data: serde_json::to_value(patient.clone()).unwrap(),
                        schema_id: schema.id.clone(),
                        parent: Some("invalid".to_string()),
                    },
                )
                .err()
                .unwrap(),
            UpdatePatientError::InvalidParentId
        );

        // success update
        let v0 = DocumentRepository::new(&ctx.connection)
            .query(
                Pagination::one(),
                Some(
                    DocumentFilter::new()
                        .name(StringFilter::equal_to(&main_patient_doc_name(&patient.id))),
                ),
                None,
            )
            .unwrap()
            .pop()
            .unwrap();
        service
            .upsert_patient(
                &ctx,
                &service_provider,
                "store_a",
                "user",
                upsert::UpdatePatient {
                    data: serde_json::to_value(patient.clone()).unwrap(),
                    schema_id: schema.id.clone(),
                    parent: Some(v0.id),
                },
            )
            .unwrap();
    }
}<|MERGE_RESOLUTION|>--- conflicted
+++ resolved
@@ -200,13 +200,8 @@
         mock::{mock_form_schema_empty, MockDataInserts},
         test_db::setup_all,
         DocumentFilter, DocumentRegistryRow, DocumentRegistryRowRepository, DocumentRegistryType,
-<<<<<<< HEAD
-        DocumentRepository, EqualFilter, FormSchemaRowRepository, NameFilter, NameRepository,
-        NameStoreJoinFilter, NameStoreJoinRepository, Pagination, StringFilter, PATIENT_CONTEXT_ID,
-=======
         DocumentRepository, EqualFilter, FormSchemaRowRepository, Pagination, PatientFilter,
         PatientRepository, StringFilter,
->>>>>>> 987138c0
     };
     use serde_json::json;
     use util::inline_init;
