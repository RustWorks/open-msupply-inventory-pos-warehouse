use repository::{
    Name, NameFilter, NameSort, PaginationOption, RepositoryError, StorageConnection,
    StorageConnectionManager, Store, StoreFilter, StoreSort,
};

use crate::{
    app_data::{AppDataService, AppDataServiceTrait},
    auth::{AuthService, AuthServiceTrait},
    dashboard::{
        invoice_count::{InvoiceCountService, InvoiceCountServiceTrait},
        stock_expiry_count::{StockExpiryCountServiceTrait, StockExpiryServiceCount},
    },
    invoice::{InvoiceService, InvoiceServiceTrait},
    invoice_line::{InvoiceLineService, InvoiceLineServiceTrait},
    item_stats::{ItemStatsService, ItemStatsServiceTrait},
    location::{LocationService, LocationServiceTrait},
    master_list::{MasterListService, MasterListServiceTrait},
    name::get_names,
    report::report_service::{ReportService, ReportServiceTrait},
    requisition::{RequisitionService, RequisitionServiceTrait},
    requisition_line::{RequisitionLineService, RequisitionLineServiceTrait},
    settings_service::{SettingsService, SettingsServiceTrait},
    stocktake::{StocktakeService, StocktakeServiceTrait},
    stocktake_line::{StocktakeLineService, StocktakeLineServiceTrait},
    store::{get_store, get_stores},
<<<<<<< HEAD
    sync::site_info::{SiteInfoService, SiteInfoTrait},
=======
    sync::sync_status::{SiteInfoQueriesService, SiteInfoQueriesTrait},
>>>>>>> a9f73c8f
    ListError, ListResult,
};

pub struct ServiceProvider {
    pub connection_manager: StorageConnectionManager,
    pub validation_service: Box<dyn AuthServiceTrait>,

    pub location_service: Box<dyn LocationServiceTrait>,
    pub invoice_service: Box<dyn InvoiceServiceTrait>,
    pub master_list_service: Box<dyn MasterListServiceTrait>,
    pub stocktake_service: Box<dyn StocktakeServiceTrait>,
    pub stocktake_line_service: Box<dyn StocktakeLineServiceTrait>,
    pub invoice_line_service: Box<dyn InvoiceLineServiceTrait>,
    pub requisition_service: Box<dyn RequisitionServiceTrait>,
    pub requisition_line_service: Box<dyn RequisitionLineServiceTrait>,
    pub general_service: Box<dyn GeneralServiceTrait>,
    // Dashboard:
    pub invoice_count_service: Box<dyn InvoiceCountServiceTrait>,
    pub stock_expiry_count_service: Box<dyn StockExpiryCountServiceTrait>,
    // Stock stats
    pub item_stats_service: Box<dyn ItemStatsServiceTrait>,
    // Reports
    pub report_service: Box<dyn ReportServiceTrait>,
    // Settings
    pub settings: Box<dyn SettingsServiceTrait>,
    // App Data Service
    pub app_data_service: Box<dyn AppDataServiceTrait>,
<<<<<<< HEAD
    pub site_info: Box<dyn SiteInfoTrait>,
=======
    pub site_info_queries_service: Box<dyn SiteInfoQueriesTrait>,
>>>>>>> a9f73c8f
}

pub struct ServiceContext {
    pub connection: StorageConnection,
}

impl ServiceProvider {
    pub fn new(connection_manager: StorageConnectionManager, app_data_folder: &str) -> Self {
        ServiceProvider {
            connection_manager: connection_manager.clone(),
            validation_service: Box::new(AuthService::new()),
            location_service: Box::new(LocationService {}),
            master_list_service: Box::new(MasterListService {}),
            invoice_line_service: Box::new(InvoiceLineService {}),
            invoice_count_service: Box::new(InvoiceCountService {}),
            invoice_service: Box::new(InvoiceService {}),
            stock_expiry_count_service: Box::new(StockExpiryServiceCount {}),
            stocktake_service: Box::new(StocktakeService {}),
            stocktake_line_service: Box::new(StocktakeLineService {}),
            requisition_service: Box::new(RequisitionService {}),
            requisition_line_service: Box::new(RequisitionLineService {}),
            item_stats_service: Box::new(ItemStatsService {}),
            general_service: Box::new(GeneralService {}),
            report_service: Box::new(ReportService {}),
            settings: Box::new(SettingsService {}),
            app_data_service: Box::new(AppDataService::new(app_data_folder)),
<<<<<<< HEAD
            site_info: Box::new(SiteInfoService {}),
=======
            site_info_queries_service: Box::new(SiteInfoQueriesService {}),
>>>>>>> a9f73c8f
        }
    }

    /// Creates a new service context with a new DB connection
    pub fn context(&self) -> Result<ServiceContext, RepositoryError> {
        Ok(ServiceContext {
            connection: self.connection()?,
        })
    }

    /// Establishes a new DB connection
    pub fn connection(&self) -> Result<StorageConnection, RepositoryError> {
        self.connection_manager.connection()
    }
}

pub trait GeneralServiceTrait: Sync + Send {
    fn get_names(
        &self,
        ctx: &ServiceContext,
        store_id: &str,
        pagination: Option<PaginationOption>,
        filter: Option<NameFilter>,
        sort: Option<NameSort>,
    ) -> Result<ListResult<Name>, ListError> {
        get_names(ctx, store_id, pagination, filter, sort)
    }

    fn get_stores(
        &self,
        ctx: &ServiceContext,
        pagination: Option<PaginationOption>,
        filter: Option<StoreFilter>,
        sort: Option<StoreSort>,
    ) -> Result<ListResult<Store>, ListError> {
        get_stores(ctx, pagination, filter, sort)
    }

    fn get_store(
        &self,
        ctx: &ServiceContext,
        filter: StoreFilter,
    ) -> Result<Option<Store>, RepositoryError> {
        get_store(ctx, filter)
    }
}

pub struct GeneralService;

impl GeneralServiceTrait for GeneralService {}<|MERGE_RESOLUTION|>--- conflicted
+++ resolved
@@ -23,11 +23,8 @@
     stocktake::{StocktakeService, StocktakeServiceTrait},
     stocktake_line::{StocktakeLineService, StocktakeLineServiceTrait},
     store::{get_store, get_stores},
-<<<<<<< HEAD
     sync::site_info::{SiteInfoService, SiteInfoTrait},
-=======
     sync::sync_status::{SiteInfoQueriesService, SiteInfoQueriesTrait},
->>>>>>> a9f73c8f
     ListError, ListResult,
 };
 
@@ -55,11 +52,8 @@
     pub settings: Box<dyn SettingsServiceTrait>,
     // App Data Service
     pub app_data_service: Box<dyn AppDataServiceTrait>,
-<<<<<<< HEAD
     pub site_info: Box<dyn SiteInfoTrait>,
-=======
     pub site_info_queries_service: Box<dyn SiteInfoQueriesTrait>,
->>>>>>> a9f73c8f
 }
 
 pub struct ServiceContext {
@@ -86,11 +80,8 @@
             report_service: Box::new(ReportService {}),
             settings: Box::new(SettingsService {}),
             app_data_service: Box::new(AppDataService::new(app_data_folder)),
-<<<<<<< HEAD
             site_info: Box::new(SiteInfoService {}),
-=======
             site_info_queries_service: Box::new(SiteInfoQueriesService {}),
->>>>>>> a9f73c8f
         }
     }
 
