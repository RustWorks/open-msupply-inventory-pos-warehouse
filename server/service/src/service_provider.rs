--- conflicted
+++ resolved
@@ -64,12 +64,8 @@
 
     // Stock stats
     pub item_stats_service: Box<dyn ItemStatsServiceTrait>,
-<<<<<<< HEAD
-
-=======
     // Stock
     pub stock_line_service: Box<dyn StockLineServiceTrait>,
->>>>>>> 501397f5
     // Reports
     pub report_service: Box<dyn ReportServiceTrait>,
 
