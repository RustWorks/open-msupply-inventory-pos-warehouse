--- conflicted
+++ resolved
@@ -14,14 +14,10 @@
     pub connection_manager: StorageConnectionManager,
     pub location_service: Box<dyn LocationServiceTrait>,
     pub master_list_service: Box<dyn MasterListServiceTrait>,
-<<<<<<< HEAD
     pub stock_take_service: Box<dyn StockTakeServiceTrait>,
-=======
-
     // Dashboard:
     pub invoice_count_service: Box<dyn InvoiceCountServiceTrait>,
     pub stock_expiry_count_service: Box<dyn StockExpiryCountServiceTrait>,
->>>>>>> ca7b050c
 }
 
 pub struct ServiceContext {
@@ -34,12 +30,9 @@
             connection_manager,
             location_service: Box::new(LocationService {}),
             master_list_service: Box::new(MasterListService {}),
-<<<<<<< HEAD
-            stock_take_service: Box::new(StockTakeService {}),
-=======
             invoice_count_service: Box::new(InvoiceCountService {}),
             stock_expiry_count_service: Box::new(StockExpiryServiceCount {}),
->>>>>>> ca7b050c
+            stock_take_service: Box::new(StockTakeService {}),
         }
     }
 
