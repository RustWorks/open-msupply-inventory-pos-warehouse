--- conflicted
+++ resolved
@@ -64,11 +64,7 @@
     // Dashboard:
     pub invoice_count_service: Box<dyn InvoiceCountServiceTrait>,
     pub stock_expiry_count_service: Box<dyn StockExpiryCountServiceTrait>,
-<<<<<<< HEAD
-
-=======
     pub item_count_service: Box<dyn ItemCountServiceTrait>,
->>>>>>> 577f84f0
     // Stock stats
     pub item_stats_service: Box<dyn ItemStatsServiceTrait>,
     // Stock
