use repository::{
    Name, NameFilter, NameSort, PaginationOption, RepositoryError, StorageConnection,
    StorageConnectionManager, Store, StoreFilter, StoreSort,
};

use crate::{
    app_data::{AppDataService, AppDataServiceTrait},
    auth::{AuthService, AuthServiceTrait},
    dashboard::{
        invoice_count::{InvoiceCountService, InvoiceCountServiceTrait},
        stock_expiry_count::{StockExpiryCountServiceTrait, StockExpiryServiceCount},
    },
    invoice::{InvoiceService, InvoiceServiceTrait},
    invoice_line::{InvoiceLineService, InvoiceLineServiceTrait},
    item_stats::{ItemStatsService, ItemStatsServiceTrait},
    location::{LocationService, LocationServiceTrait},
    master_list::{MasterListService, MasterListServiceTrait},
    name::get_names,
    processors::ProcessorsTrigger,
    report::report_service::{ReportService, ReportServiceTrait},
    requisition::{RequisitionService, RequisitionServiceTrait},
    requisition_line::{RequisitionLineService, RequisitionLineServiceTrait},
    settings_service::{SettingsService, SettingsServiceTrait},
    stocktake::{StocktakeService, StocktakeServiceTrait},
    stocktake_line::{StocktakeLineService, StocktakeLineServiceTrait},
    store::{get_store, get_stores},
    sync::site_info::{SiteInfoService, SiteInfoTrait},
    sync::sync_status::{SiteInfoQueriesService, SiteInfoQueriesTrait},
    ListError, ListResult,
};

pub struct ServiceProvider {
    pub connection_manager: StorageConnectionManager,
    pub validation_service: Box<dyn AuthServiceTrait>,

    pub location_service: Box<dyn LocationServiceTrait>,
    pub invoice_service: Box<dyn InvoiceServiceTrait>,
    pub master_list_service: Box<dyn MasterListServiceTrait>,
    pub stocktake_service: Box<dyn StocktakeServiceTrait>,
    pub stocktake_line_service: Box<dyn StocktakeLineServiceTrait>,
    pub invoice_line_service: Box<dyn InvoiceLineServiceTrait>,
    pub requisition_service: Box<dyn RequisitionServiceTrait>,
    pub requisition_line_service: Box<dyn RequisitionLineServiceTrait>,
    pub general_service: Box<dyn GeneralServiceTrait>,
    // Dashboard:
    pub invoice_count_service: Box<dyn InvoiceCountServiceTrait>,
    pub stock_expiry_count_service: Box<dyn StockExpiryCountServiceTrait>,
    // Stock stats
    pub item_stats_service: Box<dyn ItemStatsServiceTrait>,
    // Reports
    pub report_service: Box<dyn ReportServiceTrait>,
    // Settings
    pub settings: Box<dyn SettingsServiceTrait>,
    // App Data Service
    pub app_data_service: Box<dyn AppDataServiceTrait>,
    pub site_info: Box<dyn SiteInfoTrait>,
    pub site_info_queries_service: Box<dyn SiteInfoQueriesTrait>,
    // Triggers
    processors_trigger: ProcessorsTrigger,
}

pub struct ServiceContext {
    pub connection: StorageConnection,
<<<<<<< HEAD
    pub(crate) processors_trigger: ProcessorsTrigger,
=======
    pub user_id: String,
    pub store_id: String,
>>>>>>> efc7bafb
}

impl ServiceProvider {
    // TODO we should really use `new` with processors_trigger, we constructs ServiceProvider manually in tests though
    // and it would be a bit of refactor, ideally setup_all and setup_all_with_data will return an instance of ServiceProvider
    // {make an issue}
    pub fn new(connection_manager: StorageConnectionManager, app_data_folder: &str) -> Self {
        ServiceProvider::new_with_processors(
            connection_manager,
            app_data_folder,
            ProcessorsTrigger::new_void(),
        )
    }

    pub fn new_with_processors(
        connection_manager: StorageConnectionManager,
        app_data_folder: &str,
        processors_trigger: ProcessorsTrigger,
    ) -> Self {
        ServiceProvider {
            connection_manager: connection_manager.clone(),
            validation_service: Box::new(AuthService::new()),
            location_service: Box::new(LocationService {}),
            master_list_service: Box::new(MasterListService {}),
            invoice_line_service: Box::new(InvoiceLineService {}),
            invoice_count_service: Box::new(InvoiceCountService {}),
            invoice_service: Box::new(InvoiceService {}),
            stock_expiry_count_service: Box::new(StockExpiryServiceCount {}),
            stocktake_service: Box::new(StocktakeService {}),
            stocktake_line_service: Box::new(StocktakeLineService {}),
            requisition_service: Box::new(RequisitionService {}),
            requisition_line_service: Box::new(RequisitionLineService {}),
            item_stats_service: Box::new(ItemStatsService {}),
            general_service: Box::new(GeneralService {}),
            report_service: Box::new(ReportService {}),
            settings: Box::new(SettingsService {}),
            app_data_service: Box::new(AppDataService::new(app_data_folder)),
            site_info: Box::new(SiteInfoService {}),
            site_info_queries_service: Box::new(SiteInfoQueriesService {}),
            processors_trigger,
        }
    }

    /// Creates a new service context with a new DB connection
    pub fn basic_context(&self) -> Result<ServiceContext, RepositoryError> {
        Ok(ServiceContext {
            connection: self.connection()?,
<<<<<<< HEAD
            processors_trigger: self.processors_trigger.clone(),
=======
            user_id: "".to_string(),
            store_id: "".to_string(),
        })
    }

    pub fn context(
        &self,
        store_id: String,
        user_id: String,
    ) -> Result<ServiceContext, RepositoryError> {
        Ok(ServiceContext {
            connection: self.connection()?,
            user_id: user_id,
            store_id: store_id,
>>>>>>> efc7bafb
        })
    }

    /// Establishes a new DB connection
    pub fn connection(&self) -> Result<StorageConnection, RepositoryError> {
        self.connection_manager.connection()
    }
}

impl ServiceContext {
    #[cfg(test)]
    pub(crate) fn new_without_processors(connection: StorageConnection) -> ServiceContext {
        ServiceContext {
            connection,
            processors_trigger: ProcessorsTrigger::new_void(),
        }
    }
}

pub trait GeneralServiceTrait: Sync + Send {
    fn get_names(
        &self,
        ctx: &ServiceContext,
        store_id: &str,
        pagination: Option<PaginationOption>,
        filter: Option<NameFilter>,
        sort: Option<NameSort>,
    ) -> Result<ListResult<Name>, ListError> {
        get_names(ctx, store_id, pagination, filter, sort)
    }

    fn get_stores(
        &self,
        ctx: &ServiceContext,
        pagination: Option<PaginationOption>,
        filter: Option<StoreFilter>,
        sort: Option<StoreSort>,
    ) -> Result<ListResult<Store>, ListError> {
        get_stores(ctx, pagination, filter, sort)
    }

    fn get_store(
        &self,
        ctx: &ServiceContext,
        filter: StoreFilter,
    ) -> Result<Option<Store>, RepositoryError> {
        get_store(ctx, filter)
    }
}

pub struct GeneralService;

impl GeneralServiceTrait for GeneralService {}<|MERGE_RESOLUTION|>--- conflicted
+++ resolved
@@ -24,8 +24,10 @@
     stocktake::{StocktakeService, StocktakeServiceTrait},
     stocktake_line::{StocktakeLineService, StocktakeLineServiceTrait},
     store::{get_store, get_stores},
-    sync::site_info::{SiteInfoService, SiteInfoTrait},
-    sync::sync_status::{SiteInfoQueriesService, SiteInfoQueriesTrait},
+    sync::{
+        site_info::{SiteInfoService, SiteInfoTrait},
+        sync_status::{SiteInfoQueriesService, SiteInfoQueriesTrait},
+    },
     ListError, ListResult,
 };
 
@@ -61,12 +63,9 @@
 
 pub struct ServiceContext {
     pub connection: StorageConnection,
-<<<<<<< HEAD
     pub(crate) processors_trigger: ProcessorsTrigger,
-=======
     pub user_id: String,
     pub store_id: String,
->>>>>>> efc7bafb
 }
 
 impl ServiceProvider {
@@ -114,9 +113,7 @@
     pub fn basic_context(&self) -> Result<ServiceContext, RepositoryError> {
         Ok(ServiceContext {
             connection: self.connection()?,
-<<<<<<< HEAD
             processors_trigger: self.processors_trigger.clone(),
-=======
             user_id: "".to_string(),
             store_id: "".to_string(),
         })
@@ -129,9 +126,9 @@
     ) -> Result<ServiceContext, RepositoryError> {
         Ok(ServiceContext {
             connection: self.connection()?,
+            processors_trigger: self.processors_trigger.clone(),
             user_id: user_id,
             store_id: store_id,
->>>>>>> efc7bafb
         })
     }
 
@@ -147,6 +144,8 @@
         ServiceContext {
             connection,
             processors_trigger: ProcessorsTrigger::new_void(),
+            user_id: "".to_string(),
+            store_id: "".to_string(),
         }
     }
 }
