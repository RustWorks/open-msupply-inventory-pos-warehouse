--- conflicted
+++ resolved
@@ -23,12 +23,10 @@
     stocktake::{StocktakeService, StocktakeServiceTrait},
     stocktake_line::{StocktakeLineService, StocktakeLineServiceTrait},
     store::{get_store, get_stores},
-<<<<<<< HEAD
-    sync::sync_status::status::{SiteInfoQueriesService, SiteInfoQueriesTrait},
-=======
-    sync::site_info::{SiteInfoService, SiteInfoTrait},
-    sync::sync_status::{SiteInfoQueriesService, SiteInfoQueriesTrait},
->>>>>>> 0f4ab202
+    sync::{
+        site_info::{SiteInfoService, SiteInfoTrait},
+        sync_status::status::{SyncStatusService, SyncStatusTrait},
+    },
     ListError, ListResult,
 };
 
@@ -56,8 +54,9 @@
     pub settings: Box<dyn SettingsServiceTrait>,
     // App Data Service
     pub app_data_service: Box<dyn AppDataServiceTrait>,
-    pub site_info: Box<dyn SiteInfoTrait>,
-    pub site_info_queries_service: Box<dyn SiteInfoQueriesTrait>,
+    // Sync
+    pub site_info_service: Box<dyn SiteInfoTrait>,
+    pub sync_status_service: Box<dyn SyncStatusTrait>,
 }
 
 pub struct ServiceContext {
@@ -84,8 +83,8 @@
             report_service: Box::new(ReportService {}),
             settings: Box::new(SettingsService {}),
             app_data_service: Box::new(AppDataService::new(app_data_folder)),
-            site_info: Box::new(SiteInfoService {}),
-            site_info_queries_service: Box::new(SiteInfoQueriesService {}),
+            site_info_service: Box::new(SiteInfoService),
+            sync_status_service: Box::new(SyncStatusService),
         }
     }
 
