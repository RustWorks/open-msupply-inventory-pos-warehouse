--- conflicted
+++ resolved
@@ -136,7 +136,7 @@
             item_stats_service: Box::new(ItemStatsService {}),
             general_service: Box::new(GeneralService {}),
             report_service: Box::new(ReportService {}),
-<<<<<<< HEAD
+            settings: Box::new(SettingsService),
             document_service: Box::new(DocumentService {}),
             document_registry_service: Box::new(DocumentRegistryService {}),
             form_schema_service: Box::new(FormSchemaService {}),
@@ -144,10 +144,6 @@
             program_enrolment_service: Box::new(ProgramEnrolmentService {}),
             program_event_service: Box::new(ProgramEventService {}),
             encounter_service: Box::new(EncounterService {}),
-            settings: Box::new(SettingsService {}),
-=======
-            settings: Box::new(SettingsService),
->>>>>>> 398c4268
             app_data_service: Box::new(AppDataService::new(app_data_folder)),
             site_info_service: Box::new(SiteInfoService),
             sync_status_service: Box::new(SyncStatusService),
