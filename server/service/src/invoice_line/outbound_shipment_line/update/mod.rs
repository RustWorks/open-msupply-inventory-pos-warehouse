use crate::{
    invoice_line::query::get_invoice_line, service_provider::ServiceContext, u32_to_i32,
    WithDBError,
};
use repository::{
    InvoiceLine, InvoiceLineRow, InvoiceLineRowRepository, RepositoryError, StockLineRow,
    StockLineRowRepository,
};

mod generate;
mod validate;

use generate::generate;
use validate::validate;
#[derive(Clone, Debug, PartialEq, Default)]
pub struct UpdateOutboundShipmentLine {
    pub id: String,
    pub item_id: Option<String>,
    pub stock_line_id: Option<String>,
    pub number_of_packs: Option<u32>,
    pub total_before_tax: Option<f64>,
<<<<<<< HEAD
    pub total_after_tax: Option<f64>,
    pub tax: Option<f64>,
=======
    pub tax: Option<ShipmentTaxUpdate>,
>>>>>>> 4126939c
}

type OutError = UpdateOutboundShipmentLineError;

pub fn update_outbound_shipment_line(
    ctx: &ServiceContext,
    _store_id: &str,
    input: UpdateOutboundShipmentLine,
) -> Result<InvoiceLine, OutError> {
    let updated_line = ctx
        .connection
        .transaction_sync(|connection| {
            let (line, item, batch_pair, invoice) = validate(&input, &connection)?;

            let (update_line, batch_pair) = generate(input, line, item, batch_pair, invoice)?;
            InvoiceLineRowRepository::new(&connection).upsert_one(&update_line)?;

            let stock_line_repo = StockLineRowRepository::new(&connection);
            stock_line_repo.upsert_one(&batch_pair.main_batch)?;
            if let Some(previous_batch) = batch_pair.previous_batch_option {
                stock_line_repo.upsert_one(&previous_batch)?;
            }

            get_invoice_line(ctx, &update_line.id)
                .map_err(|error| OutError::DatabaseError(error))?
                .ok_or(OutError::UpdatedLineDoesNotExist)
        })
        .map_err(|error| error.to_inner_error())?;
    Ok(updated_line)
}
/// During outbound shipment line update, stock line may change thus validation and updates need to apply to both batches
pub struct BatchPair {
    /// Main batch to be updated
    pub main_batch: StockLineRow,
    /// Optional previous batch (if batch was changed)
    pub previous_batch_option: Option<StockLineRow>,
}

impl BatchPair {
    /// Calculate reduction amount to apply to main batch
    pub fn get_main_batch_reduction(
        &self,
        input: &UpdateOutboundShipmentLine,
        existing_line: &InvoiceLineRow,
    ) -> i32 {
        // Previous batch exists, this mean new batch was requested means:
        // - reduction should be number of packs from input (or existing line if number of pack is missing in input)
        if self.previous_batch_option.is_some() {
            input
                .number_of_packs
                .map(u32_to_i32)
                .unwrap_or(existing_line.number_of_packs)
        } else {
            // Previous batch does not exists, this mean updating existing batch, thus:
            // - reduction is the difference between input and existing line number of packs
            if let Some(number_of_packs) = &input.number_of_packs {
                u32_to_i32(*number_of_packs) - existing_line.number_of_packs
            } else {
                // No changes in input, no reduction
                0
            }
        }
    }
}

#[derive(Clone, Debug, PartialEq)]
pub enum UpdateOutboundShipmentLineError {
    LineDoesNotExist,
    DatabaseError(RepositoryError),
    InvoiceDoesNotExist,
    NotAnOutboundShipment,
    NotThisStoreInvoice,
    NotThisInvoiceLine(String),
    CannotEditFinalised,
    ItemNotFound,
    StockLineNotFound,
    NumberOfPacksBelowOne,
    ItemDoesNotMatchStockLine,
    LocationIsOnHold,
    LocationNotFound,
    LineDoesNotReferenceStockLine,
    BatchIsOnHold,
    UpdatedLineDoesNotExist,
    StockLineAlreadyExistsInInvoice(String),
    ReductionBelowZero {
        stock_line_id: String,
        line_id: String,
    },
}

impl From<RepositoryError> for UpdateOutboundShipmentLineError {
    fn from(error: RepositoryError) -> Self {
        UpdateOutboundShipmentLineError::DatabaseError(error)
    }
}

impl<ERR> From<WithDBError<ERR>> for UpdateOutboundShipmentLineError
where
    ERR: Into<UpdateOutboundShipmentLineError>,
{
    fn from(result: WithDBError<ERR>) -> Self {
        match result {
            WithDBError::DatabaseError(error) => error.into(),
            WithDBError::Error(error) => error.into(),
        }
    }
}<|MERGE_RESOLUTION|>--- conflicted
+++ resolved
@@ -19,12 +19,7 @@
     pub stock_line_id: Option<String>,
     pub number_of_packs: Option<u32>,
     pub total_before_tax: Option<f64>,
-<<<<<<< HEAD
-    pub total_after_tax: Option<f64>,
     pub tax: Option<f64>,
-=======
-    pub tax: Option<ShipmentTaxUpdate>,
->>>>>>> 4126939c
 }
 
 type OutError = UpdateOutboundShipmentLineError;
