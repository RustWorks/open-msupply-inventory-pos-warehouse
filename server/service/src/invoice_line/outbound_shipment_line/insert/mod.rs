use crate::{invoice_line::query::get_invoice_line, service_provider::ServiceContext, WithDBError};
use repository::{InvoiceLine, InvoiceLineRowRepository, RepositoryError, StockLineRowRepository};

mod generate;
mod validate;

use generate::generate;
use validate::validate;
#[derive(Clone, Debug, PartialEq, Default)]
pub struct InsertOutboundShipmentLine {
    pub id: String,
    pub invoice_id: String,
    pub item_id: String,
    pub stock_line_id: String,
    pub number_of_packs: u32,
<<<<<<< HEAD
    pub total_before_tax: Option<f64>,
    pub total_after_tax: f64,
=======
    pub total_before_tax: f64,
>>>>>>> 4126939c
    pub tax: Option<f64>,
}

type OutError = InsertOutboundShipmentLineError;

pub fn insert_outbound_shipment_line(
    ctx: &ServiceContext,
    _store_id: &str,
    input: InsertOutboundShipmentLine,
) -> Result<InvoiceLine, OutError> {
    let new_line = ctx
        .connection
        .transaction_sync(|connection| {
            let (item, invoice, batch) = validate(&input, &connection)?;
            let (new_line, update_batch) = generate(input, item, batch, invoice)?;
            InvoiceLineRowRepository::new(&connection).upsert_one(&new_line)?;
            StockLineRowRepository::new(&connection).upsert_one(&update_batch)?;
            get_invoice_line(ctx, &new_line.id)
                .map_err(|error| OutError::DatabaseError(error))?
                .ok_or(OutError::NewlyCreatedLineDoesNotExist)
        })
        .map_err(|error| error.to_inner_error())?;
    Ok(new_line)
}

#[derive(Clone, Debug, PartialEq)]
pub enum InsertOutboundShipmentLineError {
    LineAlreadyExists,
    DatabaseError(RepositoryError),
    InvoiceDoesNotExist,
    NotAnOutboundShipment,
    NotThisStoreInvoice,
    CannotEditFinalised,
    ItemNotFound,
    StockLineNotFound,
    NumberOfPacksBelowOne,
    LocationIsOnHold,
    LocationNotFound,
    StockLineAlreadyExistsInInvoice(String),
    ItemDoesNotMatchStockLine,
    NewlyCreatedLineDoesNotExist,
    BatchIsOnHold,
    ReductionBelowZero { stock_line_id: String },
}

impl From<RepositoryError> for InsertOutboundShipmentLineError {
    fn from(error: RepositoryError) -> Self {
        InsertOutboundShipmentLineError::DatabaseError(error)
    }
}

impl<ERR> From<WithDBError<ERR>> for InsertOutboundShipmentLineError
where
    ERR: Into<InsertOutboundShipmentLineError>,
{
    fn from(result: WithDBError<ERR>) -> Self {
        match result {
            WithDBError::DatabaseError(error) => error.into(),
            WithDBError::Error(error) => error.into(),
        }
    }
}<|MERGE_RESOLUTION|>--- conflicted
+++ resolved
@@ -13,12 +13,7 @@
     pub item_id: String,
     pub stock_line_id: String,
     pub number_of_packs: u32,
-<<<<<<< HEAD
     pub total_before_tax: Option<f64>,
-    pub total_after_tax: f64,
-=======
-    pub total_before_tax: f64,
->>>>>>> 4126939c
     pub tax: Option<f64>,
 }
 
