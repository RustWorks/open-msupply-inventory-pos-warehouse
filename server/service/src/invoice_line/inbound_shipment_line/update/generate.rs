use crate::{
    invoice::common::{
        calculate_foreign_currency_total, calculate_total_after_tax,
        generate_invoice_user_id_update,
    },
    invoice_line::inbound_shipment_line::{
        generate::convert_invoice_line_to_single_pack, generate_batch,
    },
    store_preference::get_store_preferences,
    u32_to_i32,
};
use repository::{
    InvoiceLine, InvoiceLineRow, InvoiceRow, InvoiceRowStatus, ItemRow, RepositoryError,
    StockLineRow, StorageConnection,
};

use super::UpdateInboundShipmentLine;

pub fn generate(
    connection: &StorageConnection,
    user_id: &str,
    input: UpdateInboundShipmentLine,
    current_line: InvoiceLine,
    new_item_option: Option<ItemRow>,
    existing_invoice_row: InvoiceRow,
) -> Result<
    (
        Option<InvoiceRow>,
        InvoiceLineRow,
        Option<StockLineRow>,
        Option<String>,
    ),
    RepositoryError,
> {
    let store_preferences = get_store_preferences(connection, &existing_invoice_row.store_id)?;

    let batch_to_delete_id = get_batch_to_delete_id(&current_line, &new_item_option);

<<<<<<< HEAD
    let update_line = generate_line(
        input,
        current_line,
        new_item_option,
        existing_invoice_row.currency_rate,
    );
=======
    let update_line = generate_line(input, current_line.invoice_line_row, new_item_option);
>>>>>>> 6c6e3ee0

    let mut update_line = match store_preferences.pack_to_one {
        true => convert_invoice_line_to_single_pack(update_line),
        false => update_line,
    };

    let upsert_batch_option = if existing_invoice_row.status != InvoiceRowStatus::New {
        let new_batch = generate_batch(
            &existing_invoice_row.store_id,
            update_line.clone(),
            batch_to_delete_id.is_none(),
            &existing_invoice_row.name_link_id,
        );
        update_line.stock_line_id = Some(new_batch.id.clone());
        Some(new_batch)
    } else {
        None
    };

    Ok((
        generate_invoice_user_id_update(user_id, existing_invoice_row),
        update_line,
        upsert_batch_option,
        batch_to_delete_id,
    ))
}

fn get_batch_to_delete_id(
    current_line: &InvoiceLine,
    new_item_option: &Option<ItemRow>,
) -> Option<String> {
    if let (Some(new_item), Some(stock_line_id)) = (
        new_item_option,
        &current_line.invoice_line_row.stock_line_id,
    ) {
        if new_item.id != current_line.item_row.id {
            return Some(stock_line_id.clone());
        }
    }
    None
}

fn generate_line(
    UpdateInboundShipmentLine {
        pack_size,
        batch,
        cost_price_per_pack,
        sell_price_per_pack,
        expiry_date,
        number_of_packs,
        location,
        id: _,
        item_id: _,
        total_before_tax,
        tax,
    }: UpdateInboundShipmentLine,
    current_line: InvoiceLineRow,
    new_item_option: Option<ItemRow>,
    currency_rate: Option<f64>,
) -> InvoiceLineRow {
    let mut update_line = current_line;

    update_line.pack_size = pack_size.map(u32_to_i32).unwrap_or(update_line.pack_size);
    update_line.batch = batch.or(update_line.batch);
    update_line.location_id = location.map(|l| l.value).unwrap_or(update_line.location_id);
    update_line.expiry_date = expiry_date.or(update_line.expiry_date);
    update_line.sell_price_per_pack =
        sell_price_per_pack.unwrap_or(update_line.sell_price_per_pack);
    update_line.cost_price_per_pack =
        cost_price_per_pack.unwrap_or(update_line.cost_price_per_pack);
    update_line.number_of_packs = number_of_packs.unwrap_or(update_line.number_of_packs);
    update_line.tax = tax.map(|tax| tax.percentage).unwrap_or(update_line.tax);
    update_line.foreign_currency_price_before_tax =
        calculate_foreign_currency_total(update_line.total_before_tax, currency_rate);

    if let Some(item) = new_item_option {
        update_line.item_link_id = item.id;
        update_line.item_code = item.code;
        update_line.item_name = item.name;
    }

    update_line.total_before_tax = if let Some(total_before_tax) = total_before_tax {
        total_before_tax
    } else if number_of_packs.is_some() || cost_price_per_pack.is_some() {
        update_line.cost_price_per_pack * update_line.number_of_packs as f64
    } else {
        update_line.total_before_tax
    };

    update_line.total_after_tax =
        calculate_total_after_tax(update_line.total_before_tax, update_line.tax);

    update_line
}<|MERGE_RESOLUTION|>--- conflicted
+++ resolved
@@ -36,16 +36,12 @@
 
     let batch_to_delete_id = get_batch_to_delete_id(&current_line, &new_item_option);
 
-<<<<<<< HEAD
     let update_line = generate_line(
         input,
-        current_line,
+        current_line.invoice_line_row,
         new_item_option,
         existing_invoice_row.currency_rate,
     );
-=======
-    let update_line = generate_line(input, current_line.invoice_line_row, new_item_option);
->>>>>>> 6c6e3ee0
 
     let mut update_line = match store_preferences.pack_to_one {
         true => convert_invoice_line_to_single_pack(update_line),
