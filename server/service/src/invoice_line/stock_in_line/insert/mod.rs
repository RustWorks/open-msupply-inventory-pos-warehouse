use crate::{
    invoice_line::query::get_invoice_line, service_provider::ServiceContext, NullableUpdate,
    WithDBError,
};
use chrono::NaiveDate;
use repository::{
    BarcodeRowRepository, InvoiceLine, InvoiceLineRowRepository, InvoiceRowRepository,
    RepositoryError, StockLineRowRepository,
};

mod generate;
mod validate;

use generate::generate;
use validate::validate;

use self::generate::GenerateResult;

use super::StockInType;

#[derive(Clone, Debug, Default, PartialEq)]
pub struct InsertStockInLine {
    pub id: String,
    pub invoice_id: String,
    pub item_id: String,
    pub location: Option<NullableUpdate<String>>,
    pub pack_size: u32,
    pub batch: Option<String>,
    pub note: Option<String>,
    pub cost_price_per_pack: f64,
    pub sell_price_per_pack: f64,
    pub expiry_date: Option<NaiveDate>,
    pub number_of_packs: f64,
    pub total_before_tax: Option<f64>,
    pub tax: Option<f64>,
    pub r#type: StockInType,
    pub stock_line_id: Option<String>,
    pub barcode: Option<String>,
    pub stock_on_hold: bool,
}

type OutError = InsertStockInLineError;

pub fn insert_stock_in_line(
    ctx: &ServiceContext,
    input: InsertStockInLine,
) -> Result<InvoiceLine, OutError> {
    let new_line = ctx
        .connection
        .transaction_sync(|connection| {
            let (item, invoice) = validate(&input, &ctx.store_id, &connection)?;
            let GenerateResult {
                invoice: invoice_user_update,
                invoice_line,
                stock_line,
                barcode,
            } = generate(&connection, &ctx.user_id, input, item, invoice)?;

            if let Some(barcode_row) = barcode {
                BarcodeRowRepository::new(connection).upsert_one(&barcode_row)?;
            }

            if let Some(stock_line_row) = stock_line {
                StockLineRowRepository::new(&connection).upsert_one(&stock_line_row)?;
            }
            InvoiceLineRowRepository::new(&connection).upsert_one(&invoice_line)?;

            if let Some(invoice_row) = invoice_user_update {
                InvoiceRowRepository::new(&connection).upsert_one(&invoice_row)?;
            }

            get_invoice_line(ctx, &invoice_line.id)
                .map_err(|error| OutError::DatabaseError(error))?
                .ok_or(OutError::NewlyCreatedLineDoesNotExist)
        })
        .map_err(|error| error.to_inner_error())?;
    Ok(new_line)
}

#[derive(Debug, PartialEq, Clone)]
pub enum InsertStockInLineError {
    LineAlreadyExists,
    DatabaseError(RepositoryError),
    InvoiceDoesNotExist,
    NotAStockIn,
    NotThisStoreInvoice,
    CannotEditFinalised,
    LocationDoesNotExist,
    ItemNotFound,
    PackSizeBelowOne,
    NumberOfPacksBelowOne,
    NewlyCreatedLineDoesNotExist,
}

impl From<RepositoryError> for InsertStockInLineError {
    fn from(error: RepositoryError) -> Self {
        InsertStockInLineError::DatabaseError(error)
    }
}

impl<ERR> From<WithDBError<ERR>> for InsertStockInLineError
where
    ERR: Into<InsertStockInLineError>,
{
    fn from(result: WithDBError<ERR>) -> Self {
        match result {
            WithDBError::DatabaseError(error) => error.into(),
            WithDBError::Error(error) => error.into(),
        }
    }
}

#[cfg(test)]
mod test {
    use repository::{
        barcode::{BarcodeFilter, BarcodeRepository},
        mock::{
            mock_inbound_return_a, mock_inbound_return_a_invoice_line_a, mock_item_a,
            mock_name_store_b, mock_outbound_shipment_e, mock_store_a, mock_store_b,
            mock_user_account_a, MockData, MockDataInserts,
        },
        test_db::{setup_all, setup_all_with_data},
<<<<<<< HEAD
        InvoiceLineRowRepository, InvoiceRow, InvoiceStatus, InvoiceType, StorePreferenceRow,
=======
        EqualFilter, InvoiceLine, InvoiceLineFilter, InvoiceLineRepository,
        InvoiceLineRowRepository, InvoiceRow, InvoiceRowStatus, InvoiceRowType, StorePreferenceRow,
>>>>>>> fdf85777
        StorePreferenceRowRepository,
    };
    use util::{inline_edit, inline_init};

    use crate::{
        invoice_line::stock_in_line::{
            insert::InsertStockInLine, InsertStockInLineError as ServiceError,
        },
        service_provider::ServiceProvider,
        NullableUpdate,
    };

    use super::insert_stock_in_line;

    #[actix_rt::test]
    async fn insert_stock_in_line_errors() {
        fn verified_inbound_return() -> InvoiceRow {
            InvoiceRow {
                id: "verified_inbound_return".to_string(),
                status: InvoiceStatus::Verified,
                store_id: mock_store_a().id,
                name_link_id: mock_name_store_b().id,
                r#type: InvoiceType::InboundReturn,
                ..Default::default()
            }
        }
        let (_, _, connection_manager, _) = setup_all_with_data(
            "insert_stock_in_line_errors",
            MockDataInserts::all(),
            MockData {
                invoices: vec![verified_inbound_return()],
                ..Default::default()
            },
        )
        .await;

        let service_provider = ServiceProvider::new(connection_manager, "app_data");
        let context = service_provider
            .context(mock_store_a().id, mock_user_account_a().id)
            .unwrap();

        // LineAlreadyExists
        assert_eq!(
            insert_stock_in_line(
                &context,
                inline_init(|r: &mut InsertStockInLine| {
                    r.id = mock_inbound_return_a_invoice_line_a().id;
                }),
            ),
            Err(ServiceError::LineAlreadyExists)
        );

        // PackSizeBelowOne
        assert_eq!(
            insert_stock_in_line(
                &context,
                inline_init(|r: &mut InsertStockInLine| {
                    r.id = "new invoice line id".to_string();
                    r.pack_size = 0;
                }),
            ),
            Err(ServiceError::PackSizeBelowOne)
        );

        // NumberOfPacksBelowOne
        assert_eq!(
            insert_stock_in_line(
                &context,
                inline_init(|r: &mut InsertStockInLine| {
                    r.id = "new invoice line id".to_string();
                    r.pack_size = 1;
                    r.number_of_packs = 0.0;
                }),
            ),
            Err(ServiceError::NumberOfPacksBelowOne)
        );

        // ItemNotFound
        assert_eq!(
            insert_stock_in_line(
                &context,
                inline_init(|r: &mut InsertStockInLine| {
                    r.id = "new invoice line id".to_string();
                    r.pack_size = 1;
                    r.number_of_packs = 1.0;
                    r.item_id = "invalid".to_string();
                }),
            ),
            Err(ServiceError::ItemNotFound)
        );

        // LocationDoesNotExist
        assert_eq!(
            insert_stock_in_line(
                &context,
                inline_init(|r: &mut InsertStockInLine| {
                    r.id = "new invoice line id".to_string();
                    r.pack_size = 1;
                    r.number_of_packs = 1.0;
                    r.item_id = mock_item_a().id;
                    r.location = Some(NullableUpdate {
                        value: Some("invalid".to_string()),
                    });
                }),
            ),
            Err(ServiceError::LocationDoesNotExist)
        );

        // InvoiceDoesNotExist
        assert_eq!(
            insert_stock_in_line(
                &context,
                inline_init(|r: &mut InsertStockInLine| {
                    r.id = "new invoice line id".to_string();
                    r.pack_size = 1;
                    r.number_of_packs = 1.0;
                    r.item_id = mock_item_a().id;
                    r.invoice_id = "new invoice id".to_string();
                }),
            ),
            Err(ServiceError::InvoiceDoesNotExist)
        );

        // NotAStockIn
        assert_eq!(
            insert_stock_in_line(
                &context,
                inline_init(|r: &mut InsertStockInLine| {
                    r.id = "new invoice line id".to_string();
                    r.item_id = mock_item_a().id.clone();
                    r.pack_size = 1;
                    r.number_of_packs = 1.0;
                    r.invoice_id = mock_outbound_shipment_e().id;
                }),
            ),
            Err(ServiceError::NotAStockIn)
        );

        // CannotEditFinalised
        assert_eq!(
            insert_stock_in_line(
                &context,
                inline_init(|r: &mut InsertStockInLine| {
                    r.id = "new invoice line id".to_string();
                    r.item_id = mock_item_a().id.clone();
                    r.pack_size = 1;
                    r.number_of_packs = 1.0;
                    r.invoice_id = verified_inbound_return().id; // VERIFIED
                }),
            ),
            Err(ServiceError::CannotEditFinalised)
        );

        // NotThisStoreInvoice
        assert_eq!(
            insert_stock_in_line(
                &context,
                inline_init(|r: &mut InsertStockInLine| {
                    r.id = "new invoice line id".to_string();
                    r.pack_size = 1;
                    r.number_of_packs = 1.0;
                    r.item_id = mock_item_a().id;
                    r.invoice_id = mock_inbound_return_a().id; // Store B
                }),
            ),
            Err(ServiceError::NotThisStoreInvoice)
        );
    }

    #[actix_rt::test]
    async fn insert_stock_in_line_success() {
        let (_, connection, connection_manager, _) =
            setup_all("insert_stock_in_line_success", MockDataInserts::all()).await;

        let service_provider = ServiceProvider::new(connection_manager, "app_data");
        let context = service_provider
            .context(mock_store_b().id, mock_user_account_a().id)
            .unwrap();

        let gtin = "new-gtin-123".to_string();

        insert_stock_in_line(
            &context,
            inline_init(|r: &mut InsertStockInLine| {
                r.id = "new_invoice_line_id".to_string();
                r.invoice_id = mock_inbound_return_a().id;
                r.item_id = mock_item_a().id;
                r.pack_size = 1;
                r.number_of_packs = 1.0;
                r.barcode = Some(gtin.clone());
            }),
        )
        .unwrap();

        let InvoiceLine {
            invoice_line_row: inbound_line,
            stock_line_option,
            ..
        } = InvoiceLineRepository::new(&connection)
            .query_by_filter(
                InvoiceLineFilter::new().id(EqualFilter::equal_to("new_invoice_line_id")),
            )
            .unwrap()
            .pop()
            .unwrap();

        assert_eq!(
            inbound_line,
            inline_edit(&inbound_line, |mut u| {
                u.id = "new_invoice_line_id".to_string();
                u.item_link_id = mock_item_a().id;
                u.pack_size = 1;
                u.number_of_packs = 1.0;
                u
            })
        );

        let barcode = BarcodeRepository::new(&connection)
            .query_by_filter(BarcodeFilter::new().gtin(EqualFilter::equal_to(&gtin)))
            .unwrap()
            .pop()
            .unwrap();

        let stock_line = stock_line_option.unwrap();
        assert_eq!(stock_line.barcode_id, Some(barcode.barcode_row.id));

        // pack to one preference is set
        let pack_to_one = StorePreferenceRow {
            id: mock_store_b().id,
            pack_to_one: true,
            ..StorePreferenceRow::default()
        };
        StorePreferenceRowRepository::new(&connection)
            .upsert_one(&pack_to_one)
            .unwrap();

        insert_stock_in_line(
            &context,
            inline_init(|r: &mut InsertStockInLine| {
                r.id = "new_invoice_line_pack_to_one".to_string();
                r.invoice_id = mock_inbound_return_a().id;
                r.item_id = mock_item_a().id;
                r.pack_size = 10;
                r.number_of_packs = 20.0;
                r.sell_price_per_pack = 100.0;
            }),
        )
        .unwrap();

        let inbound_line = InvoiceLineRowRepository::new(&connection)
            .find_one_by_id("new_invoice_line_pack_to_one")
            .unwrap();

        assert_eq!(
            inbound_line,
            inline_edit(&inbound_line, |mut u| {
                u.id = "new_invoice_line_pack_to_one".to_string();
                u.item_link_id = mock_item_a().id;
                u.pack_size = 1;
                u.number_of_packs = 200.0;
                u.sell_price_per_pack = 10.0;
                u
            })
        );
    }
}<|MERGE_RESOLUTION|>--- conflicted
+++ resolved
@@ -120,12 +120,8 @@
             mock_user_account_a, MockData, MockDataInserts,
         },
         test_db::{setup_all, setup_all_with_data},
-<<<<<<< HEAD
+        EqualFilter, InvoiceLine, InvoiceLineFilter, InvoiceLineRepository,
         InvoiceLineRowRepository, InvoiceRow, InvoiceStatus, InvoiceType, StorePreferenceRow,
-=======
-        EqualFilter, InvoiceLine, InvoiceLineFilter, InvoiceLineRepository,
-        InvoiceLineRowRepository, InvoiceRow, InvoiceRowStatus, InvoiceRowType, StorePreferenceRow,
->>>>>>> fdf85777
         StorePreferenceRowRepository,
     };
     use util::{inline_edit, inline_init};
