use crate::{
    invoice::{check_invoice_exists, check_invoice_is_editable, check_invoice_type, check_store},
    invoice_line::{
        outbound_shipment_line::delete::DeleteOutboundShipmentLine,
        validate::{check_line_belongs_to_invoice, check_line_exists_option},
<<<<<<< HEAD
        DeleteStockOutLine,
=======
>>>>>>> fdfc1ba4
    },
};
use repository::{InvoiceLineRow, InvoiceRowType, StorageConnection};

use super::DeleteOutboundShipmentServiceLineError;

pub fn validate(
    input: &DeleteStockOutLine,
    store_id: &str,
    connection: &StorageConnection,
) -> Result<InvoiceLineRow, DeleteOutboundShipmentServiceLineError> {
    use DeleteOutboundShipmentServiceLineError::*;

    let line = check_line_exists_option(connection, &input.id)?.ok_or(LineDoesNotExist)?;
    let invoice = check_invoice_exists(&line.invoice_id, connection)?.ok_or(InvoiceDoesNotExist)?;

    if !check_store(&invoice, store_id) {
        return Err(NotThisStoreInvoice);
    }
    if !check_invoice_type(&invoice, InvoiceRowType::OutboundShipment) {
        return Err(NotAnOutboundShipment);
    }
    if !check_invoice_is_editable(&invoice) {
        return Err(CannotEditInvoice);
    }
    if !check_line_belongs_to_invoice(&line, &invoice) {
        return Err(NotThisInvoiceLine(line.invoice_id));
    }

    Ok(line)
}<|MERGE_RESOLUTION|>--- conflicted
+++ resolved
@@ -1,12 +1,8 @@
 use crate::{
     invoice::{check_invoice_exists, check_invoice_is_editable, check_invoice_type, check_store},
     invoice_line::{
-        outbound_shipment_line::delete::DeleteOutboundShipmentLine,
+        stock_out_line::delete::DeleteStockOutLine,
         validate::{check_line_belongs_to_invoice, check_line_exists_option},
-<<<<<<< HEAD
-        DeleteStockOutLine,
-=======
->>>>>>> fdfc1ba4
     },
 };
 use repository::{InvoiceLineRow, InvoiceRowType, StorageConnection};
