--- conflicted
+++ resolved
@@ -3,14 +3,8 @@
 use crate::{
     invoice::{check_invoice_exists, check_invoice_is_editable, check_invoice_type, check_store},
     invoice_line::{
-<<<<<<< HEAD
-        check_batch_exists, check_batch_on_hold, check_location_on_hold, check_unique_stock_line,
+        check_batch_exists, check_batch_on_hold, check_existing_stock_line, check_location_on_hold,
         validate::{check_line_does_not_exist, check_number_of_packs},
-=======
-        check_batch_exists, check_batch_on_hold, check_existing_stock_line,
-        check_item_matches_batch, check_location_on_hold,
-        validate::{check_item_exists, check_line_does_not_exist, check_number_of_packs},
->>>>>>> 0910bd1d
         LocationIsOnHoldError,
     },
 };
