--- conflicted
+++ resolved
@@ -187,13 +187,8 @@
                 r.pack_size = 1;
                 r.total_before_tax = 0.87;
                 r.total_after_tax = 1.0;
-<<<<<<< HEAD
-                r.tax = Some(15.0);
-                r.r#type = InvoiceLineType::StockOut;
-=======
                 r.tax_percentage = Some(15.0);
                 r.r#type = InvoiceLineRowType::StockOut;
->>>>>>> df5d697c
                 r.number_of_packs = 10.0;
             })
         }
