--- conflicted
+++ resolved
@@ -186,14 +186,7 @@
         ctx: &ServiceContext,
         store_id: &str,
         line_id: String,
-<<<<<<< HEAD
-    ) -> Result<
-        AllocateOutboundShipmentUnallocatedLineResult,
-        AllocateOutboundShipmentUnallocatedLineError,
-    > {
-=======
     ) -> Result<AllocateLineResult, AllocateOutboundShipmentUnallocatedLineError> {
->>>>>>> ac2cbffa
         allocate_outbound_shipment_unallocated_line(ctx, store_id, line_id)
     }
 }
