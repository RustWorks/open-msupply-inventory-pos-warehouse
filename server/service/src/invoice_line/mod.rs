pub mod validate;

use repository::InvoiceLine;
use repository::InvoiceLineFilter;
use repository::RepositoryError;

use crate::service_provider::ServiceContext;

pub mod query;
use self::query::*;

pub mod inbound_shipment_line;
use self::inbound_shipment_line::*;

pub mod inbound_shipment_service_line;
use self::inbound_shipment_service_line::*;

pub mod outbound_shipment_line;
use self::outbound_shipment_line::*;

pub mod outbound_shipment_service_line;
use self::outbound_shipment_service_line::*;

pub mod outbound_shipment_unallocated_line;
use self::outbound_shipment_unallocated_line::*;

<<<<<<< HEAD
pub mod prescription_line;
use self::prescription_line::*;

pub mod common_insert_line;
use self::common_insert_line::*;
=======
pub mod stock_out_line;
use self::stock_out_line::*;
>>>>>>> 529ffea2

pub trait InvoiceLineServiceTrait: Sync + Send {
    fn get_invoice_line(
        &self,
        ctx: &ServiceContext,
        id: &str,
    ) -> Result<Option<InvoiceLine>, RepositoryError> {
        get_invoice_line(ctx, id)
    }

    fn get_invoice_lines(
        &self,
        ctx: &ServiceContext,
        filter: Option<InvoiceLineFilter>,
    ) -> Result<Vec<InvoiceLine>, RepositoryError> {
        get_invoice_lines(ctx, filter)
    }

    // Stock out
    fn insert_stock_out_line(
        &self,
        ctx: &ServiceContext,
        input: InsertOutInvoiceLine,
    ) -> Result<InvoiceLine, InsertOutInvoiceLineError> {
        insert_stock_out_line(ctx, input)
    }

    fn update_outbound_shipment_line(
        &self,
        ctx: &ServiceContext,
        input: UpdateOutboundShipmentLine,
    ) -> Result<InvoiceLine, UpdateOutboundShipmentLineError> {
        update_outbound_shipment_line(ctx, input)
    }

    fn delete_outbound_shipment_line(
        &self,
        ctx: &ServiceContext,
        input: DeleteOutboundShipmentLine,
    ) -> Result<String, DeleteOutboundShipmentLineError> {
        delete_outbound_shipment_line(ctx, input)
    }

    // Inbound
    fn insert_inbound_shipment_line(
        &self,
        ctx: &ServiceContext,
        input: InsertInboundShipmentLine,
    ) -> Result<InvoiceLine, InsertInboundShipmentLineError> {
        insert_inbound_shipment_line(ctx, input)
    }

    fn update_inbound_shipment_line(
        &self,
        ctx: &ServiceContext,
        input: UpdateInboundShipmentLine,
    ) -> Result<InvoiceLine, UpdateInboundShipmentLineError> {
        update_inbound_shipment_line(ctx, input)
    }

    fn delete_inbound_shipment_line(
        &self,
        ctx: &ServiceContext,
        input: DeleteInboundShipmentLine,
    ) -> Result<String, DeleteInboundShipmentLineError> {
        delete_inbound_shipment_line(ctx, input)
    }

    fn insert_inbound_shipment_service_line(
        &self,
        ctx: &ServiceContext,
        input: InsertInboundShipmentServiceLine,
    ) -> Result<InvoiceLine, InsertInboundShipmentServiceLineError> {
        insert_inbound_shipment_service_line(ctx, input)
    }

    fn update_inbound_shipment_service_line(
        &self,
        ctx: &ServiceContext,
        input: UpdateInboundShipmentServiceLine,
    ) -> Result<InvoiceLine, UpdateInboundShipmentServiceLineError> {
        update_inbound_shipment_service_line(ctx, input)
    }

    fn delete_inbound_shipment_service_line(
        &self,
        ctx: &ServiceContext,
        input: DeleteInboundShipmentLine,
    ) -> Result<String, DeleteInboundShipmentServiceLineError> {
        delete_inbound_shipment_service_line(ctx, input)
    }

    // Outbound
    fn insert_outbound_shipment_service_line(
        &self,
        ctx: &ServiceContext,
        input: InsertOutboundShipmentServiceLine,
    ) -> Result<InvoiceLine, InsertOutboundShipmentServiceLineError> {
        insert_outbound_shipment_service_line(ctx, input)
    }

    fn update_outbound_shipment_service_line(
        &self,
        ctx: &ServiceContext,
        input: UpdateOutboundShipmentServiceLine,
    ) -> Result<InvoiceLine, UpdateOutboundShipmentServiceLineError> {
        update_outbound_shipment_service_line(ctx, input)
    }

    fn delete_outbound_shipment_service_line(
        &self,
        ctx: &ServiceContext,
        input: DeleteOutboundShipmentLine,
    ) -> Result<String, DeleteOutboundShipmentServiceLineError> {
        delete_outbound_shipment_service_line(ctx, input)
    }

    fn insert_outbound_shipment_unallocated_line(
        &self,
        ctx: &ServiceContext,
        input: InsertOutboundShipmentUnallocatedLine,
    ) -> Result<InvoiceLine, InsertOutboundShipmentUnallocatedLineError> {
        insert_outbound_shipment_unallocated_line(ctx, input)
    }

    fn update_outbound_shipment_unallocated_line(
        &self,
        ctx: &ServiceContext,
        input: UpdateOutboundShipmentUnallocatedLine,
    ) -> Result<InvoiceLine, UpdateOutboundShipmentUnallocatedLineError> {
        update_outbound_shipment_unallocated_line(ctx, input)
    }

    fn delete_outbound_shipment_unallocated_line(
        &self,
        ctx: &ServiceContext,
        input: DeleteOutboundShipmentUnallocatedLine,
    ) -> Result<String, DeleteOutboundShipmentUnallocatedLineError> {
        delete_outbound_shipment_unallocated_line(ctx, input)
    }

    fn allocate_outbound_shipment_unallocated_line(
        &self,
        ctx: &ServiceContext,
        line_id: String,
    ) -> Result<AllocateLineResult, AllocateOutboundShipmentUnallocatedLineError> {
        allocate_outbound_shipment_unallocated_line(ctx, line_id)
    }

    // Prescription
    fn insert_prescription_line(
        &self,
        ctx: &ServiceContext,
        input: InsertInvoiceLine,
    ) -> Result<InvoiceLine, InsertInvoiceLineError> {
        insert_prescription_line(ctx, input)
    }
}

pub struct InvoiceLineService {}
impl InvoiceLineServiceTrait for InvoiceLineService {}
#[derive(Clone, Debug, PartialEq)]
pub struct ShipmentTaxUpdate {
    /// Set or unset the tax value
    pub percentage: Option<f64>,
}<|MERGE_RESOLUTION|>--- conflicted
+++ resolved
@@ -24,16 +24,8 @@
 pub mod outbound_shipment_unallocated_line;
 use self::outbound_shipment_unallocated_line::*;
 
-<<<<<<< HEAD
-pub mod prescription_line;
-use self::prescription_line::*;
-
-pub mod common_insert_line;
-use self::common_insert_line::*;
-=======
 pub mod stock_out_line;
 use self::stock_out_line::*;
->>>>>>> 529ffea2
 
 pub trait InvoiceLineServiceTrait: Sync + Send {
     fn get_invoice_line(
@@ -182,15 +174,6 @@
     ) -> Result<AllocateLineResult, AllocateOutboundShipmentUnallocatedLineError> {
         allocate_outbound_shipment_unallocated_line(ctx, line_id)
     }
-
-    // Prescription
-    fn insert_prescription_line(
-        &self,
-        ctx: &ServiceContext,
-        input: InsertInvoiceLine,
-    ) -> Result<InvoiceLine, InsertInvoiceLineError> {
-        insert_prescription_line(ctx, input)
-    }
 }
 
 pub struct InvoiceLineService {}
