use crate::{
    invoice_line::{
<<<<<<< HEAD
        common_insert_line::{InsertInvoiceLine, InsertInvoiceLineError},
        common_update_line::{UpdateInvoiceLine, UpdateInvoiceLineError},
        outbound_shipment_line::{insert_outbound_shipment_line, update_outbound_shipment_line},
=======
        outbound_shipment_line::{
            update_outbound_shipment_line, UpdateOutboundShipmentLine,
            UpdateOutboundShipmentLineError,
        },
        stock_out_line::{insert_stock_out_line, InsertStockOutLine, InsertStockOutLineError},
>>>>>>> 2473f003
        validate::check_line_exists_option,
    },
    service_provider::ServiceContext,
};
use repository::{
    InvoiceLine, InvoiceLineRow, InvoiceLineRowType, RepositoryError, StockLine, StorageConnection,
};

use super::{
    delete_outbound_shipment_unallocated_line, update_outbound_shipment_unallocated_line,
    DeleteOutboundShipmentUnallocatedLine, DeleteOutboundShipmentUnallocatedLineError,
    UpdateOutboundShipmentUnallocatedLine, UpdateOutboundShipmentUnallocatedLineError,
};

mod generate;
mod test;
use generate::{generate, GenerateOutput};

#[derive(Clone, Debug, PartialEq)]
pub struct InputWithError<I, E>
where
    I: Clone + std::fmt::Debug + PartialEq,
    E: Clone + std::fmt::Debug + PartialEq,
{
    input: I,
    error: E,
}

#[derive(Clone, Debug, PartialEq)]
pub enum AllocateOutboundShipmentUnallocatedLineError {
    LineDoesNotExist,
    LineIsNotUnallocatedLine,
    // TODO NotThisStoreInvoice,
    // Internal
<<<<<<< HEAD
    InsertOutboundShipmentLine(InputWithError<InsertInvoiceLine, InsertInvoiceLineError>),
    UpdateOutboundShipmentLine(InputWithError<UpdateInvoiceLine, UpdateInvoiceLineError>),
=======
    InsertOutboundShipmentLine(InputWithError<InsertStockOutLine, InsertStockOutLineError>),
    UpdateOutboundShipmentLine(
        InputWithError<UpdateOutboundShipmentLine, UpdateOutboundShipmentLineError>,
    ),
>>>>>>> 2473f003
    DeleteOutboundShipmentUnallocatedLine(
        InputWithError<
            DeleteOutboundShipmentUnallocatedLine,
            DeleteOutboundShipmentUnallocatedLineError,
        >,
    ),
    UpdateOutboundShipmentUnallocatedLine(
        InputWithError<
            UpdateOutboundShipmentUnallocatedLine,
            UpdateOutboundShipmentUnallocatedLineError,
        >,
    ),
    DatabaseError(RepositoryError),
}

type OutError = AllocateOutboundShipmentUnallocatedLineError;

#[derive(Default, Debug, PartialEq)]
pub struct AllocateLineResult {
    pub inserts: Vec<InvoiceLine>,
    pub deletes: Vec<String>,
    pub updates: Vec<InvoiceLine>,
    pub skipped_expired_stock_lines: Vec<StockLine>,
    pub skipped_on_hold_stock_lines: Vec<StockLine>,
    pub issued_expiring_soon_stock_lines: Vec<StockLine>,
}

type ServiceResult = AllocateLineResult;

pub fn allocate_outbound_shipment_unallocated_line(
    ctx: &ServiceContext,
    line_id: String,
) -> Result<ServiceResult, OutError> {
    let line =
        ctx.connection
            .transaction_sync(|connection| {
                let unallocated_line = validate(connection, &line_id)?;
                let GenerateOutput {
                    update_lines,
                    insert_lines,
                    update_unallocated_line,
                    delete_unallocated_line,
                    skipped_expired_stock_lines,
                    skipped_on_hold_stock_lines,
                    issued_expiring_soon_stock_lines,
                } = generate(&connection, &ctx.store_id, unallocated_line)?;

                let mut result = ServiceResult {
                    inserts: vec![],
                    deletes: vec![],
                    updates: vec![],
                    skipped_expired_stock_lines,
                    skipped_on_hold_stock_lines,
                    issued_expiring_soon_stock_lines,
                };

                for input in update_lines.into_iter() {
                    result.updates.push(
                        update_outbound_shipment_line(ctx, input.clone()).map_err(|error| {
                            OutError::UpdateOutboundShipmentLine(InputWithError { input, error })
                        })?,
                    );
                }

                for input in insert_lines.into_iter() {
                    result
                        .inserts
                        .push(insert_stock_out_line(ctx, input.clone()).map_err(|error| {
                            OutError::InsertOutboundShipmentLine(InputWithError { input, error })
                        })?);
                }

                if let Some(input) = update_unallocated_line {
                    result.updates.push(
                        update_outbound_shipment_unallocated_line(ctx, input.clone()).map_err(
                            |error| {
                                OutError::UpdateOutboundShipmentUnallocatedLine(InputWithError {
                                    input,
                                    error,
                                })
                            },
                        )?,
                    );
                }

                if let Some(input) = delete_unallocated_line {
                    result.deletes.push(
                        delete_outbound_shipment_unallocated_line(ctx, input.clone()).map_err(
                            |error| {
                                OutError::DeleteOutboundShipmentUnallocatedLine(InputWithError {
                                    input,
                                    error,
                                })
                            },
                        )?,
                    );
                }

                Ok(result) as Result<ServiceResult, OutError>
            })
            .map_err(|error| error.to_inner_error())?;
    Ok(line)
}

fn validate(connection: &StorageConnection, line_id: &str) -> Result<InvoiceLineRow, OutError> {
    let invoice_line =
        check_line_exists_option(connection, line_id)?.ok_or(OutError::LineDoesNotExist)?;

    if invoice_line.r#type != InvoiceLineRowType::UnallocatedStock {
        return Err(OutError::LineIsNotUnallocatedLine);
    }

    Ok(invoice_line)
}

impl From<RepositoryError> for AllocateOutboundShipmentUnallocatedLineError {
    fn from(error: RepositoryError) -> Self {
        AllocateOutboundShipmentUnallocatedLineError::DatabaseError(error)
    }
}<|MERGE_RESOLUTION|>--- conflicted
+++ resolved
@@ -1,16 +1,8 @@
 use crate::{
     invoice_line::{
-<<<<<<< HEAD
-        common_insert_line::{InsertInvoiceLine, InsertInvoiceLineError},
         common_update_line::{UpdateInvoiceLine, UpdateInvoiceLineError},
-        outbound_shipment_line::{insert_outbound_shipment_line, update_outbound_shipment_line},
-=======
-        outbound_shipment_line::{
-            update_outbound_shipment_line, UpdateOutboundShipmentLine,
-            UpdateOutboundShipmentLineError,
-        },
+        outbound_shipment_line::update_outbound_shipment_line,
         stock_out_line::{insert_stock_out_line, InsertStockOutLine, InsertStockOutLineError},
->>>>>>> 2473f003
         validate::check_line_exists_option,
     },
     service_provider::ServiceContext,
@@ -45,15 +37,8 @@
     LineIsNotUnallocatedLine,
     // TODO NotThisStoreInvoice,
     // Internal
-<<<<<<< HEAD
-    InsertOutboundShipmentLine(InputWithError<InsertInvoiceLine, InsertInvoiceLineError>),
+    InsertOutboundShipmentLine(InputWithError<InsertStockOutLine, InsertStockOutLineError>),
     UpdateOutboundShipmentLine(InputWithError<UpdateInvoiceLine, UpdateInvoiceLineError>),
-=======
-    InsertOutboundShipmentLine(InputWithError<InsertStockOutLine, InsertStockOutLineError>),
-    UpdateOutboundShipmentLine(
-        InputWithError<UpdateOutboundShipmentLine, UpdateOutboundShipmentLineError>,
-    ),
->>>>>>> 2473f003
     DeleteOutboundShipmentUnallocatedLine(
         InputWithError<
             DeleteOutboundShipmentUnallocatedLine,
