use std::cmp::Ordering;

use repository::{
    EqualFilter, InvoiceLine, InvoiceLineFilter, InvoiceLineRepository, InvoiceLineRow,
    InvoiceLineRowType, Pagination, RepositoryError, StockLine, StockLineFilter,
    StockLineRepository, StockLineSort, StockLineSortField, StorageConnection,
};
use util::{
    constants::stock_line_expiring_soon_offset, date_now, date_now_with_offset,
    fraction_is_integer, uuid,
};

use crate::invoice_line::{
    outbound_shipment_line::{InsertOutboundShipmentLine, UpdateOutboundShipmentLine},
    outbound_shipment_unallocated_line::{
        DeleteOutboundShipmentUnallocatedLine, UpdateOutboundShipmentUnallocatedLine,
    },
};

#[derive(Default)]
pub struct GenerateOutput {
    pub update_lines: Vec<UpdateOutboundShipmentLine>,
    pub insert_lines: Vec<InsertOutboundShipmentLine>,
    pub update_unallocated_line: Option<UpdateOutboundShipmentUnallocatedLine>,
    pub delete_unallocated_line: Option<DeleteOutboundShipmentUnallocatedLine>,
    pub skipped_expired_stock_lines: Vec<StockLine>,
    pub skipped_on_hold_stock_lines: Vec<StockLine>,
    pub issued_expiring_soon_stock_lines: Vec<StockLine>,
}

pub fn generate(
    connection: &StorageConnection,
    store_id: &str,
    unallocated_line: InvoiceLineRow,
) -> Result<GenerateOutput, RepositoryError> {
    let mut result = GenerateOutput::default();
    let allocated_lines = get_allocated_lines(connection, &unallocated_line)?;
    // Assume pack_size 1 for unallocated line
    let mut remaining_to_allocated = unallocated_line.number_of_packs;
    // If nothing remaing to alloacted just remove the line
    if remaining_to_allocated <= 0 {
        result.delete_unallocated_line = Some(DeleteOutboundShipmentUnallocatedLine {
            id: unallocated_line.id,
        });
        return Ok(result);
    }
    // Asc, by expiry date, nulls last
    let sorted_available_stock_lines =
        get_sorted_available_stock_lines(connection, store_id, &unallocated_line)?;
    // Use FEFO to allocate
    for stock_line in sorted_available_stock_lines {
        let can_use = get_stock_line_eligibility(&stock_line)
            .map(|eligibility| match eligibility {
                StockLineAlert::OnHold => {
                    result.skipped_on_hold_stock_lines.push(stock_line.clone());
                    false
                }
                StockLineAlert::Expired => {
                    result.skipped_expired_stock_lines.push(stock_line.clone());
                    false
                }
                StockLineAlert::ExpiringSoon => {
                    result
                        .issued_expiring_soon_stock_lines
                        .push(stock_line.clone());
                    true
                }
            })
            .unwrap_or(true);

        if !can_use {
            continue;
        }

        let packs_to_allocate =
            packs_to_allocate_from_stock_line(remaining_to_allocated, &stock_line);

        // Add to existing allocated line or create new
        match try_allocate_existing_line(
            packs_to_allocate,
            &stock_line.stock_line_row.id,
            &allocated_lines,
        ) {
            Some(stock_line_update) => result.update_lines.push(stock_line_update),
            None => result.insert_lines.push(generate_new_line(
                &unallocated_line.invoice_id,
                packs_to_allocate,
                &stock_line,
            )),
        }

        remaining_to_allocated =
            remaining_to_allocated - packs_to_allocate * stock_line.stock_line_row.pack_size;

        if remaining_to_allocated <= 0 {
            break;
        }
    }

    // If nothing remaing to alloacted just remove the line, otherwise update
    if remaining_to_allocated <= 0 {
        result.delete_unallocated_line = Some(DeleteOutboundShipmentUnallocatedLine {
            id: unallocated_line.id,
        });
    } else {
        result.update_unallocated_line = Some(UpdateOutboundShipmentUnallocatedLine {
            id: unallocated_line.id,
            quantity: remaining_to_allocated as u32,
        });
    };

    Ok(result)
}

enum StockLineAlert {
    OnHold,
    Expired,
    ExpiringSoon,
}

fn get_stock_line_eligibility(stock_line: &StockLine) -> Option<StockLineAlert> {
    use StockLineAlert::*;
    let stock_line_row = &stock_line.stock_line_row;
    // Expired
    if stock_line_row.on_hold {
        return Some(OnHold);
    }

    let expiry_date = match &stock_line_row.expiry_date {
        Some(expiry_date) => expiry_date,
        None => return None,
    };

    if let Ordering::Less = expiry_date.cmp(&date_now()) {
        return Some(Expired);
    }

    if let Ordering::Less =
        expiry_date.cmp(&date_now_with_offset(stock_line_expiring_soon_offset()))
    {
        return Some(ExpiringSoon);
    }

    None
}

fn generate_new_line(
    invoice_id: &str,
    packs_to_allocate: i32,
    stock_line: &StockLine,
) -> InsertOutboundShipmentLine {
    let stock_line_row = &stock_line.stock_line_row;
    InsertOutboundShipmentLine {
        id: uuid::uuid(),
        invoice_id: invoice_id.to_string(),
        item_id: stock_line_row.item_id.clone(),
        stock_line_id: stock_line_row.id.clone(),
        number_of_packs: packs_to_allocate as u32,
<<<<<<< HEAD
        total_before_tax: Some(0.0),
        total_after_tax: 0.0,
=======
        total_before_tax: 0.0,
>>>>>>> 4126939c
        tax: None,
    }
}

fn try_allocate_existing_line(
    number_of_packs_to_add: i32,
    stock_line_id: &str,
    allocated_lines: &Vec<InvoiceLine>,
) -> Option<UpdateOutboundShipmentLine> {
    allocated_lines
        .iter()
        .find(|line| line.invoice_line_row.stock_line_id == Some(stock_line_id.to_string()))
        .map(|line| {
            let line_row = line.invoice_line_row.clone();
            UpdateOutboundShipmentLine {
                id: line_row.id,
                number_of_packs: Some((line_row.number_of_packs + number_of_packs_to_add) as u32),
                item_id: None,
                stock_line_id: None,
                total_before_tax: None,
                tax: None,
            }
        })
}

fn packs_to_allocate_from_stock_line(remaining_to_allocated: i32, line: &StockLine) -> i32 {
    let available_quantity = line.available_quantity();
    let line_row = &line.stock_line_row;
    if available_quantity < remaining_to_allocated {
        return line_row.available_number_of_packs;
    }
    // We don't want to use fractions for number_of_packs (issue here)
    let fractional_number_of_packs = remaining_to_allocated as f64 / line_row.pack_size as f64;

    if fraction_is_integer(fractional_number_of_packs) {
        return fractional_number_of_packs as i32;
    }

    fractional_number_of_packs.floor() as i32 + 1
}

fn get_sorted_available_stock_lines(
    connection: &StorageConnection,
    store_id: &str,
    unallocated_line: &InvoiceLineRow,
) -> Result<Vec<StockLine>, RepositoryError> {
    let filter = StockLineFilter::new()
        .item_id(EqualFilter::equal_to(&unallocated_line.item_id))
        .store_id(EqualFilter::equal_to(store_id))
        .is_available(true);

    // Nulls should be last (as per test stock_line_repository_sort)
    let sort = StockLineSort {
        key: StockLineSortField::ExpiryDate,
        desc: Some(false),
    };

    StockLineRepository::new(connection).query(Pagination::new(), Some(filter), Some(sort))
}

fn get_allocated_lines(
    connection: &StorageConnection,
    unallocated_line: &InvoiceLineRow,
) -> Result<Vec<InvoiceLine>, RepositoryError> {
    InvoiceLineRepository::new(connection).query_by_filter(
        InvoiceLineFilter::new()
            .item_id(EqualFilter::equal_to(&unallocated_line.item_id))
            .invoice_id(EqualFilter::equal_to(&unallocated_line.invoice_id))
            .r#type(InvoiceLineRowType::StockOut.equal_to()),
    )
}<|MERGE_RESOLUTION|>--- conflicted
+++ resolved
@@ -156,12 +156,7 @@
         item_id: stock_line_row.item_id.clone(),
         stock_line_id: stock_line_row.id.clone(),
         number_of_packs: packs_to_allocate as u32,
-<<<<<<< HEAD
         total_before_tax: Some(0.0),
-        total_after_tax: 0.0,
-=======
-        total_before_tax: 0.0,
->>>>>>> 4126939c
         tax: None,
     }
 }
