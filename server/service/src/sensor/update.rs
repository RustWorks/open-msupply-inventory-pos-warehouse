--- conflicted
+++ resolved
@@ -68,21 +68,6 @@
         return Err(UpdateSensorError::SensorDoesNotBelongToCurrentStore);
     }
 
-<<<<<<< HEAD
-=======
-    if let Some(location) = &input.location {
-        // First checks if location has been included in the update
-        if let Some(location_id) = &location.value {
-            // only check if location exists if not null has been passed
-            match check_location_on_hold(&location_id, connection) {
-                Ok(true) => return Err(UpdateSensorError::LocationIsOnHold),
-                Err(e) => return Err(UpdateSensorError::DatabaseError(e)),
-                _ => (),
-            }
-        }
-    }
-
->>>>>>> 4e5bbf41
     Ok(sensor_row)
 }
 
