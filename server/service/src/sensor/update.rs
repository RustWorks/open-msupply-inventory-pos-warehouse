use super::{query::get_sensor, validate::check_sensor_exists};
use crate::{
    activity_log::activity_log_entry, service_provider::ServiceContext, NullableUpdate,
    SingleRecordError,
};
use repository::{
    sensor::Sensor, ActivityLogType, RepositoryError, SensorRow, SensorRowRepository,
    StorageConnection,
};

#[derive(PartialEq, Debug)]
pub enum UpdateSensorError {
    SensorDoesNotExist,
    SensorDoesNotBelongToCurrentStore,
    UpdatedRecordNotFound,
    LocationIsOnHold,
    DatabaseError(RepositoryError),
}

#[derive(Clone)]
pub struct UpdateSensor {
    pub id: String,
    pub name: Option<String>,
    pub is_active: Option<bool>,
    pub location_id: Option<NullableUpdate<String>>,
    pub log_interval: Option<i32>,
    pub battery_level: Option<i32>,
}

pub fn update_sensor(
    ctx: &ServiceContext,
    input: UpdateSensor,
) -> Result<Sensor, UpdateSensorError> {
    let sensor = ctx
        .connection
        .transaction_sync(|connection| {
            let sensor_row = validate(connection, &ctx.store_id, &input)?;
            let updated_sensor_row = generate(input.clone(), sensor_row.clone());
            SensorRowRepository::new(&connection).upsert_one(&updated_sensor_row)?;

            if let Some(location_update) = input.location_id {
                if sensor_row.location_id == location_update.value {
                    activity_log_entry(
                        ctx,
                        ActivityLogType::SensorLocationChanged,
                        Some(sensor_row.id),
                        sensor_row.location_id,
                        location_update.value,
                    )?;
                }
            }
            get_sensor(ctx, updated_sensor_row.id).map_err(UpdateSensorError::from)
        })
        .map_err(|error| error.to_inner_error())?;
    Ok(sensor)
}

pub fn validate(
    connection: &StorageConnection,
    store_id: &str,
    input: &UpdateSensor,
) -> Result<SensorRow, UpdateSensorError> {
    let sensor_row = match check_sensor_exists(&input.id, connection)? {
        Some(sensor_row) => sensor_row,
        None => return Err(UpdateSensorError::SensorDoesNotExist),
    };
    if sensor_row.store_id != Some(store_id.to_string()) {
        return Err(UpdateSensorError::SensorDoesNotBelongToCurrentStore);
    }

    Ok(sensor_row)
}

pub fn generate(
    UpdateSensor {
        id: _,
        name,
        is_active,
        location_id,
        log_interval,
        battery_level,
    }: UpdateSensor,
    mut sensor_row: SensorRow,
) -> SensorRow {
    // if location has been passed, update sensor_row to the value passed (including if this is null)
    // A null value being passed as the LocationUpdate is the unassignment of location_id
    // no LocationUpdate being passed is the location not being updated
<<<<<<< HEAD
    // no LocationUpdate being passed is the location not being updated
=======
>>>>>>> b00c3ef7
    if let Some(location_id) = location_id {
        sensor_row.location_id = location_id.value;
    }
    sensor_row.name = name.unwrap_or(sensor_row.name);
    sensor_row.is_active = is_active.unwrap_or(sensor_row.is_active);
    sensor_row.log_interval = log_interval.or(sensor_row.log_interval);
    sensor_row.battery_level = battery_level.or(sensor_row.battery_level);
    sensor_row
}

impl From<RepositoryError> for UpdateSensorError {
    fn from(error: RepositoryError) -> Self {
        UpdateSensorError::DatabaseError(error)
    }
}

impl From<SingleRecordError> for UpdateSensorError {
    fn from(error: SingleRecordError) -> Self {
        use UpdateSensorError::*;
        match error {
            SingleRecordError::DatabaseError(error) => DatabaseError(error),
            SingleRecordError::NotFound(_) => UpdatedRecordNotFound,
        }
    }
}<|MERGE_RESOLUTION|>--- conflicted
+++ resolved
@@ -85,10 +85,6 @@
     // if location has been passed, update sensor_row to the value passed (including if this is null)
     // A null value being passed as the LocationUpdate is the unassignment of location_id
     // no LocationUpdate being passed is the location not being updated
-<<<<<<< HEAD
-    // no LocationUpdate being passed is the location not being updated
-=======
->>>>>>> b00c3ef7
     if let Some(location_id) = location_id {
         sensor_row.location_id = location_id.value;
     }
