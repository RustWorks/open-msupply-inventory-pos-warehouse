use anyhow::Context;
use chrono::NaiveDateTime;
use repository::{DatetimeFilter, EqualFilter};
use repository::{
    RepositoryError, Sensor, SensorFilter, SensorRepository, SensorRow, SensorRowRepository,
    SensorType, StorageConnection, TemperatureBreach, TemperatureBreachConfig,
    TemperatureBreachConfigFilter, TemperatureBreachConfigRepository, TemperatureBreachConfigRow,
    TemperatureBreachConfigRowRepository, TemperatureBreachFilter, TemperatureBreachRepository,
    TemperatureBreachRow, TemperatureBreachRowRepository, TemperatureBreachRowType, TemperatureLog,
    TemperatureLogFilter, TemperatureLogRepository, TemperatureLogRow, TemperatureLogRowRepository,
};
use serde::Serialize;
use std::path::PathBuf;
use thiserror::Error;
use util::uuid::uuid;

use temperature_sensor::*;

pub fn get_breach_row_type(breach_type: &BreachType) -> TemperatureBreachRowType {
    match breach_type {
        BreachType::ColdConsecutive => TemperatureBreachRowType::ColdConsecutive,
        BreachType::ColdCumulative => TemperatureBreachRowType::ColdCumulative,
        BreachType::HotConsecutive => TemperatureBreachRowType::HotConsecutive,
        BreachType::HotCumulative => TemperatureBreachRowType::HotCumulative,
    }
}

pub fn get_matching_sensor_serial(
    connection: &StorageConnection,
    serial: &str,
) -> Result<Vec<Sensor>, RepositoryError> {
    SensorRepository::new(connection)
        .query_by_filter(SensorFilter::new().serial(EqualFilter::equal_to(&serial)))
}

pub fn get_matching_sensor_log(
    connection: &StorageConnection,
    sensor_id: &str,
    datetime: NaiveDateTime,
) -> Result<Vec<TemperatureLog>, RepositoryError> {
    let filter = TemperatureLogFilter::new()
        .sensor(SensorFilter::new().id(EqualFilter::equal_to(sensor_id)))
        .datetime(DatetimeFilter::equal_to(datetime));

    TemperatureLogRepository::new(connection).query_by_filter(filter)
}

pub fn get_matching_sensor_breach_config(
    connection: &StorageConnection,
    description: &str,
    breach_type: &TemperatureBreachRowType,
) -> Result<Vec<TemperatureBreachConfig>, RepositoryError> {
    let filter = TemperatureBreachConfigFilter::new()
        .description(EqualFilter::equal_to(description))
        .r#type(EqualFilter::equal_to_breach_type(&breach_type));

    TemperatureBreachConfigRepository::new(connection).query_by_filter(filter)
}

pub fn get_matching_sensor_breach(
    connection: &StorageConnection,
    sensor_id: &str,
    start_datetime: NaiveDateTime,
    _end_datetime: NaiveDateTime,
    breach_type: &TemperatureBreachRowType,
) -> Result<Vec<TemperatureBreach>, RepositoryError> {
    let filter = TemperatureBreachFilter::new()
        .sensor(SensorFilter::new().id(EqualFilter::equal_to(sensor_id)))
        .r#type(EqualFilter::equal_to_breach_type(&breach_type))
        .start_datetime(DatetimeFilter::equal_to(start_datetime));

    TemperatureBreachRepository::new(connection).query_by_filter(filter)
}

pub fn get_logs_for_sensor(
    connection: &StorageConnection,
    sensor_id: &str,
) -> Result<Vec<TemperatureLog>, RepositoryError> {
    TemperatureLogRepository::new(connection).query_by_filter(
        TemperatureLogFilter::new()
            .sensor(SensorFilter::new().id(EqualFilter::equal_to(sensor_id))),
    )
}

pub fn get_breaches_for_sensor(
    connection: &StorageConnection,
    sensor_id: &str,
) -> Result<Vec<TemperatureBreach>, RepositoryError> {
    TemperatureBreachRepository::new(connection).query_by_filter(
        TemperatureBreachFilter::new()
            .sensor(SensorFilter::new().id(EqualFilter::equal_to(sensor_id)))
            .unacknowledged(true),
    )
}

pub fn get_breach_configs_for_sensor(
    connection: &StorageConnection,
    _sensor_id: &str,
) -> Result<Vec<TemperatureBreachConfig>, RepositoryError> {
    TemperatureBreachConfigRepository::new(connection)
        .query_by_filter(TemperatureBreachConfigFilter::new().is_active(true))
}

fn sensor_add_log_if_new(
    connection: &StorageConnection,
    sensor_row: &SensorRow,
    temperature_log: &temperature_sensor::TemperatureLog,
) -> Result<(), RepositoryError> {
    let result = get_matching_sensor_log(connection, &sensor_row.id, temperature_log.timestamp)?;

    if let Some(_record) = result.clone().pop() {
        Ok(())
    } else {
        let new_temperature_log = TemperatureLogRow {
            id: uuid(),
            store_id: sensor_row.store_id.clone(),
            sensor_id: sensor_row.id.clone(),
            location_id: sensor_row.location_id.clone(),
            temperature: temperature_log.temperature,
            datetime: temperature_log.timestamp,
            temperature_breach_id: None,
        };
        TemperatureLogRowRepository::new(connection).upsert_one(&new_temperature_log)?;
        log::info!("Added sensor log {:?} ", new_temperature_log);
        Ok(())
    }
}

fn sensor_add_breach_if_new(
    connection: &StorageConnection,
    sensor_row: &SensorRow,
    temperature_breach: &temperature_sensor::TemperatureBreach,
    breach_config: &temperature_sensor::TemperatureBreachConfig,
) -> Result<(), RepositoryError> {
    let breach_row_type = get_breach_row_type(&temperature_breach.breach_type);
    let result = get_matching_sensor_breach(
        connection,
        &sensor_row.id,
        temperature_breach.start_timestamp,
        temperature_breach.end_timestamp,
        &breach_row_type,
    )?;

    if let Some(mut record) = result.clone().pop() {
        if record.temperature_breach_row.end_datetime != Some(temperature_breach.end_timestamp) {
            // Update breach end time if it has changed
            record.temperature_breach_row.end_datetime = Some(temperature_breach.end_timestamp);
            TemperatureBreachRowRepository::new(connection)
                .upsert_one(&record.temperature_breach_row)?;
        }
        Ok(())
    } else {
        let new_temperature_breach = TemperatureBreachRow {
            id: uuid(),
            store_id: sensor_row.store_id.clone(),
            sensor_id: sensor_row.id.clone(),
            location_id: sensor_row.location_id.clone(),
            start_datetime: temperature_breach.start_timestamp,
            end_datetime: Some(temperature_breach.end_timestamp),
            unacknowledged: true,
            duration_milliseconds: temperature_breach.duration.num_seconds() as i32,
            r#type: breach_row_type,
            threshold_duration_milliseconds: breach_config.duration.num_seconds() as i32,
            threshold_minimum: breach_config.minimum_temperature,
            threshold_maximum: breach_config.maximum_temperature,
        };
        TemperatureBreachRowRepository::new(connection).upsert_one(&new_temperature_breach)?;
        log::info!("Added sensor breach {:?} ", new_temperature_breach);
        Ok(())
    }
}

fn sensor_add_breach_config_if_new(
    connection: &StorageConnection,
    sensor_row: &SensorRow,
    temperature_breach_config: &temperature_sensor::TemperatureBreachConfig,
) -> Result<(), RepositoryError> {
    let mut config_description = format!(
        "for {} minutes",
        temperature_breach_config.duration.num_minutes()
    );
    let breach_row_type = get_breach_row_type(&temperature_breach_config.breach_type);

    match temperature_breach_config.breach_type {
        BreachType::ColdConsecutive => {
            config_description = format!(
                "Consecutive {} colder than {}",
                config_description, temperature_breach_config.minimum_temperature
            )
        }
        BreachType::ColdCumulative => {
            config_description = format!(
                "Cumulative {} colder than {}",
                config_description, temperature_breach_config.minimum_temperature
            )
        }
        BreachType::HotConsecutive => {
            config_description = format!(
                "Consecutive {} hotter than {}",
                config_description, temperature_breach_config.maximum_temperature
            )
        }
        BreachType::HotCumulative => {
            config_description = format!(
                "Cumulative {} hotter than {}",
                config_description, temperature_breach_config.maximum_temperature
            )
        }
    }

    let result =
        get_matching_sensor_breach_config(connection, &config_description, &breach_row_type)?;

    if !result.is_empty() {
        return Ok(());
    };

    let new_temperature_breach_config = TemperatureBreachConfigRow {
        id: uuid(),
        store_id: sensor_row.store_id.clone(),
        is_active: true,
        description: config_description.clone(),
        duration_milliseconds: temperature_breach_config.duration.num_seconds() as i32,
        r#type: breach_row_type,
        minimum_temperature: temperature_breach_config.minimum_temperature,
        maximum_temperature: temperature_breach_config.maximum_temperature,
    };
    TemperatureBreachConfigRowRepository::new(connection)
        .upsert_one(&new_temperature_breach_config)?;
    log::info!(
        "Added sensor breach config {:?} ",
        new_temperature_breach_config
    );
    Ok(())
}

fn sensor_add_if_new(
    connection: &StorageConnection,
    store_id: &str,
    temperature_sensor: &temperature_sensor::Sensor,
) -> Result<(), RepositoryError> {
    let result = get_matching_sensor_serial(connection, &temperature_sensor.serial)?;

    if !result.is_empty() {
        return Ok(());
    };

    let mut interval_seconds = None;
    if let Some(interval_duration) = temperature_sensor.log_interval {
        interval_seconds = Some(interval_duration.num_seconds() as i32);
    }
    let new_sensor = SensorRow {
        id: uuid(),
        serial: temperature_sensor.serial.clone(),
        name: temperature_sensor.name.clone(),
        store_id: store_id.to_string(),
        location_id: None,
        last_connection_datetime: None,
        battery_level: None,
        is_active: true,
        log_interval: interval_seconds,
        r#type: SensorType::Berlinger,
    };
    SensorRowRepository::new(connection).upsert_one(&new_sensor)?;
    log::info!("Added sensor {:?} ", new_sensor);
    Ok(())
}

#[derive(Serialize)]
#[serde(rename_all = "camelCase")]
pub struct ReadSensor {
    number_of_logs: u32,
    number_of_breaches: u32,
}

#[derive(Debug, Error)]
pub enum ReadSensorError {
    #[error(transparent)]
    DatabaseError(#[from] RepositoryError),
    #[error("Problem reading sensor data {0}")]
    StringError(String),
    #[error(transparent)]
    Other(#[from] anyhow::Error),
}

pub fn read_sensor(
    connection: &StorageConnection,
    store_id: &str,
    fridgetag_file: PathBuf,
) -> anyhow::Result<ReadSensor, ReadSensorError> {
    let filename = fridgetag_file.to_string_lossy();

<<<<<<< HEAD
    let mut temperature_sensor =
        temperature_sensor::read_sensor_file(&filename).map_err(ReadSensorError::StringError)?;
=======
    let mut temperature_sensor = temperature_sensor::read_sensor_file(&filename)
        .map_err(ReadSensorError::StringError)?;
>>>>>>> de538ec4

    sensor_add_if_new(connection, &store_id, &temperature_sensor)?;

    let result = get_matching_sensor_serial(connection, &temperature_sensor.serial)?;

    let record = result
        .clone()
        .pop()
        .context("Sensor could not be inserted or found in database")?;

    // Filter sensor data by previous last connected time
    let last_connected = record.sensor_row.last_connection_datetime;
    temperature_sensor =
        temperature_sensor::filter_sensor(temperature_sensor, last_connected, None);

    let temperature_sensor_configs = temperature_sensor.configs.unwrap_or_default();
    for temperature_sensor_config in temperature_sensor_configs.iter() {
        sensor_add_breach_config_if_new(
            connection,
            &record.sensor_row,
            &temperature_sensor_config,
        )?;
    }

    let temperature_sensor_breaches = temperature_sensor.breaches.unwrap_or_default();
    let temperature_sensor_logs = temperature_sensor.logs.unwrap_or_default();

    let result = ReadSensor {
        number_of_logs: temperature_sensor_logs.len() as u32,
        number_of_breaches: temperature_sensor_breaches.len() as u32,
    };

    for temperature_sensor_breach in temperature_sensor_breaches {
        // Look up matching config from the USB data and snapshot it as part of the breach
        if let Some(temperature_sensor_config) = temperature_sensor_configs
            .iter()
            .find(|&t| t.breach_type == temperature_sensor_breach.breach_type)
        {
            sensor_add_breach_if_new(
                connection,
                &record.sensor_row,
                &temperature_sensor_breach,
                &temperature_sensor_config,
            )?;
        }
    }

    for temperature_sensor_log in temperature_sensor_logs {
        sensor_add_log_if_new(connection, &record.sensor_row, &temperature_sensor_log)?;
    }

    // Finally, update sensor's last connected time if it has changed
    if record.sensor_row.last_connection_datetime != temperature_sensor.last_connected_timestamp {
        SensorRowRepository::new(connection).upsert_one(&SensorRow {
            last_connection_datetime: temperature_sensor.last_connected_timestamp,
            ..record.sensor_row
        })?;
    }

    Ok(result)
}

// TODO tests<|MERGE_RESOLUTION|>--- conflicted
+++ resolved
@@ -290,13 +290,8 @@
 ) -> anyhow::Result<ReadSensor, ReadSensorError> {
     let filename = fridgetag_file.to_string_lossy();
 
-<<<<<<< HEAD
     let mut temperature_sensor =
         temperature_sensor::read_sensor_file(&filename).map_err(ReadSensorError::StringError)?;
-=======
-    let mut temperature_sensor = temperature_sensor::read_sensor_file(&filename)
-        .map_err(ReadSensorError::StringError)?;
->>>>>>> de538ec4
 
     sensor_add_if_new(connection, &store_id, &temperature_sensor)?;
 
