use anyhow::Context;
use chrono::NaiveDateTime;
use repository::{DatetimeFilter, EqualFilter};
use repository::{
    RepositoryError, Sensor, SensorFilter, SensorRepository, SensorRow, SensorRowRepository,
    SensorType, StorageConnection, TemperatureBreach, TemperatureBreachConfig,
    TemperatureBreachConfigFilter, TemperatureBreachConfigRepository, TemperatureBreachConfigRow,
    TemperatureBreachConfigRowRepository, TemperatureBreachFilter, TemperatureBreachRepository,
    TemperatureBreachRow, TemperatureBreachRowRepository, TemperatureBreachRowType, TemperatureLog,
    TemperatureLogFilter, TemperatureLogRepository, TemperatureLogRow, TemperatureLogRowRepository,
};
use serde::Serialize;
use std::path::PathBuf;
use thiserror::Error;
use util::uuid::uuid;

use temperature_sensor::*;

pub fn get_breach_row_type(breach_type: &BreachType) -> TemperatureBreachRowType {
    match breach_type {
        BreachType::ColdConsecutive => TemperatureBreachRowType::ColdConsecutive,
        BreachType::ColdCumulative => TemperatureBreachRowType::ColdCumulative,
        BreachType::HotConsecutive => TemperatureBreachRowType::HotConsecutive,
        BreachType::HotCumulative => TemperatureBreachRowType::HotCumulative,
    }
}

pub fn get_matching_sensor_serial(
    connection: &StorageConnection,
    serial: &str,
) -> Result<Vec<Sensor>, RepositoryError> {
    SensorRepository::new(connection)
        .query_by_filter(SensorFilter::new().serial(EqualFilter::equal_to(&serial)))
}

pub fn get_matching_sensor_log(
    connection: &StorageConnection,
    sensor_id: &str,
    datetime: NaiveDateTime,
) -> Result<Vec<TemperatureLog>, RepositoryError> {
    let filter = TemperatureLogFilter::new()
        .sensor(SensorFilter::new().id(EqualFilter::equal_to(sensor_id)))
        .datetime(DatetimeFilter::equal_to(datetime));

    TemperatureLogRepository::new(connection).query_by_filter(filter)
}

pub fn get_matching_sensor_breach_config(
    connection: &StorageConnection,
    description: &str,
    breach_type: &TemperatureBreachRowType,
) -> Result<Vec<TemperatureBreachConfig>, RepositoryError> {
    let filter = TemperatureBreachConfigFilter::new()
        .description(EqualFilter::equal_to(description))
        .r#type(EqualFilter::equal_to_breach_type(&breach_type));

    TemperatureBreachConfigRepository::new(connection).query_by_filter(filter)
}

pub fn get_matching_sensor_breach(
    connection: &StorageConnection,
    sensor_id: &str,
    start_datetime: NaiveDateTime,
    _end_datetime: NaiveDateTime,
    breach_type: &TemperatureBreachRowType,
) -> Result<Vec<TemperatureBreach>, RepositoryError> {
    let filter = TemperatureBreachFilter::new()
        .sensor(SensorFilter::new().id(EqualFilter::equal_to(sensor_id)))
        .r#type(EqualFilter::equal_to_breach_type(&breach_type))
        .start_datetime(DatetimeFilter::equal_to(start_datetime));

    TemperatureBreachRepository::new(connection).query_by_filter(filter)
}

pub fn get_logs_for_sensor(
    connection: &StorageConnection,
    sensor_id: &str,
) -> Result<Vec<TemperatureLog>, RepositoryError> {
    TemperatureLogRepository::new(connection).query_by_filter(
        TemperatureLogFilter::new()
            .sensor(SensorFilter::new().id(EqualFilter::equal_to(sensor_id))),
    )
}

pub fn get_breaches_for_sensor(
    connection: &StorageConnection,
    sensor_id: &str,
) -> Result<Vec<TemperatureBreach>, RepositoryError> {
    TemperatureBreachRepository::new(connection).query_by_filter(
        TemperatureBreachFilter::new()
            .sensor(SensorFilter::new().id(EqualFilter::equal_to(sensor_id)))
            .unacknowledged(true),
    )
}

pub fn get_breach_configs_for_sensor(
    connection: &StorageConnection,
    _sensor_id: &str,
) -> Result<Vec<TemperatureBreachConfig>, RepositoryError> {
    TemperatureBreachConfigRepository::new(connection)
        .query_by_filter(TemperatureBreachConfigFilter::new().is_active(true))
}

fn sensor_add_log_if_new(
    connection: &StorageConnection,
    sensor_row: &SensorRow,
    temperature_log: &temperature_sensor::TemperatureLog,
) -> Result<(), RepositoryError> {
    let result = get_matching_sensor_log(connection, &sensor_row.id, temperature_log.timestamp)?;

    if let Some(_record) = result.clone().pop() {
        Ok(())
    } else {
        let new_temperature_log = TemperatureLogRow {
            id: uuid(),
            store_id: sensor_row.store_id.clone(),
            sensor_id: sensor_row.id.clone(),
            location_id: sensor_row.location_id.clone(),
            temperature: temperature_log.temperature,
            datetime: temperature_log.timestamp,
            temperature_breach_id: None,
        };
        TemperatureLogRowRepository::new(connection).upsert_one(&new_temperature_log)?;
        log::info!("Added sensor log {:?} ", new_temperature_log);
        Ok(())
    }
}

fn sensor_add_breach_if_new(
    connection: &StorageConnection,
    sensor_row: &SensorRow,
    temperature_breach: &temperature_sensor::TemperatureBreach,
    breach_config: &temperature_sensor::TemperatureBreachConfig,
) -> Result<(), RepositoryError> {
    let breach_row_type = get_breach_row_type(&temperature_breach.breach_type);
    let result = get_matching_sensor_breach(
        connection,
        &sensor_row.id,
        temperature_breach.start_timestamp,
        temperature_breach.end_timestamp,
        &breach_row_type,
    )?;

    if let Some(mut record) = result.clone().pop() {
        if record.temperature_breach_row.end_datetime != Some(temperature_breach.end_timestamp) {
            // Update breach end time if it has changed
            record.temperature_breach_row.end_datetime = Some(temperature_breach.end_timestamp);
            TemperatureBreachRowRepository::new(connection)
                .upsert_one(&record.temperature_breach_row)?;
        }
        Ok(())
    } else {
        let new_temperature_breach = TemperatureBreachRow {
            id: uuid(),
            store_id: sensor_row.store_id.clone(),
            sensor_id: sensor_row.id.clone(),
            location_id: sensor_row.location_id.clone(),
            start_datetime: temperature_breach.start_timestamp,
            end_datetime: Some(temperature_breach.end_timestamp),
            unacknowledged: true,
            duration_milliseconds: temperature_breach.duration.num_seconds() as i32,
            r#type: breach_row_type,
            threshold_duration_milliseconds: breach_config.duration.num_seconds() as i32,
            threshold_minimum: breach_config.minimum_temperature,
            threshold_maximum: breach_config.maximum_temperature,
        };
        TemperatureBreachRowRepository::new(connection).upsert_one(&new_temperature_breach)?;
        log::info!("Added sensor breach {:?} ", new_temperature_breach);
        Ok(())
    }
}

fn sensor_add_breach_config_if_new(
    connection: &StorageConnection,
    sensor_row: &SensorRow,
    temperature_breach_config: &temperature_sensor::TemperatureBreachConfig,
) -> Result<(), RepositoryError> {
    let mut config_description = format!(
        "for {} minutes",
        temperature_breach_config.duration.num_minutes()
    );
    let breach_row_type = get_breach_row_type(&temperature_breach_config.breach_type);

    match temperature_breach_config.breach_type {
        BreachType::ColdConsecutive => {
            config_description = format!(
                "Consecutive {} colder than {}",
                config_description, temperature_breach_config.minimum_temperature
            )
        }
        BreachType::ColdCumulative => {
            config_description = format!(
                "Cumulative {} colder than {}",
                config_description, temperature_breach_config.minimum_temperature
            )
        }
        BreachType::HotConsecutive => {
            config_description = format!(
                "Consecutive {} hotter than {}",
                config_description, temperature_breach_config.maximum_temperature
            )
        }
        BreachType::HotCumulative => {
            config_description = format!(
                "Cumulative {} hotter than {}",
                config_description, temperature_breach_config.maximum_temperature
            )
        }
    }

    let result =
        get_matching_sensor_breach_config(connection, &config_description, &breach_row_type)?;

    if !result.is_empty() {
        return Ok(());
    };

    let new_temperature_breach_config = TemperatureBreachConfigRow {
        id: uuid(),
        store_id: sensor_row.store_id.clone(),
        is_active: true,
        description: config_description.clone(),
        duration_milliseconds: temperature_breach_config.duration.num_seconds() as i32,
        r#type: breach_row_type,
        minimum_temperature: temperature_breach_config.minimum_temperature,
        maximum_temperature: temperature_breach_config.maximum_temperature,
    };
    TemperatureBreachConfigRowRepository::new(connection)
        .upsert_one(&new_temperature_breach_config)?;
    log::info!(
        "Added sensor breach config {:?} ",
        new_temperature_breach_config
    );
    Ok(())
}

fn sensor_add_if_new(
    connection: &StorageConnection,
    store_id: &str,
    temperature_sensor: &temperature_sensor::Sensor,
) -> Result<Option<String>, RepositoryError> {
    let result = get_matching_sensor_serial(connection, &temperature_sensor.serial)?;

    if !result.is_empty() {
        return Ok(None);
    };

    let mut interval_seconds = None;
    if let Some(interval_duration) = temperature_sensor.log_interval {
        interval_seconds = Some(interval_duration.num_seconds() as i32);
    }
    let new_sensor = SensorRow {
        id: uuid(),
        serial: temperature_sensor.serial.clone(),
        name: temperature_sensor.name.clone(),
        store_id: store_id.to_string(),
        location_id: None,
        last_connection_datetime: None,
        battery_level: None,
        is_active: true,
        log_interval: interval_seconds,
        r#type: SensorType::Berlinger,
    };
    SensorRowRepository::new(connection).upsert_one(&new_sensor)?;
    log::info!("Added sensor {:?} ", new_sensor);
<<<<<<< HEAD
    Ok(Some(new_sensor.id))
=======
    Ok(())
>>>>>>> 28ceee69
}

#[derive(Serialize)]
#[serde(rename_all = "camelCase")]
pub struct ReadSensor {
    new_sensor_id: Option<String>,
    number_of_logs: u32,
    number_of_breaches: u32,
}

#[derive(Debug, Error)]
pub enum ReadSensorError {
    #[error(transparent)]
    DatabaseError(#[from] RepositoryError),
    #[error("Problem reading sensor data {0}")]
    StringError(String),
    #[error(transparent)]
    Other(#[from] anyhow::Error),
}

pub fn read_sensor(
    connection: &StorageConnection,
    store_id: &str,
    fridgetag_file: PathBuf,
) -> anyhow::Result<ReadSensor, ReadSensorError> {
    let filename = fridgetag_file.to_string_lossy();

    let mut temperature_sensor =
        temperature_sensor::read_sensor_file(&filename).map_err(ReadSensorError::StringError)?;

    let new_sensor_id = sensor_add_if_new(connection, &store_id, &temperature_sensor)?;

    let result = get_matching_sensor_serial(connection, &temperature_sensor.serial)?;

    let record = result
        .clone()
        .pop()
        .context("Sensor could not be inserted or found in database")?;

    // Filter sensor data by previous last connected time
    let last_connected = record.sensor_row.last_connection_datetime;
    temperature_sensor =
        temperature_sensor::filter_sensor(temperature_sensor, last_connected, None);

    let temperature_sensor_configs = temperature_sensor.configs.unwrap_or_default();
    for temperature_sensor_config in temperature_sensor_configs.iter() {
        sensor_add_breach_config_if_new(
            connection,
            &record.sensor_row,
            &temperature_sensor_config,
        )?;
    }

    let temperature_sensor_breaches = temperature_sensor.breaches.unwrap_or_default();
    let temperature_sensor_logs = temperature_sensor.logs.unwrap_or_default();

    let result = ReadSensor {
        number_of_logs: temperature_sensor_logs.len() as u32,
        number_of_breaches: temperature_sensor_breaches.len() as u32,
        new_sensor_id,
    };

    for temperature_sensor_breach in temperature_sensor_breaches {
        // Look up matching config from the USB data and snapshot it as part of the breach
        if let Some(temperature_sensor_config) = temperature_sensor_configs
            .iter()
            .find(|&t| t.breach_type == temperature_sensor_breach.breach_type)
        {
            sensor_add_breach_if_new(
                connection,
                &record.sensor_row,
                &temperature_sensor_breach,
                &temperature_sensor_config,
            )?;
        }
    }

    for temperature_sensor_log in temperature_sensor_logs {
        sensor_add_log_if_new(connection, &record.sensor_row, &temperature_sensor_log)?;
    }

    // Finally, update sensor's last connected time if it has changed
    if record.sensor_row.last_connection_datetime != temperature_sensor.last_connected_timestamp {
        SensorRowRepository::new(connection).upsert_one(&SensorRow {
            last_connection_datetime: temperature_sensor.last_connected_timestamp,
            ..record.sensor_row
        })?;
    }

    Ok(result)
}

// TODO tests<|MERGE_RESOLUTION|>--- conflicted
+++ resolved
@@ -263,11 +263,7 @@
     };
     SensorRowRepository::new(connection).upsert_one(&new_sensor)?;
     log::info!("Added sensor {:?} ", new_sensor);
-<<<<<<< HEAD
     Ok(Some(new_sensor.id))
-=======
-    Ok(())
->>>>>>> 28ceee69
 }
 
 #[derive(Serialize)]
