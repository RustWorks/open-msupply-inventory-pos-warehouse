--- conflicted
+++ resolved
@@ -216,7 +216,11 @@
         ]),
     );
 
-<<<<<<< HEAD
+    map.insert(
+        Resource::QueryLog,
+        PermissionDSL::HasPermission(Permission::LogQuery),
+    );
+
     // TODO add permissions from central
     map.insert(Resource::QueryDocument, PermissionDSL::NoPermissionRequired);
     map.insert(
@@ -256,12 +260,6 @@
         ]),
     );
 
-=======
-    map.insert(
-        Resource::QueryLog,
-        PermissionDSL::HasPermission(Permission::LogQuery),
-    );
->>>>>>> a36f667e
     map
 }
 
