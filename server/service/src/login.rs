--- conflicted
+++ resolved
@@ -313,7 +313,6 @@
             Permissions::ManageLocations => {
                 output.insert(Permission::LocationMutate);
             }
-<<<<<<< HEAD
             // sensor
             Permissions::EditSensorLocation => {
                 output.insert(Permission::SensorMutate);
@@ -321,10 +320,7 @@
             Permissions::ViewSensorDetails => {
                 output.insert(Permission::SensorQuery);
             }
-            // stock line
-=======
             // stock line & stocktake lines
->>>>>>> 29c017bd
             Permissions::ViewStock => {
                 output.insert(Permission::StockLineQuery);
                 output.insert(Permission::StocktakeQuery);
