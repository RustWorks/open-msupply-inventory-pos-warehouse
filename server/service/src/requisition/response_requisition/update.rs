use crate::{
    log::log_entry,
    requisition::{common::check_requisition_exists, query::get_requisition},
    service_provider::ServiceContext,
};
use chrono::Utc;
use repository::{
    requisition_row::{RequisitionRow, RequisitionRowStatus, RequisitionRowType},
    LogType, RepositoryError, Requisition, RequisitionRowRepository, StorageConnection,
};
use util::inline_edit;

#[derive(Debug, PartialEq, Clone)]
pub enum UpdateResponseRequstionStatus {
    Finalised,
}
<<<<<<< HEAD
#[derive(Debug, PartialEq, Default)]
=======
#[derive(Debug, PartialEq, Clone)]
>>>>>>> efc7bafb
pub struct UpdateResponseRequisition {
    pub id: String,
    pub colour: Option<String>,
    pub their_reference: Option<String>,
    pub comment: Option<String>,
    pub status: Option<UpdateResponseRequstionStatus>,
}

#[derive(Debug, PartialEq)]

pub enum UpdateResponseRequisitionError {
    RequisitionDoesNotExist,
    NotThisStoreRequisition,
    CannotEditRequisition,
    NotAResponseRequisition,
    UpdatedRequisitionDoesNotExist,
    // TODO https://github.com/openmsupply/remote-server/issues/760
    DatabaseError(RepositoryError),
}

type OutError = UpdateResponseRequisitionError;

pub fn update_response_requisition(
    ctx: &ServiceContext,
    input: UpdateResponseRequisition,
) -> Result<Requisition, OutError> {
    let requisition = ctx
        .connection
        .transaction_sync(|connection| {
            let requisition_row = validate(connection, &ctx.store_id, &input)?;
            let updated_requisition =
                generate(&ctx.user_id, requisition_row.clone(), input.clone());
            RequisitionRowRepository::new(&connection).upsert_one(&updated_requisition)?;

            if requisition_row.status != updated_requisition.status {
                log_entry(
                    &ctx,
                    LogType::RequisitionStatusFinalised,
                    Some(updated_requisition.id.to_string()),
                    Utc::now().naive_utc(),
                )?;
            }

            get_requisition(ctx, None, &updated_requisition.id)
                .map_err(|error| OutError::DatabaseError(error))?
                .ok_or(OutError::UpdatedRequisitionDoesNotExist)
        })
        .map_err(|error| error.to_inner_error())?;

<<<<<<< HEAD
    ctx.processors_trigger
        .trigger_requisition_transfer_processors();
=======
    // TODO use change log (and maybe ask sync porcessor actor to retrigger here)
    println!(
        "{:#?}",
        process_records(
            &ctx.connection,
            vec![Record::RequisitionRow(requisition.requisition_row.clone())],
        )
    );

>>>>>>> efc7bafb
    Ok(requisition)
}

pub fn validate(
    connection: &StorageConnection,
    store_id: &str,
    input: &UpdateResponseRequisition,
) -> Result<RequisitionRow, OutError> {
    let requisition_row = check_requisition_exists(connection, &input.id)?
        .ok_or(OutError::RequisitionDoesNotExist)?;

    if requisition_row.store_id != store_id {
        return Err(OutError::NotThisStoreRequisition);
    }

    if requisition_row.r#type != RequisitionRowType::Response {
        return Err(OutError::NotAResponseRequisition);
    }

    if requisition_row.status != RequisitionRowStatus::New {
        return Err(OutError::CannotEditRequisition);
    }

    Ok(requisition_row)
}

pub fn generate(
    user_id: &str,
    existing: RequisitionRow,
    UpdateResponseRequisition {
        id: _,
        colour: update_colour,
        status: update_status,
        comment: update_comment,
        their_reference: update_their_reference,
    }: UpdateResponseRequisition,
) -> RequisitionRow {
    inline_edit(&existing, |mut r| {
        r.user_id = Some(user_id.to_string());
        r.status = if update_status.is_some() {
            RequisitionRowStatus::Finalised
        } else {
            r.status
        };

        r.finalised_datetime = if update_status.is_some() {
            Some(Utc::now().naive_utc())
        } else {
            r.finalised_datetime
        };
        r.colour = update_colour.or(r.colour);
        r.comment = update_comment.or(r.comment);
        r.their_reference = update_their_reference.or(r.their_reference);
        r
    })
}

impl From<RepositoryError> for UpdateResponseRequisitionError {
    fn from(error: RepositoryError) -> Self {
        UpdateResponseRequisitionError::DatabaseError(error)
    }
}

#[cfg(test)]
mod test_update {
    use chrono::Utc;
    use repository::{
        mock::{
            mock_draft_response_requisition_for_update_test, mock_finalised_response_requisition,
            mock_new_response_requisition, mock_sent_request_requisition, mock_store_a,
            mock_store_b, mock_user_account_b, MockDataInserts,
        },
        requisition_row::{RequisitionRow, RequisitionRowStatus},
        test_db::setup_all,
        RequisitionRowRepository,
    };

    use crate::{
        requisition::response_requisition::{
            UpdateResponseRequisition, UpdateResponseRequisitionError as ServiceError,
            UpdateResponseRequstionStatus,
        },
        service_provider::ServiceProvider,
    };

    #[actix_rt::test]
    async fn update_response_requisition_errors() {
        let (_, _, connection_manager, _) =
            setup_all("update_response_requisition_errors", MockDataInserts::all()).await;

        let service_provider = ServiceProvider::new(connection_manager, "app_data");
        let mut context = service_provider
            .context(mock_store_a().id, "".to_string())
            .unwrap();
        let service = service_provider.requisition_service;

        // RequisitionDoesNotExist
        assert_eq!(
            service.update_response_requisition(
                &context,
                UpdateResponseRequisition {
                    id: "invalid".to_owned(),
                    colour: None,
                    status: None,
                    their_reference: None,
                    comment: None,
                },
            ),
            Err(ServiceError::RequisitionDoesNotExist)
        );

        // CannotEditRequisition
        assert_eq!(
            service.update_response_requisition(
                &context,
                UpdateResponseRequisition {
                    id: mock_finalised_response_requisition().id,
                    colour: None,
                    status: None,
                    their_reference: None,
                    comment: None,
                },
            ),
            Err(ServiceError::CannotEditRequisition)
        );

        // NotAResponseRequisition
        assert_eq!(
            service.update_response_requisition(
                &context,
                UpdateResponseRequisition {
                    id: mock_sent_request_requisition().id,
                    colour: None,
                    status: None,
                    their_reference: None,
                    comment: None,
                },
            ),
            Err(ServiceError::NotAResponseRequisition)
        );

        // NotThisStoreRequisition
        context.store_id = mock_store_b().id;
        assert_eq!(
            service.update_response_requisition(
                &context,
                UpdateResponseRequisition {
                    id: mock_draft_response_requisition_for_update_test().id,
                    colour: None,
                    status: None,
                    their_reference: None,
                    comment: None,
                },
            ),
            Err(ServiceError::NotThisStoreRequisition)
        );
    }

    #[actix_rt::test]
    async fn update_response_requisition_success() {
        let (_, connection, connection_manager, _) = setup_all(
            "update_response_requisition_success",
            MockDataInserts::all(),
        )
        .await;

        let service_provider = ServiceProvider::new(connection_manager, "app_data");
        let context = service_provider
            .context(mock_store_a().id, mock_user_account_b().id)
            .unwrap();
        let service = service_provider.requisition_service;

        let before_update = Utc::now().naive_utc();

        let result = service
            .update_response_requisition(
                &context,
                UpdateResponseRequisition {
                    id: mock_new_response_requisition().id,
                    colour: Some("new colour".to_owned()),
                    status: Some(UpdateResponseRequstionStatus::Finalised),
                    their_reference: Some("new their_reference".to_owned()),
                    comment: Some("new comment".to_owned()),
                },
            )
            .unwrap();

        let after_update = Utc::now().naive_utc();

        let RequisitionRow {
            id,
            status,
            finalised_datetime,
            colour,
            comment,
            their_reference,
            user_id,
            ..
        } = RequisitionRowRepository::new(&connection)
            .find_one_by_id(&result.requisition_row.id)
            .unwrap()
            .unwrap();

        assert_eq!(user_id, Some(mock_user_account_b().id));
        assert_eq!(id, mock_new_response_requisition().id);
        assert_eq!(colour, Some("new colour".to_owned()));
        assert_eq!(their_reference, Some("new their_reference".to_owned()));
        assert_eq!(comment, Some("new comment".to_owned()));
        assert_eq!(status, RequisitionRowStatus::Finalised);

        let finalised_datetime = finalised_datetime.unwrap();
        assert!(finalised_datetime > before_update && finalised_datetime < after_update);
    }
}<|MERGE_RESOLUTION|>--- conflicted
+++ resolved
@@ -14,11 +14,7 @@
 pub enum UpdateResponseRequstionStatus {
     Finalised,
 }
-<<<<<<< HEAD
-#[derive(Debug, PartialEq, Default)]
-=======
-#[derive(Debug, PartialEq, Clone)]
->>>>>>> efc7bafb
+#[derive(Debug, PartialEq, Clone, Default)]
 pub struct UpdateResponseRequisition {
     pub id: String,
     pub colour: Option<String>,
@@ -68,20 +64,8 @@
         })
         .map_err(|error| error.to_inner_error())?;
 
-<<<<<<< HEAD
     ctx.processors_trigger
         .trigger_requisition_transfer_processors();
-=======
-    // TODO use change log (and maybe ask sync porcessor actor to retrigger here)
-    println!(
-        "{:#?}",
-        process_records(
-            &ctx.connection,
-            vec![Record::RequisitionRow(requisition.requisition_row.clone())],
-        )
-    );
-
->>>>>>> efc7bafb
     Ok(requisition)
 }
 
