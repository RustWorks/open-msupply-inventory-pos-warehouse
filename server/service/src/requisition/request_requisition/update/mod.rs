<<<<<<< HEAD
use crate::{requisition::query::get_requisition, service_provider::ServiceContext};
use chrono::NaiveDate;
=======
use crate::{
    log::log_entry,
    requisition::query::get_requisition,
    service_provider::ServiceContext,
    sync_processor::{process_records, Record},
};
use chrono::{NaiveDate, Utc};
>>>>>>> efc7bafb
use repository::{
    LogType, RepositoryError, Requisition, RequisitionLineRowRepository, RequisitionRowRepository,
};

mod generate;
mod test;
mod validate;

use generate::generate;
use validate::validate;

#[derive(Debug, PartialEq, Clone)]
pub enum UpdateRequestRequistionStatus {
    Sent,
}

#[derive(Debug, PartialEq, Clone, Default)]
pub struct UpdateRequestRequisition {
    pub id: String,
    pub colour: Option<String>,
    pub other_party_id: Option<String>,
    pub their_reference: Option<String>,
    pub comment: Option<String>,
    pub max_months_of_stock: Option<f64>,
    pub min_months_of_stock: Option<f64>,
    pub status: Option<UpdateRequestRequistionStatus>,
    pub expected_delivery_date: Option<NaiveDate>,
}

#[derive(Debug, PartialEq)]

pub enum UpdateRequestRequisitionError {
    RequisitionDoesNotExist,
    NotThisStoreRequisition,
    CannotEditRequisition,
    NotARequestRequisition,
    // Name validation
    OtherPartyNotASupplier,
    OtherPartyNotVisible,
    OtherPartyDoesNotExist,
    OtherPartyIsNotAStore,
    // Internal
    UpdatedRequisitionDoesNotExist,
    DatabaseError(RepositoryError),
    // Cannot be an error, names are filtered so that name linked to current store is not shown
    // OtherPartyIsThisStore
}

type OutError = UpdateRequestRequisitionError;

pub fn update_request_requisition(
    ctx: &ServiceContext,
    input: UpdateRequestRequisition,
    //TODO add user_id
) -> Result<Requisition, OutError> {
    let requisition = ctx
        .connection
        .transaction_sync(|connection| {
            let requisition_row = validate(connection, &ctx.store_id, &input)?;
            let (updated_requisition, update_requisition_line_rows) =
                generate(connection, requisition_row, input.clone())?;
            RequisitionRowRepository::new(&connection).upsert_one(&updated_requisition)?;

            let requisition_line_row_repository = RequisitionLineRowRepository::new(&connection);

            for requisition_line_row in update_requisition_line_rows {
                requisition_line_row_repository.upsert_one(&requisition_line_row)?;
            }

            get_requisition(ctx, None, &updated_requisition.id)
                .map_err(|error| OutError::DatabaseError(error))?
                .ok_or(OutError::UpdatedRequisitionDoesNotExist)
        })
        .map_err(|error| error.to_inner_error())?;

    ctx.processors_trigger
        .trigger_requisition_transfer_processors();

    if input.status == Some(UpdateRequestRequistionStatus::Sent) {
        log_entry(
            &ctx,
            LogType::RequisitionStatusSent,
            Some(requisition.requisition_row.id.to_string()),
            Utc::now().naive_utc(),
        )?;
    }

    Ok(requisition)
}

impl From<RepositoryError> for UpdateRequestRequisitionError {
    fn from(error: RepositoryError) -> Self {
        UpdateRequestRequisitionError::DatabaseError(error)
    }
}<|MERGE_RESOLUTION|>--- conflicted
+++ resolved
@@ -1,15 +1,7 @@
-<<<<<<< HEAD
-use crate::{requisition::query::get_requisition, service_provider::ServiceContext};
-use chrono::NaiveDate;
-=======
 use crate::{
-    log::log_entry,
-    requisition::query::get_requisition,
-    service_provider::ServiceContext,
-    sync_processor::{process_records, Record},
+    log::log_entry, requisition::query::get_requisition, service_provider::ServiceContext,
 };
 use chrono::{NaiveDate, Utc};
->>>>>>> efc7bafb
 use repository::{
     LogType, RepositoryError, Requisition, RequisitionLineRowRepository, RequisitionRowRepository,
 };
