use crate::{
    number::next_number,
    requisition::{common::check_requisition_exists, query::get_requisition},
    service_provider::ServiceContext,
};
use chrono::Utc;
use repository::Name;
use repository::{
    schema::{NumberRowType, RequisitionRow, RequisitionRowStatus, RequisitionRowType},
    RepositoryError, Requisition, RequisitionRowRepository, StorageConnection,
};

use super::{check_other_party, OtherPartyErrors};

#[derive(Debug, PartialEq, Clone, Default)]
pub struct InsertRequestRequisition {
    pub id: String,
    pub other_party_id: String,
    pub colour: Option<String>,
    pub their_reference: Option<String>,
    pub comment: Option<String>,
    pub max_months_of_stock: f64,
    pub min_months_of_stock: f64,
}

#[derive(Debug, PartialEq)]

pub enum InsertRequestRequisitionError {
    RequisitionAlreadyExists,
    OtherPartyNotASupplier(Name),
    OtherPartyDoesNotExist,
    OtherPartyIsThisStore,
    OtherPartyIsNotAStore,
    // Internal
    NewlyCreatedRequisitionDoesNotExist,
    DatabaseError(RepositoryError),
}

type OutError = InsertRequestRequisitionError;

pub fn insert_request_requisition(
    ctx: &ServiceContext,
    store_id: &str,
    user_id: &str,
    input: InsertRequestRequisition,
) -> Result<Requisition, OutError> {
    let requisition = ctx
        .connection
        .transaction_sync(|connection| {
            validate(connection, store_id, &input)?;
            let new_requisition = generate(connection, store_id, user_id, input)?;
            RequisitionRowRepository::new(&connection).upsert_one(&new_requisition)?;

            get_requisition(ctx, None, &new_requisition.id)
                .map_err(|error| OutError::DatabaseError(error))?
                .ok_or(OutError::NewlyCreatedRequisitionDoesNotExist)
        })
        .map_err(|error| error.to_inner_error())?;
    Ok(requisition)
}

fn validate(
    connection: &StorageConnection,
    store_id: &str,
    input: &InsertRequestRequisition,
) -> Result<(), OutError> {
    if let Some(_) = check_requisition_exists(connection, &input.id)? {
        return Err(OutError::RequisitionAlreadyExists);
    }

    check_other_party(connection, store_id, &input.other_party_id).map_err(|e| match e {
        OtherPartyErrors::OtherPartyDoesNotExist => OutError::OtherPartyDoesNotExist {},
        OtherPartyErrors::OtherPartyNotASupplier(name) => OutError::OtherPartyNotASupplier(name),
        OtherPartyErrors::OtherPartyIsNotAStore => OutError::OtherPartyIsNotAStore,
        OtherPartyErrors::OtherPartyIsThisStore => OutError::OtherPartyIsThisStore,
        OtherPartyErrors::DatabaseError(repository_error) => {
            OutError::DatabaseError(repository_error)
        }
    })?;

    Ok(())
}

fn generate(
    connection: &StorageConnection,
    store_id: &str,
    user_id: &str,
    InsertRequestRequisition {
        id,
        other_party_id,
        colour,
        comment,
        their_reference,
        max_months_of_stock,
        min_months_of_stock,
    }: InsertRequestRequisition,
) -> Result<RequisitionRow, RepositoryError> {
    let result = RequisitionRow {
        id,
        user_id: Some(user_id.to_string()),
        requisition_number: next_number(connection, &NumberRowType::RequestRequisition, &store_id)?,
        name_id: other_party_id,
        store_id: store_id.to_owned(),
        r#type: RequisitionRowType::Request,
        status: RequisitionRowStatus::Draft,
        created_datetime: Utc::now().naive_utc(),
        sent_datetime: None,
        finalised_datetime: None,
        colour,
        comment,
        their_reference,
        max_months_of_stock,
        min_months_of_stock,
        linked_requisition_id: None,
    };

    Ok(result)
}

impl From<RepositoryError> for InsertRequestRequisitionError {
    fn from(error: RepositoryError) -> Self {
        InsertRequestRequisitionError::DatabaseError(error)
    }
}

#[cfg(test)]
mod test_insert {
    use crate::{
        requisition::request_requisition::{
            InsertRequestRequisition, InsertRequestRequisitionError as ServiceError,
        },
        service_provider::ServiceProvider,
    };
    use chrono::Utc;
    use repository::mock::{mock_name_store_join_b, mock_store_b, mock_user_account_a};
    use repository::Name;
    use repository::{
        mock::{
            mock_name_a, mock_name_store_b, mock_name_store_c, mock_request_draft_requisition,
            MockDataInserts,
        },
        schema::{RequisitionRow, RequisitionRowStatus, RequisitionRowType},
        test_db::setup_all,
        RequisitionRowRepository,
    };

    #[actix_rt::test]
    async fn insert_request_requisition_errors() {
        let (_, _, connection_manager, _) =
            setup_all("insert_request_requisition_errors", MockDataInserts::all()).await;

        let service_provider = ServiceProvider::new(connection_manager);
        let context = service_provider.context().unwrap();
        let service = service_provider.requisition_service;

        // RequisitionAlreadyExists
        assert_eq!(
            service.insert_request_requisition(
                &context,
                "store_a",
                "n/a",
                InsertRequestRequisition {
                    id: mock_request_draft_requisition().id,
                    other_party_id: "n/a".to_owned(),
                    colour: None,
                    their_reference: None,
                    comment: None,
                    max_months_of_stock: 1.0,
                    min_months_of_stock: 0.5,
                },
            ),
            Err(ServiceError::RequisitionAlreadyExists)
        );

        let name_store_b = mock_name_store_b();
        // OtherPartyNotASupplier
        assert_eq!(
            service.insert_request_requisition(
                &context,
                "store_a",
                "n/a",
                InsertRequestRequisition {
                    id: "new_request_requisition".to_owned(),
                    other_party_id: name_store_b.id.clone(),
                    colour: None,
                    their_reference: None,
                    comment: None,
                    max_months_of_stock: 1.0,
                    min_months_of_stock: 0.5,
                },
            ),
            Err(ServiceError::OtherPartyNotASupplier(Name {
                name_row: name_store_b,
                name_store_join_row: Some(mock_name_store_join_b()),
                store_row: Some(mock_store_b()),
            }))
        );

        // OtherPartyDoesNotExist
        assert_eq!(
            service.insert_request_requisition(
                &context,
                "store_a",
                "n/a",
                InsertRequestRequisition {
                    id: "new_request_requisition".to_owned(),
                    other_party_id: "invalid".to_owned(),
                    colour: None,
                    their_reference: None,
                    comment: None,
                    max_months_of_stock: 1.0,
                    min_months_of_stock: 0.5,
                },
            ),
            Err(ServiceError::OtherPartyDoesNotExist)
        );

        // OtherPartyIsNotAStore
        assert_eq!(
            service.insert_request_requisition(
                &context,
                "store_c",
                "n/a",
                InsertRequestRequisition {
                    id: "new_request_requisition".to_owned(),
                    other_party_id: mock_name_a().id,
                    colour: None,
                    their_reference: None,
                    comment: None,
                    max_months_of_stock: 1.0,
                    min_months_of_stock: 0.5,
                },
            ),
            Err(ServiceError::OtherPartyIsNotAStore)
        );

        // OtherPartyIsThisStore
<<<<<<< HEAD
        assert_eq!(
            service.insert_request_requisition(
                &context,
                "store_c",
                "n/a",
                InsertRequestRequisition {
                    id: "new_request_requisition".to_owned(),
                    other_party_id: mock_name_store_c().id,
                    colour: None,
                    their_reference: None,
                    comment: None,
                    max_months_of_stock: 1.0,
                    min_months_of_stock: 0.5,
                },
            ),
            Err(ServiceError::OtherPartyIsThisStore)
        );
=======
        // TODO cannot test this name store join should not exist for current store and name
        // assert_eq!(
        //     service.insert_request_requisition(
        //         &context,
        //         "store_c",
        //         InsertRequestRequisition {
        //             id: "new_request_requisition".to_owned(),
        //             other_party_id: mock_name_store_c().id,
        //             colour: None,
        //             their_reference: None,
        //             comment: None,
        //             max_months_of_stock: 1.0,
        //             min_months_of_stock: 0.5,
        //         },
        //     ),
        //     Err(ServiceError::OtherPartyIsThisStore)
        // );
>>>>>>> cae8b700
    }

    #[actix_rt::test]
    async fn insert_request_requisition_success() {
        let (_, connection, connection_manager, _) =
            setup_all("insert_request_requisition_success", MockDataInserts::all()).await;

        let service_provider = ServiceProvider::new(connection_manager);
        let context = service_provider.context().unwrap();
        let service = service_provider.requisition_service;

        let before_insert = Utc::now().naive_utc();

        let result = service
            .insert_request_requisition(
                &context,
                "store_a",
                &mock_user_account_a().id,
                InsertRequestRequisition {
                    id: "new_request_requisition".to_owned(),
                    other_party_id: mock_name_store_c().id,
                    colour: Some("new colour".to_owned()),
                    their_reference: Some("new their_reference".to_owned()),
                    comment: Some("new comment".to_owned()),
                    max_months_of_stock: 1.0,
                    min_months_of_stock: 0.5,
                },
            )
            .unwrap();

        let after_insert = Utc::now().naive_utc();

        let RequisitionRow {
            id,
            user_id,
            requisition_number: _,
            name_id,
            store_id,
            r#type,
            status,
            created_datetime,
            sent_datetime,
            finalised_datetime,
            colour,
            comment,
            their_reference,
            max_months_of_stock,
            min_months_of_stock,
            linked_requisition_id,
        } = RequisitionRowRepository::new(&connection)
            .find_one_by_id(&result.requisition_row.id)
            .unwrap()
            .unwrap();

        assert_eq!(id, "new_request_requisition".to_owned());
        assert_eq!(user_id, Some(mock_user_account_a().id));
        assert_eq!(name_id, mock_name_store_c().id);
        assert_eq!(colour, Some("new colour".to_owned()));
        assert_eq!(their_reference, Some("new their_reference".to_owned()));
        assert_eq!(comment, Some("new comment".to_owned()));
        assert_eq!(max_months_of_stock, 1.0);
        assert_eq!(min_months_of_stock, 0.5);
        assert_eq!(store_id, "store_a".to_owned());
        assert_eq!(r#type, RequisitionRowType::Request);
        assert_eq!(status, RequisitionRowStatus::Draft);
        assert!(created_datetime > before_insert && created_datetime < after_insert);
        assert_eq!(sent_datetime, None);
        assert_eq!(finalised_datetime, None);
        assert_eq!(linked_requisition_id, None);
    }
}<|MERGE_RESOLUTION|>--- conflicted
+++ resolved
@@ -235,25 +235,6 @@
         );
 
         // OtherPartyIsThisStore
-<<<<<<< HEAD
-        assert_eq!(
-            service.insert_request_requisition(
-                &context,
-                "store_c",
-                "n/a",
-                InsertRequestRequisition {
-                    id: "new_request_requisition".to_owned(),
-                    other_party_id: mock_name_store_c().id,
-                    colour: None,
-                    their_reference: None,
-                    comment: None,
-                    max_months_of_stock: 1.0,
-                    min_months_of_stock: 0.5,
-                },
-            ),
-            Err(ServiceError::OtherPartyIsThisStore)
-        );
-=======
         // TODO cannot test this name store join should not exist for current store and name
         // assert_eq!(
         //     service.insert_request_requisition(
@@ -271,7 +252,6 @@
         //     ),
         //     Err(ServiceError::OtherPartyIsThisStore)
         // );
->>>>>>> cae8b700
     }
 
     #[actix_rt::test]
