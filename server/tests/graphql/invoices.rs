#![allow(where_clauses_object_safety)]

mod graphql {
    use crate::graphql::assert_gql_query;
    use remote_server::{
        database::{
            mock::{
                mock_invoice_lines, mock_invoices, mock_items, mock_names, mock_stock_lines,
                mock_stores,
            },
            repository::{
                get_repositories, InvoiceLineRepository, InvoiceRepository, ItemRepository,
                NameRepository, StockLineRepository, StorageConnectionManager, StoreRepository,
            },
            schema::{InvoiceLineRow, InvoiceRow, ItemRow, NameRow, StockLineRow, StoreRow},
        },
        util::test_db,
    };
    use serde_json::json;

    #[actix_rt::test]
    async fn test_graphql_invoices_query() {
        let settings = test_db::get_test_settings("omsupply-database-gql-invoices-query");
        test_db::setup(&settings.database).await;
        let repositories = get_repositories(&settings).await;
        let connection_manager = repositories.get::<StorageConnectionManager>().unwrap();
        let connection = connection_manager.connection().unwrap();

        // setup
        let name_repository = NameRepository::new(&connection);
        let store_repository = StoreRepository::new(&connection);
        let item_repository = ItemRepository::new(&connection);
        let stock_repository = StockLineRepository::new(&connection);
        let invoice_repository = InvoiceRepository::new(&connection);
        let invoice_line_repository = InvoiceLineRepository::new(&connection);
        let mock_names: Vec<NameRow> = mock_names();
        let mock_stores: Vec<StoreRow> = mock_stores();
        let mock_items: Vec<ItemRow> = mock_items();
        let mock_stocks: Vec<StockLineRow> = mock_stock_lines();
        let mock_invoices: Vec<InvoiceRow> = mock_invoices();
        let mock_invoice_lines: Vec<InvoiceLineRow> = mock_invoice_lines();
        for name in mock_names {
            name_repository.insert_one(&name).await.unwrap();
        }
        for store in mock_stores {
            store_repository.insert_one(&store).await.unwrap();
        }
        for item in mock_items {
            item_repository.insert_one(&item).await.unwrap();
        }
        for stock_line in mock_stocks {
            stock_repository.insert_one(&stock_line).await.unwrap();
        }
<<<<<<< HEAD
        for invoice in mock_invoices {
            invoice_repository.upsert_one(&invoice).unwrap();
=======
        for invoice in &mock_invoices {
            invoice_repository.insert_one(&invoice).await.unwrap();
>>>>>>> f2e81933
        }
        for invoice_line in &mock_invoice_lines {
            invoice_line_repository
                .insert_one(&invoice_line)
                .await
                .unwrap();
        }

<<<<<<< HEAD
        let repository_registry = RepositoryRegistry { repositories };
        let loader_registry = LoaderRegistry { loaders };

        let repository_registry = actix_web::web::Data::new(repository_registry);
        let loader_registry = actix_web::web::Data::new(loader_registry);

        let mut app = actix_web::test::init_service(
            actix_web::App::new()
                .data(repository_registry.clone())
                .data(loader_registry.clone())
                .configure(graphql_config(repository_registry, loader_registry)),
        )
        .await;

        // Test query:
        let payload = r#"{"query":"{invoices{ ... on InvoiceConnector { nodes{id,pricing{... on InvoicePricingNode { totalAfterTax}}}}}}"}"#.as_bytes();
        let req = actix_web::test::TestRequest::post()
            .header("content-type", "application/json")
            .set_payload(payload)
            .uri("/graphql")
            .to_request();

        let res = actix_web::test::read_response(&mut app, req).await;
        let body = String::from_utf8(res.to_vec()).expect("Failed to parse response");

        // TODO find a more robust way to compare the results
        assert_eq!(
            body,
            "{\"data\":{\"invoices\":{\"nodes\":[{\"id\":\"customer_invoice_a\",\"pricing\":{\"totalAfterTax\":3.0}},{\"id\":\"customer_invoice_b\",\"pricing\":{\"totalAfterTax\":7.0}},{\"id\":\"supplier_invoice_a\",\"pricing\":{\"totalAfterTax\":11.0}},{\"id\":\"supplier_invoice_b\",\"pricing\":{\"totalAfterTax\":15.0}}]}}}"
=======
        let query = r#"{
            invoices{
                nodes{
                    id
                    pricing{
                        totalAfterTax
                    }
                }
            }
        }"#;
        let expected_json_invoice_nodes = mock_invoices
            .iter()
            .map(|invoice| {
                json!({
                    "id": invoice.id.to_owned(),
                    "pricing": {
                        "totalAfterTax": &mock_invoice_lines
                            .iter()
                            .filter(|invoice_line| invoice_line.invoice_id == invoice.id)
                            .fold(0.0, |acc, invoice_line| acc + invoice_line.total_after_tax),
                    }
                  }
                )
            })
            .collect::<Vec<serde_json::Value>>();
        let expected = json!({
            "invoices": {
                "nodes": expected_json_invoice_nodes,
            }
          }
>>>>>>> f2e81933
        );
        assert_gql_query(&settings, query, &None, &expected).await;
    }
}<|MERGE_RESOLUTION|>--- conflicted
+++ resolved
@@ -51,13 +51,8 @@
         for stock_line in mock_stocks {
             stock_repository.insert_one(&stock_line).await.unwrap();
         }
-<<<<<<< HEAD
-        for invoice in mock_invoices {
-            invoice_repository.upsert_one(&invoice).unwrap();
-=======
         for invoice in &mock_invoices {
             invoice_repository.insert_one(&invoice).await.unwrap();
->>>>>>> f2e81933
         }
         for invoice_line in &mock_invoice_lines {
             invoice_line_repository
@@ -66,37 +61,6 @@
                 .unwrap();
         }
 
-<<<<<<< HEAD
-        let repository_registry = RepositoryRegistry { repositories };
-        let loader_registry = LoaderRegistry { loaders };
-
-        let repository_registry = actix_web::web::Data::new(repository_registry);
-        let loader_registry = actix_web::web::Data::new(loader_registry);
-
-        let mut app = actix_web::test::init_service(
-            actix_web::App::new()
-                .data(repository_registry.clone())
-                .data(loader_registry.clone())
-                .configure(graphql_config(repository_registry, loader_registry)),
-        )
-        .await;
-
-        // Test query:
-        let payload = r#"{"query":"{invoices{ ... on InvoiceConnector { nodes{id,pricing{... on InvoicePricingNode { totalAfterTax}}}}}}"}"#.as_bytes();
-        let req = actix_web::test::TestRequest::post()
-            .header("content-type", "application/json")
-            .set_payload(payload)
-            .uri("/graphql")
-            .to_request();
-
-        let res = actix_web::test::read_response(&mut app, req).await;
-        let body = String::from_utf8(res.to_vec()).expect("Failed to parse response");
-
-        // TODO find a more robust way to compare the results
-        assert_eq!(
-            body,
-            "{\"data\":{\"invoices\":{\"nodes\":[{\"id\":\"customer_invoice_a\",\"pricing\":{\"totalAfterTax\":3.0}},{\"id\":\"customer_invoice_b\",\"pricing\":{\"totalAfterTax\":7.0}},{\"id\":\"supplier_invoice_a\",\"pricing\":{\"totalAfterTax\":11.0}},{\"id\":\"supplier_invoice_b\",\"pricing\":{\"totalAfterTax\":15.0}}]}}}"
-=======
         let query = r#"{
             invoices{
                 nodes{
@@ -127,7 +91,6 @@
                 "nodes": expected_json_invoice_nodes,
             }
           }
->>>>>>> f2e81933
         );
         assert_gql_query(&settings, query, &None, &expected).await;
     }
