use crate::database::mocks;
use crate::database::queries;
use crate::database::schema::{
    ItemLineRow, ItemRow, NameRow, RequisitionLineRow, RequisitionRow, StoreRow, TransactLineRow,
    TransactRow,
};

#[derive(Clone)]
pub struct DatabaseConnection {
    pool: sqlx::PgPool,
}

impl DatabaseConnection {
    pub async fn new(pool: sqlx::PgPool) -> DatabaseConnection {
        DatabaseConnection { pool }
    }

    pub async fn insert_mock_data(&self) -> Result<(), sqlx::Error> {
        self.create_names(&mocks::mock_names())
            .await
            .expect("Failed to insert mock name data");

        self.create_stores(&mocks::mock_stores())
            .await
            .expect("Failed to insert mock store data");

        self.create_items(&mocks::mock_items())
            .await
            .expect("Failed to insert mock item data");

        self.create_item_lines(&mocks::mock_item_lines())
            .await
            .expect("Failed to insert mock item line data");

        self.create_requisitions(&mocks::mock_requisitions())
            .await
            .expect("Failed to insert mock requisition data");

        self.create_requisition_lines(&mocks::mock_requisition_lines())
            .await
            .expect("Failed to insert mock requisition line data");

        Ok(())
    }

    #[allow(dead_code)]
    pub async fn create_store(&self, store: &StoreRow) -> Result<(), sqlx::Error> {
        queries::insert_store(&self.pool, store).await
    }

    #[allow(dead_code)]
    pub async fn create_stores(&self, stores: &[StoreRow]) -> Result<(), sqlx::Error> {
        queries::insert_stores(&self.pool, stores).await
    }

    #[allow(dead_code)]
    pub async fn create_name(&self, name: &NameRow) -> Result<(), sqlx::Error> {
        queries::insert_name(&self.pool, name).await
    }

    #[allow(dead_code)]
    pub async fn create_names(&self, names: &[NameRow]) -> Result<(), sqlx::Error> {
        queries::insert_names(&self.pool, names).await
    }

    pub async fn create_item(&self, item: &ItemRow) -> Result<(), sqlx::Error> {
        queries::insert_item(&self.pool, item).await
    }

    pub async fn create_items(&self, items: &[ItemRow]) -> Result<(), sqlx::Error> {
        queries::insert_items(&self.pool, items).await
    }

    #[allow(dead_code)]
    pub async fn create_item_line(&self, item_line: &ItemLineRow) -> Result<(), sqlx::Error> {
        queries::insert_item_line(&self.pool, item_line).await
    }

    #[allow(dead_code)]
    pub async fn create_item_lines(&self, item_lines: &[ItemLineRow]) -> Result<(), sqlx::Error> {
        queries::insert_item_lines(&self.pool, item_lines).await
    }

    pub async fn create_requisition(
        &self,
        requisition: &RequisitionRow,
    ) -> Result<(), sqlx::Error> {
        queries::insert_requisition(&self.pool, requisition).await
    }

    pub async fn create_requisitions(
        &self,
        requisitions: &[RequisitionRow],
    ) -> Result<(), sqlx::Error> {
        queries::insert_requisitions(&self.pool, requisitions).await
    }

    pub async fn create_requisition_line(
        &self,
        requisition_line: &RequisitionLineRow,
    ) -> Result<(), sqlx::Error> {
        queries::insert_requisition_line(&self.pool, requisition_line).await
    }

    pub async fn create_requisition_lines(
        &self,
        requisition_lines: &[RequisitionLineRow],
    ) -> Result<(), sqlx::Error> {
        queries::insert_requisition_lines(&self.pool, requisition_lines).await
    }

    pub async fn get_store(&self, id: &str) -> Result<StoreRow, sqlx::Error> {
        queries::select_store(&self.pool, id).await
    }

    pub async fn get_name(&self, id: &str) -> Result<NameRow, sqlx::Error> {
        queries::select_name(&self.pool, id).await
    }

    pub async fn get_item(&self, id: &str) -> Result<ItemRow, sqlx::Error> {
        queries::select_item(&self.pool, id).await
    }

    pub async fn get_item_line(&self, id: &str) -> Result<ItemLineRow, sqlx::Error> {
        queries::select_item_line(&self.pool, id).await
    }

    pub async fn get_requisition(&self, id: &str) -> Result<RequisitionRow, sqlx::Error> {
        queries::select_requisition(&self.pool, id).await
    }

    #[allow(dead_code)]
    pub async fn get_requisition_line(&self, id: &str) -> Result<RequisitionLineRow, sqlx::Error> {
        queries::select_requisition_line(&self.pool, id).await
    }

    pub async fn get_requisition_lines(
        &self,
        requisition_id: &str,
    ) -> Result<Vec<RequisitionLineRow>, sqlx::Error> {
        queries::select_requisition_lines(&self.pool, requisition_id).await
    }

    #[allow(dead_code)]
<<<<<<< HEAD
    pub async fn get_transact(&self, id: String) -> Result<TransactRow, sqlx::Error> {
        queries::select_transact(&self.pool, id).await
    }

    #[allow(dead_code)]
    pub async fn get_transacts(&self, name_id: String) -> Result<Vec<TransactRow>, sqlx::Error> {
        queries::select_transacts(&self.pool, name_id).await
    }

    #[allow(dead_code)]
    pub async fn get_transact_line(&self, id: String) -> Result<TransactLineRow, sqlx::Error> {
        queries::select_transact_line(&self.pool, id).await
=======
    pub async fn get_transaction(&self, id: &str) -> Result<TransactionRow, sqlx::Error> {
        queries::select_transaction(&self.pool, id).await
    }

    #[allow(dead_code)]
    pub async fn get_transactions(
        &self,
        name_id: &str,
    ) -> Result<Vec<TransactionRow>, sqlx::Error> {
        queries::select_transactions(&self.pool, name_id).await
    }

    #[allow(dead_code)]
    pub async fn get_transaction_line(&self, id: &str) -> Result<TransactionLineRow, sqlx::Error> {
        queries::select_transaction_line(&self.pool, id).await
>>>>>>> c572be58
    }

    #[allow(dead_code)]
    pub async fn get_transact_lines(
        &self,
<<<<<<< HEAD
        transact_id: String,
    ) -> Result<Vec<TransactLineRow>, sqlx::Error> {
        queries::select_transact_lines(&self.pool, transact_id).await
=======
        transact_id: &str,
    ) -> Result<Vec<TransactionLineRow>, sqlx::Error> {
        queries::select_transaction_lines(&self.pool, transact_id).await
>>>>>>> c572be58
    }
}<|MERGE_RESOLUTION|>--- conflicted
+++ resolved
@@ -1,190 +1,166 @@
-use crate::database::mocks;
-use crate::database::queries;
-use crate::database::schema::{
-    ItemLineRow, ItemRow, NameRow, RequisitionLineRow, RequisitionRow, StoreRow, TransactLineRow,
-    TransactRow,
-};
-
-#[derive(Clone)]
-pub struct DatabaseConnection {
-    pool: sqlx::PgPool,
-}
-
-impl DatabaseConnection {
-    pub async fn new(pool: sqlx::PgPool) -> DatabaseConnection {
-        DatabaseConnection { pool }
-    }
-
-    pub async fn insert_mock_data(&self) -> Result<(), sqlx::Error> {
-        self.create_names(&mocks::mock_names())
-            .await
-            .expect("Failed to insert mock name data");
-
-        self.create_stores(&mocks::mock_stores())
-            .await
-            .expect("Failed to insert mock store data");
-
-        self.create_items(&mocks::mock_items())
-            .await
-            .expect("Failed to insert mock item data");
-
-        self.create_item_lines(&mocks::mock_item_lines())
-            .await
-            .expect("Failed to insert mock item line data");
-
-        self.create_requisitions(&mocks::mock_requisitions())
-            .await
-            .expect("Failed to insert mock requisition data");
-
-        self.create_requisition_lines(&mocks::mock_requisition_lines())
-            .await
-            .expect("Failed to insert mock requisition line data");
-
-        Ok(())
-    }
-
-    #[allow(dead_code)]
-    pub async fn create_store(&self, store: &StoreRow) -> Result<(), sqlx::Error> {
-        queries::insert_store(&self.pool, store).await
-    }
-
-    #[allow(dead_code)]
-    pub async fn create_stores(&self, stores: &[StoreRow]) -> Result<(), sqlx::Error> {
-        queries::insert_stores(&self.pool, stores).await
-    }
-
-    #[allow(dead_code)]
-    pub async fn create_name(&self, name: &NameRow) -> Result<(), sqlx::Error> {
-        queries::insert_name(&self.pool, name).await
-    }
-
-    #[allow(dead_code)]
-    pub async fn create_names(&self, names: &[NameRow]) -> Result<(), sqlx::Error> {
-        queries::insert_names(&self.pool, names).await
-    }
-
-    pub async fn create_item(&self, item: &ItemRow) -> Result<(), sqlx::Error> {
-        queries::insert_item(&self.pool, item).await
-    }
-
-    pub async fn create_items(&self, items: &[ItemRow]) -> Result<(), sqlx::Error> {
-        queries::insert_items(&self.pool, items).await
-    }
-
-    #[allow(dead_code)]
-    pub async fn create_item_line(&self, item_line: &ItemLineRow) -> Result<(), sqlx::Error> {
-        queries::insert_item_line(&self.pool, item_line).await
-    }
-
-    #[allow(dead_code)]
-    pub async fn create_item_lines(&self, item_lines: &[ItemLineRow]) -> Result<(), sqlx::Error> {
-        queries::insert_item_lines(&self.pool, item_lines).await
-    }
-
-    pub async fn create_requisition(
-        &self,
-        requisition: &RequisitionRow,
-    ) -> Result<(), sqlx::Error> {
-        queries::insert_requisition(&self.pool, requisition).await
-    }
-
-    pub async fn create_requisitions(
-        &self,
-        requisitions: &[RequisitionRow],
-    ) -> Result<(), sqlx::Error> {
-        queries::insert_requisitions(&self.pool, requisitions).await
-    }
-
-    pub async fn create_requisition_line(
-        &self,
-        requisition_line: &RequisitionLineRow,
-    ) -> Result<(), sqlx::Error> {
-        queries::insert_requisition_line(&self.pool, requisition_line).await
-    }
-
-    pub async fn create_requisition_lines(
-        &self,
-        requisition_lines: &[RequisitionLineRow],
-    ) -> Result<(), sqlx::Error> {
-        queries::insert_requisition_lines(&self.pool, requisition_lines).await
-    }
-
-    pub async fn get_store(&self, id: &str) -> Result<StoreRow, sqlx::Error> {
-        queries::select_store(&self.pool, id).await
-    }
-
-    pub async fn get_name(&self, id: &str) -> Result<NameRow, sqlx::Error> {
-        queries::select_name(&self.pool, id).await
-    }
-
-    pub async fn get_item(&self, id: &str) -> Result<ItemRow, sqlx::Error> {
-        queries::select_item(&self.pool, id).await
-    }
-
-    pub async fn get_item_line(&self, id: &str) -> Result<ItemLineRow, sqlx::Error> {
-        queries::select_item_line(&self.pool, id).await
-    }
-
-    pub async fn get_requisition(&self, id: &str) -> Result<RequisitionRow, sqlx::Error> {
-        queries::select_requisition(&self.pool, id).await
-    }
-
-    #[allow(dead_code)]
-    pub async fn get_requisition_line(&self, id: &str) -> Result<RequisitionLineRow, sqlx::Error> {
-        queries::select_requisition_line(&self.pool, id).await
-    }
-
-    pub async fn get_requisition_lines(
-        &self,
-        requisition_id: &str,
-    ) -> Result<Vec<RequisitionLineRow>, sqlx::Error> {
-        queries::select_requisition_lines(&self.pool, requisition_id).await
-    }
-
-    #[allow(dead_code)]
-<<<<<<< HEAD
-    pub async fn get_transact(&self, id: String) -> Result<TransactRow, sqlx::Error> {
-        queries::select_transact(&self.pool, id).await
-    }
-
-    #[allow(dead_code)]
-    pub async fn get_transacts(&self, name_id: String) -> Result<Vec<TransactRow>, sqlx::Error> {
-        queries::select_transacts(&self.pool, name_id).await
-    }
-
-    #[allow(dead_code)]
-    pub async fn get_transact_line(&self, id: String) -> Result<TransactLineRow, sqlx::Error> {
-        queries::select_transact_line(&self.pool, id).await
-=======
-    pub async fn get_transaction(&self, id: &str) -> Result<TransactionRow, sqlx::Error> {
-        queries::select_transaction(&self.pool, id).await
-    }
-
-    #[allow(dead_code)]
-    pub async fn get_transactions(
-        &self,
-        name_id: &str,
-    ) -> Result<Vec<TransactionRow>, sqlx::Error> {
-        queries::select_transactions(&self.pool, name_id).await
-    }
-
-    #[allow(dead_code)]
-    pub async fn get_transaction_line(&self, id: &str) -> Result<TransactionLineRow, sqlx::Error> {
-        queries::select_transaction_line(&self.pool, id).await
->>>>>>> c572be58
-    }
-
-    #[allow(dead_code)]
-    pub async fn get_transact_lines(
-        &self,
-<<<<<<< HEAD
-        transact_id: String,
-    ) -> Result<Vec<TransactLineRow>, sqlx::Error> {
-        queries::select_transact_lines(&self.pool, transact_id).await
-=======
-        transact_id: &str,
-    ) -> Result<Vec<TransactionLineRow>, sqlx::Error> {
-        queries::select_transaction_lines(&self.pool, transact_id).await
->>>>>>> c572be58
-    }
-}+use crate::database::mocks;
+use crate::database::queries;
+use crate::database::schema::{
+    ItemLineRow, ItemRow, NameRow, RequisitionLineRow, RequisitionRow, StoreRow, TransactLineRow,
+    TransactRow,
+};
+
+#[derive(Clone)]
+pub struct DatabaseConnection {
+    pool: sqlx::PgPool,
+}
+
+impl DatabaseConnection {
+    pub async fn new(pool: sqlx::PgPool) -> DatabaseConnection {
+        DatabaseConnection { pool }
+    }
+
+    pub async fn insert_mock_data(&self) -> Result<(), sqlx::Error> {
+        self.create_names(&mocks::mock_names())
+            .await
+            .expect("Failed to insert mock name data");
+
+        self.create_stores(&mocks::mock_stores())
+            .await
+            .expect("Failed to insert mock store data");
+
+        self.create_items(&mocks::mock_items())
+            .await
+            .expect("Failed to insert mock item data");
+
+        self.create_item_lines(&mocks::mock_item_lines())
+            .await
+            .expect("Failed to insert mock item line data");
+
+        self.create_requisitions(&mocks::mock_requisitions())
+            .await
+            .expect("Failed to insert mock requisition data");
+
+        self.create_requisition_lines(&mocks::mock_requisition_lines())
+            .await
+            .expect("Failed to insert mock requisition line data");
+
+        Ok(())
+    }
+
+    #[allow(dead_code)]
+    pub async fn create_store(&self, store: &StoreRow) -> Result<(), sqlx::Error> {
+        queries::insert_store(&self.pool, store).await
+    }
+
+    #[allow(dead_code)]
+    pub async fn create_stores(&self, stores: &[StoreRow]) -> Result<(), sqlx::Error> {
+        queries::insert_stores(&self.pool, stores).await
+    }
+
+    #[allow(dead_code)]
+    pub async fn create_name(&self, name: &NameRow) -> Result<(), sqlx::Error> {
+        queries::insert_name(&self.pool, name).await
+    }
+
+    #[allow(dead_code)]
+    pub async fn create_names(&self, names: &[NameRow]) -> Result<(), sqlx::Error> {
+        queries::insert_names(&self.pool, names).await
+    }
+
+    pub async fn create_item(&self, item: &ItemRow) -> Result<(), sqlx::Error> {
+        queries::insert_item(&self.pool, item).await
+    }
+
+    pub async fn create_items(&self, items: &[ItemRow]) -> Result<(), sqlx::Error> {
+        queries::insert_items(&self.pool, items).await
+    }
+
+    #[allow(dead_code)]
+    pub async fn create_item_line(&self, item_line: &ItemLineRow) -> Result<(), sqlx::Error> {
+        queries::insert_item_line(&self.pool, item_line).await
+    }
+
+    #[allow(dead_code)]
+    pub async fn create_item_lines(&self, item_lines: &[ItemLineRow]) -> Result<(), sqlx::Error> {
+        queries::insert_item_lines(&self.pool, item_lines).await
+    }
+
+    pub async fn create_requisition(
+        &self,
+        requisition: &RequisitionRow,
+    ) -> Result<(), sqlx::Error> {
+        queries::insert_requisition(&self.pool, requisition).await
+    }
+
+    pub async fn create_requisitions(
+        &self,
+        requisitions: &[RequisitionRow],
+    ) -> Result<(), sqlx::Error> {
+        queries::insert_requisitions(&self.pool, requisitions).await
+    }
+
+    pub async fn create_requisition_line(
+        &self,
+        requisition_line: &RequisitionLineRow,
+    ) -> Result<(), sqlx::Error> {
+        queries::insert_requisition_line(&self.pool, requisition_line).await
+    }
+
+    pub async fn create_requisition_lines(
+        &self,
+        requisition_lines: &[RequisitionLineRow],
+    ) -> Result<(), sqlx::Error> {
+        queries::insert_requisition_lines(&self.pool, requisition_lines).await
+    }
+
+    pub async fn get_store(&self, id: &str) -> Result<StoreRow, sqlx::Error> {
+        queries::select_store(&self.pool, id).await
+    }
+
+    pub async fn get_name(&self, id: &str) -> Result<NameRow, sqlx::Error> {
+        queries::select_name(&self.pool, id).await
+    }
+
+    pub async fn get_item(&self, id: &str) -> Result<ItemRow, sqlx::Error> {
+        queries::select_item(&self.pool, id).await
+    }
+
+    pub async fn get_item_line(&self, id: &str) -> Result<ItemLineRow, sqlx::Error> {
+        queries::select_item_line(&self.pool, id).await
+    }
+
+    pub async fn get_requisition(&self, id: &str) -> Result<RequisitionRow, sqlx::Error> {
+        queries::select_requisition(&self.pool, id).await
+    }
+
+    #[allow(dead_code)]
+    pub async fn get_requisition_line(&self, id: &str) -> Result<RequisitionLineRow, sqlx::Error> {
+        queries::select_requisition_line(&self.pool, id).await
+    }
+
+    pub async fn get_requisition_lines(
+        &self,
+        requisition_id: &str,
+    ) -> Result<Vec<RequisitionLineRow>, sqlx::Error> {
+        queries::select_requisition_lines(&self.pool, requisition_id).await
+    }
+
+    #[allow(dead_code)]
+    pub async fn get_transact(&self, id: &str) -> Result<TransactRow, sqlx::Error> {
+        queries::select_transact(&self.pool, id).await
+    }
+
+    #[allow(dead_code)]
+    pub async fn get_transacts(&self, name_id: &str) -> Result<Vec<TransactRow>, sqlx::Error> {
+        queries::select_transacts(&self.pool, name_id).await
+    }
+
+    #[allow(dead_code)]
+    pub async fn get_transact_line(&self, id: &str) -> Result<TransactLineRow, sqlx::Error> {
+        queries::select_transact_line(&self.pool, id).await
+    }
+
+    #[allow(dead_code)]
+    pub async fn get_transact_lines(
+        &self,
+        transact_id: &str,
+    ) -> Result<Vec<TransactLineRow>, sqlx::Error> {
+        queries::select_transact_lines(&self.pool, transact_id).await
+    }
+}