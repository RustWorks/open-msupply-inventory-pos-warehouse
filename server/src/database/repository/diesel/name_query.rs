use super::{get_connection, DBBackendConnection};
use crate::{
    database::{
        repository::RepositoryError,
        schema::{
            diesel_schema::{
                name_store_join::dsl::name_store_join, name_table::dsl as name_table_dsl,
            },
            NameRow, NameStoreJoinRow,
        },
    },
    server::service::graphql::schema::{
        queries::pagination::{Pagination, PaginationOption},
        types::NameQuery,
    },
};

use diesel::{
    prelude::*,
    r2d2::{ConnectionManager, Pool},
};

type NameAndNameStoreJoin = (NameRow, Option<NameStoreJoinRow>);

impl From<NameAndNameStoreJoin> for NameQuery {
    fn from((name_row, name_store_join_row_option): NameAndNameStoreJoin) -> Self {
        let (is_customer, is_supplier) = match name_store_join_row_option {
            Some(name_store_join_row) => (
                name_store_join_row.name_is_customer,
                name_store_join_row.name_is_supplier,
            ),
            None => (false, false),
        };

        NameQuery {
            id: name_row.id,
            name: name_row.name,
            code: name_row.code,
            is_customer,
            is_supplier,
        }
    }
}

pub struct NameQueryRepository {
    pool: Pool<ConnectionManager<DBBackendConnection>>,
}

impl NameQueryRepository {
    pub fn new(pool: Pool<ConnectionManager<DBBackendConnection>>) -> NameQueryRepository {
        NameQueryRepository { pool }
    }

    pub fn count(&self) -> Result<i64, RepositoryError> {
        let connection = get_connection(&self.pool)?;
        Ok(name_table_dsl::name_table
            .count()
            .get_result(&*connection)?)
    }

    pub fn all(&self, pagination: &Option<Pagination>) -> Result<Vec<NameQuery>, RepositoryError> {
        let connection = get_connection(&self.pool)?;
<<<<<<< HEAD
        // TODO (beyond M1), check that store_id matches current store
=======

>>>>>>> f18303b7
        Ok(name_table_dsl::name_table
            .left_join(name_store_join)
            .offset(pagination.offset())
            .limit(pagination.first())
            .order(name_table_dsl::id.asc())
            .load::<NameAndNameStoreJoin>(&*connection)?
            .into_iter()
            .map(NameQuery::from)
            .collect())
    }
}

#[cfg(test)]
mod tests {
    use crate::{
        database::{
            repository::{NameQueryRepository, NameRepository},
            schema::NameRow,
        },
        server::service::graphql::schema::{
            queries::pagination::{Pagination, DEFAULT_PAGE_SIZE},
            types::NameQuery,
        },
        util::test_db,
    };
    use std::convert::TryFrom;

    fn data() -> (Vec<NameRow>, Vec<NameQuery>) {
        let mut rows = Vec::new();
        let mut queries = Vec::new();
        for index in 0..200 {
            rows.push(NameRow {
                id: format!("id{:05}", index),
                name: format!("name{}", index),
                code: format!("code{}", index),
                is_customer: true,
                is_supplier: true,
            });

            queries.push(NameQuery {
                id: format!("id{:05}", index),
                name: format!("name{}", index),
                code: format!("code{}", index),
                is_customer: false,
                is_supplier: false,
            });
        }
        (rows, queries)
    }

    #[actix_rt::test]
    async fn test_name_query_repository() {
        // Prepare
        let (pool, _, connection) = test_db::setup_all("test_name_query_repository", false).await;
        let repository = NameQueryRepository::new(pool.clone());

        let (rows, queries) = data();
        for row in rows {
            NameRepository::upsert_one_tx(&connection, &row).unwrap();
        }

        let default_page_size = usize::try_from(DEFAULT_PAGE_SIZE).unwrap();

        // Test

        // .count()
        assert_eq!(
            usize::try_from(repository.count().unwrap()).unwrap(),
            queries.len()
        );

        // .all, no pagenation (default)
        assert_eq!(repository.all(&None).unwrap().len(), default_page_size);

        // .all, pagenation (offset 10)
        let result = repository
            .all(&Some(Pagination {
                offset: Some(10),
                first: None,
            }))
            .unwrap();
        assert_eq!(result.len(), default_page_size);
        assert_eq!(result[0], queries[10]);
        assert_eq!(
            result[default_page_size - 1],
            queries[10 + default_page_size - 1]
        );

        // .all, pagenation (first 10)
        let result = repository
            .all(&Some(Pagination {
                offset: None,
                first: Some(10),
            }))
            .unwrap();
        assert_eq!(result.len(), 10);
        assert_eq!(*result.last().unwrap(), queries[9]);

        // .all, pagenation (offset 150, first 90) <- more then records in table
        let result = repository
            .all(&Some(Pagination {
                offset: Some(150),
                first: Some(90),
            }))
            .unwrap();
        assert_eq!(result.len(), queries.len() - 150);
        assert_eq!(result.last().unwrap(), queries.last().unwrap());
    }

    // TODO need to test name_store_join, but it also requires 'store' records to be add and name_store_join helpers
    // which i think might be too much for this test ? Ideally we would have a database snapshot to load in tests
    // I've tested locally with graphIQL, seems to work
}<|MERGE_RESOLUTION|>--- conflicted
+++ resolved
@@ -60,11 +60,7 @@
 
     pub fn all(&self, pagination: &Option<Pagination>) -> Result<Vec<NameQuery>, RepositoryError> {
         let connection = get_connection(&self.pool)?;
-<<<<<<< HEAD
         // TODO (beyond M1), check that store_id matches current store
-=======
-
->>>>>>> f18303b7
         Ok(name_table_dsl::name_table
             .left_join(name_store_join)
             .offset(pagination.offset())
