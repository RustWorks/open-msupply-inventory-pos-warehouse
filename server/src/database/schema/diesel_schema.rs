--- conflicted
+++ resolved
@@ -1,18 +1,11 @@
 table! {
     item (id) {
         id -> Text,
-        item_name -> Text,
-        type_of -> crate::database::schema::item::ItemRowTypeMapping,
+        name -> Text,
     }
 }
 
 table! {
-<<<<<<< HEAD
-  item {
-    id -> Text,
-    name -> Text,
-  }
-=======
     item_line (id) {
         id -> Text,
         item_id -> Text,
@@ -20,14 +13,13 @@
         batch -> Text,
         quantity -> Double,
     }
->>>>>>> b19a9f34
 }
 
 table! {
     #[sql_name = "name"]
     name_table (id) {
         id -> Text,
-       name -> Text,
+        name -> Text,
     }
 }
 
