table! {
    item (id) {
        id -> Text,
        name -> Text,
        code -> Text,
    }
}

table! {
    item_line (id) {
        id -> Text,
        item_id -> Text,
        store_id -> Text,
        batch -> Text,
        quantity -> Double,
    }
}

table! {
    #[sql_name = "name"]
    name_table (id) {
        id -> Text,
        name -> Text,
        code -> Text,
        is_customer -> Bool,
        is_supplier -> Bool,
    }
}

table! {
    requisition (id) {
        id -> Text,
        name_id -> Text,
        store_id -> Text,
        type_of -> crate::database::schema::requisition::RequisitionRowTypeMapping,
    }
}

table! {
    requisition_line (id) {
        id -> Text,
        requisition_id -> Text,
        item_id -> Text,
        actual_quantity -> Double,
        suggested_quantity -> Double,
    }
}

table! {
    store (id) {
        id -> Text,
        name_id -> Text,
        code -> Text,
    }
}

table! {
    sync_out (id) {
        id -> Text,
        created_at -> Date,
        table_name -> crate::database::schema::sync_out::SyncOutRowTableNameTypeMapping,
        record_id -> Text,
        store_id -> Text,
        site_id -> Integer,
        action -> crate::database::schema::sync_out::SyncOutRowActionTypeMapping,
    }
}

table! {
    transact (id) {
        id -> Text,
        name_id -> Text,
        store_id -> Text,
        invoice_number -> Integer,
        type_of -> crate::database::schema::transact::TransactRowTypeMapping,
    }
}

table! {
    transact_line (id) {
        id -> Text,
        transact_id -> Text,
        item_id -> Text,
        item_line_id -> Nullable<Text>,
        type_of -> crate::database::schema::transact_line::TransactLineRowTypeMapping,
    }
}

table! {
    user_account (id) {
        id -> Text,
        username -> Text,
        password -> Text,
        email -> Nullable<Text>,
    }
}

table! {
    central_sync_buffer (id) {
        id -> Text,
        cursor_id -> Integer,
        table_name -> Text,
        record_id -> Text,
        data -> Text,
    }
}

table! {
<<<<<<< HEAD
    name_store_join (id) {
        id -> Text,
        name_id -> Text,
        store_id -> Text,
        name_is_customer -> Bool,
        name_is_supplier -> Bool,
=======
    master_list (id) {
        id -> Text,
        name -> Text,
        code -> Text,
        description -> Text,
    }
}

table! {
    master_list_line (id) {
        id -> Text,
        item_id -> Text,
        master_list_id -> Text,
    }
}

table! {
    master_list_name_join (id) {
        id -> Text,
        master_list_id -> Text,
        name_id -> Text,
>>>>>>> 7bdd3231
    }
}

joinable!(item_line -> item (item_id));
joinable!(item_line -> store (store_id));
joinable!(requisition -> name_table (name_id));
joinable!(requisition -> store (store_id));
joinable!(requisition_line -> item (item_id));
joinable!(requisition_line -> requisition (requisition_id));
joinable!(store -> name_table (name_id));
joinable!(sync_out -> store (store_id));
joinable!(transact -> name_table (name_id));
joinable!(transact -> store (store_id));
joinable!(transact_line -> item (item_id));
joinable!(transact_line -> item_line (item_line_id));
joinable!(transact_line -> transact (transact_id));
<<<<<<< HEAD
joinable!(name_store_join -> store (store_id));
joinable!(name_store_join -> name_table (name_id));
=======
joinable!(master_list_line -> master_list (master_list_id));
joinable!(master_list_name_join -> master_list (master_list_id));
joinable!(master_list_name_join -> name_table (name_id));
>>>>>>> 7bdd3231

allow_tables_to_appear_in_same_query!(
    item,
    item_line,
    name_table,
    requisition,
    requisition_line,
    store,
    central_sync_buffer,
    sync_out,
    transact,
    transact_line,
    user_account,
    name_store_join
);<|MERGE_RESOLUTION|>--- conflicted
+++ resolved
@@ -106,14 +106,15 @@
 }
 
 table! {
-<<<<<<< HEAD
     name_store_join (id) {
         id -> Text,
         name_id -> Text,
         store_id -> Text,
         name_is_customer -> Bool,
         name_is_supplier -> Bool,
-=======
+    }
+}
+table! {
     master_list (id) {
         id -> Text,
         name -> Text,
@@ -135,7 +136,6 @@
         id -> Text,
         master_list_id -> Text,
         name_id -> Text,
->>>>>>> 7bdd3231
     }
 }
 
@@ -152,14 +152,11 @@
 joinable!(transact_line -> item (item_id));
 joinable!(transact_line -> item_line (item_line_id));
 joinable!(transact_line -> transact (transact_id));
-<<<<<<< HEAD
 joinable!(name_store_join -> store (store_id));
 joinable!(name_store_join -> name_table (name_id));
-=======
 joinable!(master_list_line -> master_list (master_list_id));
 joinable!(master_list_name_join -> master_list (master_list_id));
 joinable!(master_list_name_join -> name_table (name_id));
->>>>>>> 7bdd3231
 
 allow_tables_to_appear_in_same_query!(
     item,
