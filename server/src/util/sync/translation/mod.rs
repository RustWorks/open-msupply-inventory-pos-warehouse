--- conflicted
+++ resolved
@@ -8,14 +8,7 @@
 
 use crate::{
     database::{
-<<<<<<< HEAD
-        repository::{
-            repository::{IntegrationUpsertRecord, SyncSession},
-            IntegrationRecord, RepositoryError, SyncRepository,
-        },
-=======
-        repository::{repository::IntegrationUpsertRecord, IntegrationRecord, SyncRepository},
->>>>>>> 42906362
+        repository::{IntegrationRecord, IntegrationUpsertRecord, RepositoryError, SyncRepository},
         schema::CentralSyncBufferRow,
     },
     server::data::RepositoryRegistry,
@@ -142,16 +135,8 @@
     }
 
     let sync_repo = registry.get::<SyncRepository>();
-    sync_repo
-<<<<<<< HEAD
-        .integrate_records(sync_session, &integration_records)
-        .await?;
-
-=======
-        .integrate_records(&integration_records)
-        .await
-        .map_err(|e| format!("Sync Error: {}", e))?;
->>>>>>> 42906362
+    sync_repo.integrate_records(&integration_records).await?;
+
     Ok(())
 }
 
