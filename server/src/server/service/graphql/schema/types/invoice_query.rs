use crate::{
    database::{
        loader::{InvoiceLineQueryLoader, InvoiceLineStatsLoader},
        repository::{InvoiceLineQueryJoin, InvoiceLineStats, InvoiceQueryJoin},
    },
    server::service::graphql::ContextExt,
};

use async_graphql::{dataloader::DataLoader, ComplexObject, Context, Enum, Object, SimpleObject};
use chrono::{DateTime, NaiveDate, Utc};
use serde::Serialize;

#[derive(Enum, Copy, Clone, PartialEq, Eq, Debug)]
#[graphql(remote = "crate::database::schema::InvoiceRowType")]
pub enum InvoiceTypeInput {
    CustomerInvoice,
    SupplierInvoice,
}

#[derive(Enum, Copy, Clone, PartialEq, Eq, Debug, Serialize)]
#[graphql(remote = "crate::database::schema::InvoiceRowStatus")]
#[serde(rename_all = "SCREAMING_SNAKE_CASE")] // only needed to be comparable in tests
pub enum InvoiceStatusInput {
    Draft,
    Confirmed,
    Finalised,
}

#[derive(SimpleObject, PartialEq, Debug)]
pub struct InvoiceLinePricing {
    /// total for all invoice lines
    total_after_tax: f64,
}

#[derive(SimpleObject, PartialEq, Debug)]
#[graphql(complex)]
pub struct InvoiceNode {
<<<<<<< HEAD
    pub id: String,
    pub other_party_name: String,
    pub other_party_id: String,
    pub status: InvoiceStatus,
    pub invoice_type: InvoiceType,
    pub invoice_number: i32,
    pub their_reference: Option<String>,
    pub comment: Option<String>,
    pub entry_datetime: String,
    pub confirm_datetime: Option<String>,
    pub finalised_datetime: Option<String>,
    pub lines: InvoiceLines,
=======
    id: String,
    other_party_name: String,
    other_party_id: String,
    status: InvoiceStatusInput,
    invoice_type: InvoiceTypeInput,
    invoice_number: i32,
    their_reference: Option<String>,
    comment: Option<String>,
    entry_datetime: DateTime<Utc>,
    confirm_datetime: Option<DateTime<Utc>>,
    finalised_datetime: Option<DateTime<Utc>>,
    lines: InvoiceLines,
>>>>>>> f2e81933
}

#[ComplexObject]
impl InvoiceNode {
    async fn pricing(&self, ctx: &Context<'_>) -> InvoiceLinePricing {
        let loader = ctx.get_loader::<DataLoader<InvoiceLineStatsLoader>>();

        let result = loader
            .load_one(self.id.to_string())
            .await
            // TODO report error
            .unwrap()
            .map_or(
                InvoiceLineStats {
                    invoice_id: self.id.to_string(),
                    total_after_tax: 0.0,
                },
                |v| v,
            );

        InvoiceLinePricing {
            total_after_tax: result.total_after_tax,
        }
    }
}

impl From<InvoiceQueryJoin> for InvoiceNode {
    fn from((invoice_row, name_row, _store_row): InvoiceQueryJoin) -> Self {
        InvoiceNode {
            id: invoice_row.id.to_owned(),
            other_party_name: name_row.name,
            other_party_id: name_row.id,
            status: InvoiceStatusInput::from(invoice_row.status),
            invoice_type: InvoiceTypeInput::from(invoice_row.r#type),
            invoice_number: invoice_row.invoice_number,
            their_reference: invoice_row.their_reference,
            comment: invoice_row.comment,
            entry_datetime: DateTime::<Utc>::from_utc(invoice_row.entry_datetime, Utc),
            confirm_datetime: invoice_row
                .confirm_datetime
                .map(|v| DateTime::<Utc>::from_utc(v, Utc)),
            finalised_datetime: invoice_row
                .finalised_datetime
                .map(|v| DateTime::<Utc>::from_utc(v, Utc)),
            lines: InvoiceLines {
                invoice_id: invoice_row.id,
            },
        }
    }
}

#[derive(PartialEq, Debug)]
pub struct InvoiceLines {
    pub invoice_id: String,
}

#[Object]
impl InvoiceLines {
    async fn nodes(&self, ctx: &Context<'_>) -> Vec<InvoiceLineNode> {
        let loader = ctx.get_loader::<DataLoader<InvoiceLineQueryLoader>>();

        let lines = loader
            .load_one(self.invoice_id.to_string())
            .await
            // TODO handle error:
            .unwrap()
            .map_or(Vec::new(), |v| v);
        lines.into_iter().map(InvoiceLineNode::from).collect()
    }
}

#[derive(SimpleObject, PartialEq, Debug)]
#[graphql(name = "InvoiceQueryLineNode")]
pub struct InvoiceLineNode {
    id: String,
    item_id: String,
    item_name: String,
    item_code: String,
    pack_size: i32,
    number_of_packs: i32,
    cost_price_per_pack: f64,
    sell_price_per_pack: f64,
    batch: Option<String>,
    expiry_date: Option<NaiveDate>,
    stock_line: StockLine,
}

impl From<InvoiceLineQueryJoin> for InvoiceLineNode {
    fn from((invoice_line, item, stock_line): InvoiceLineQueryJoin) -> Self {
        // TODO: is that correct:
        let invoice_number_of_packs = invoice_line.available_number_of_packs;
        InvoiceLineNode {
            id: invoice_line.id,
            item_id: item.id,
            item_name: item.name,
            item_code: item.code,
            pack_size: invoice_line.pack_size,
            number_of_packs: invoice_number_of_packs,
            cost_price_per_pack: invoice_line.cost_price_per_pack,
            sell_price_per_pack: invoice_line.sell_price_per_pack,
            batch: invoice_line.batch,
            expiry_date: invoice_line.expiry_date,
            // TODO resolve stock_line on demand:
            stock_line: StockLine {
                available_number_of_packs: stock_line.available_number_of_packs
                    + invoice_number_of_packs,
            },
        }
    }
}

#[derive(SimpleObject, PartialEq, Debug)]
pub struct StockLine {
    /// number of pack available for a batch ("includes" numberOfPacks in this line)
    available_number_of_packs: i32,
}<|MERGE_RESOLUTION|>--- conflicted
+++ resolved
@@ -35,20 +35,6 @@
 #[derive(SimpleObject, PartialEq, Debug)]
 #[graphql(complex)]
 pub struct InvoiceNode {
-<<<<<<< HEAD
-    pub id: String,
-    pub other_party_name: String,
-    pub other_party_id: String,
-    pub status: InvoiceStatus,
-    pub invoice_type: InvoiceType,
-    pub invoice_number: i32,
-    pub their_reference: Option<String>,
-    pub comment: Option<String>,
-    pub entry_datetime: String,
-    pub confirm_datetime: Option<String>,
-    pub finalised_datetime: Option<String>,
-    pub lines: InvoiceLines,
-=======
     id: String,
     other_party_name: String,
     other_party_id: String,
@@ -61,7 +47,6 @@
     confirm_datetime: Option<DateTime<Utc>>,
     finalised_datetime: Option<DateTime<Utc>>,
     lines: InvoiceLines,
->>>>>>> f2e81933
 }
 
 #[ComplexObject]
@@ -114,8 +99,8 @@
 }
 
 #[derive(PartialEq, Debug)]
-pub struct InvoiceLines {
-    pub invoice_id: String,
+struct InvoiceLines {
+    invoice_id: String,
 }
 
 #[Object]
