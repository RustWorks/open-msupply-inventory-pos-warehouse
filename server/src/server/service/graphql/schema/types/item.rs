<<<<<<< HEAD
use crate::database::loader::StockLineLoader;
use crate::database::repository::{ItemQueryRepository, StorageConnectionManager};
use crate::server::service::graphql::{
    schema::{queries::pagination::Pagination, types::StockLineQuery},
    ContextExt,
};
=======
use crate::database::repository::{
    EqualFilter, ItemAndMasterList, ItemFilter, ItemQueryRepository, ItemSort, SimpleStringFilter,
    StockLineRepository,
};
use crate::server::service::graphql::schema::types::StockLineQuery;
use crate::server::service::graphql::{schema::queries::pagination::Pagination, ContextExt};
>>>>>>> 818b1e57
use async_graphql::dataloader::DataLoader;
use async_graphql::{ComplexObject, Context, Enum, InputObject, Object, SimpleObject};

use super::{EqualFilterBoolInput, SimpleStringFilterInput, SortInput, StockLineList};

#[derive(Enum, Copy, Clone, PartialEq, Eq)]
#[graphql(remote = "crate::database::repository::repository::ItemSortField")]
pub enum ItemSortFieldInput {
    Name,
    Code,
}
pub type ItemSortInput = SortInput<ItemSortFieldInput>;

#[derive(InputObject, Clone)]

pub struct ItemFilterInput {
    pub name: Option<SimpleStringFilterInput>,
    pub code: Option<SimpleStringFilterInput>,
    pub is_visible: Option<EqualFilterBoolInput>,
}

impl From<ItemFilterInput> for ItemFilter {
    fn from(f: ItemFilterInput) -> Self {
        ItemFilter {
            name: f.name.map(SimpleStringFilter::from),
            code: f.code.map(SimpleStringFilter::from),
            is_visible: f.is_visible.map(EqualFilter::from),
        }
    }
}

#[derive(SimpleObject, PartialEq, Debug)]
#[graphql(complex)]
#[graphql(name = "Item")]
pub struct ItemQuery {
    pub id: String,
    pub name: String,
    pub code: String,
    // Is visible is from master list join
    pub is_visible: bool,
}

impl From<ItemAndMasterList> for ItemQuery {
    fn from((item_row, _, master_list_name_join_option): ItemAndMasterList) -> Self {
        ItemQuery {
            id: item_row.id,
            name: item_row.name,
            code: item_row.code,
            is_visible: master_list_name_join_option.is_some(),
        }
    }
}

#[ComplexObject]
impl ItemQuery {
    async fn available_batches(&self, ctx: &Context<'_>) -> StockLineList {
        let repository = ctx.get_loader::<DataLoader<StockLineLoader>>();
        let result = repository.load_one(self.id.clone()).await.unwrap();
        StockLineList {
            stock_lines: result.map_or(Vec::new(), |stock_lines| {
                stock_lines.into_iter().map(StockLineQuery::from).collect()
            }),
        }
    }
}

pub struct ItemList {
    pub pagination: Option<Pagination>,
    pub filter: Option<ItemFilterInput>,
    pub sort: Option<Vec<ItemSortInput>>,
}

#[Object]
impl ItemList {
    async fn total_count(&self, ctx: &Context<'_>) -> i64 {
        let connection_manager = ctx.get_repository::<StorageConnectionManager>();
        let connection = connection_manager.connection().unwrap();
        let repository = ItemQueryRepository::new(&connection);
        repository.count().unwrap()
    }

    async fn nodes(&self, ctx: &Context<'_>) -> Vec<ItemQuery> {
<<<<<<< HEAD
        let connection_manager = ctx.get_repository::<StorageConnectionManager>();
        let connection = connection_manager.connection().unwrap();
        let repository = ItemQueryRepository::new(&connection);
        repository.all(&self.pagination).unwrap()
=======
        let repository = ctx.get_repository::<ItemQueryRepository>();

        let filter = self.filter.clone().map(ItemFilter::from);

        // Currently only one sort option is supported, use the first from the list.
        let first_sort = self
            .sort
            .as_ref()
            .map(|sort_list| sort_list.first())
            .flatten()
            .map(ItemSort::from);

        repository
            .all(&self.pagination, &filter, &first_sort)
            .unwrap()
            .into_iter()
            .map(ItemQuery::from)
            .collect()
>>>>>>> 818b1e57
    }
}<|MERGE_RESOLUTION|>--- conflicted
+++ resolved
@@ -1,18 +1,12 @@
-<<<<<<< HEAD
 use crate::database::loader::StockLineLoader;
-use crate::database::repository::{ItemQueryRepository, StorageConnectionManager};
+use crate::database::repository::{
+    EqualFilter, ItemAndMasterList, ItemFilter, ItemQueryRepository, ItemSort, SimpleStringFilter,
+    StorageConnectionManager,
+};
 use crate::server::service::graphql::{
     schema::{queries::pagination::Pagination, types::StockLineQuery},
     ContextExt,
 };
-=======
-use crate::database::repository::{
-    EqualFilter, ItemAndMasterList, ItemFilter, ItemQueryRepository, ItemSort, SimpleStringFilter,
-    StockLineRepository,
-};
-use crate::server::service::graphql::schema::types::StockLineQuery;
-use crate::server::service::graphql::{schema::queries::pagination::Pagination, ContextExt};
->>>>>>> 818b1e57
 use async_graphql::dataloader::DataLoader;
 use async_graphql::{ComplexObject, Context, Enum, InputObject, Object, SimpleObject};
 
@@ -95,13 +89,9 @@
     }
 
     async fn nodes(&self, ctx: &Context<'_>) -> Vec<ItemQuery> {
-<<<<<<< HEAD
         let connection_manager = ctx.get_repository::<StorageConnectionManager>();
         let connection = connection_manager.connection().unwrap();
         let repository = ItemQueryRepository::new(&connection);
-        repository.all(&self.pagination).unwrap()
-=======
-        let repository = ctx.get_repository::<ItemQueryRepository>();
 
         let filter = self.filter.clone().map(ItemFilter::from);
 
@@ -119,6 +109,5 @@
             .into_iter()
             .map(ItemQuery::from)
             .collect()
->>>>>>> 818b1e57
     }
 }