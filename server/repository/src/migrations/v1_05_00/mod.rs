--- conflicted
+++ resolved
@@ -14,10 +14,6 @@
     fn migrate(&self, connection: &StorageConnection) -> anyhow::Result<()> {
         sensor::migrate(connection)?;
         cold_chain::migrate(connection)?;
-<<<<<<< HEAD
-
-=======
->>>>>>> d9c7cbb8
         permissions_preferences::migrate(connection)?;
         Ok(())
     }
