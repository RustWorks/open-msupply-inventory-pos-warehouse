--- conflicted
+++ resolved
@@ -65,7 +65,6 @@
             "#
         )?;
 
-<<<<<<< HEAD
         sql!(
             connection,
             r#"
@@ -79,24 +78,9 @@
             );
             "#
         )?;
-=======
-        // // Program Order Type
-        // sql!(
-        //     connection,
-        //     r#"
-        //     CREATE TABLE program_order_type (
-        //         id TEXT NOT NULL PRIMARY KEY,
-        //         program_settings_id TEXT NOT NULL REFERENCES program_settings(id),
-        //         name TEXT NOT NULL,
-        //         threshold_mos {DOUBLE} NOT NULL,
-        //         max_mos {DOUBLE} NOT NULL,
-        //         max_order_per_period {DOUBLE} NOT NULL
-        //     );
-        //     "#
-        // )?;
+
         name_tags::migrate(connection)?;
         period_and_period_schedule::migrate(connection)?;
->>>>>>> b88b7a81
 
         Ok(())
     }
