use crate::{migrations::*, StorageConnection};
pub(crate) struct V1_01_11;

impl Migration for V1_01_11 {
    fn version(&self) -> Version {
        Version::from_str("1.1.11")
    }

    fn migrate(&self, connection: &StorageConnection) -> anyhow::Result<()> {
<<<<<<< HEAD
=======
        // Name Tag
>>>>>>> 24e7c200
        sql!(
            connection,
            r#"
            CREATE TABLE name_tag (
                id TEXT NOT NULL PRIMARY KEY,
                tag_name TEXT NOT NULL
            );
            "#
        )?;

        // name tag join table
        sql!(
            connection,
            r#"
            CREATE TABLE name_tag_join (
                id TEXT NOT NULL PRIMARY KEY,
                name_id TEXT NOT NULL REFERENCES name(id),
                name_tag_id TEXT NOT NULL REFERENCES name_tag(id)
            );
            "#
        )?;

        sql!(
            connection,
            r#"
            CREATE TABLE period_schedule (
                id TEXT NOT NULL PRIMARY KEY,
                name TEXT NOT NULL
            );
            "#
        )?;

        sql!(
            connection,
            r#"
            CREATE TABLE period (
                id TEXT NOT NULL PRIMARY KEY,
                period_schedule_id TEXT NOT NULL REFERENCES period_schedule(id),
                name TEXT NOT NULL,
                start_date {DATE} NOT NULL,
                end_date {DATE} NOT NULL
            );
            "#
        )?;

        // Commented for this PR as not used yet...
        // // Program
        // sql!(
        //     connection,
        //     r#"
        //     CREATE TABLE program (
        //         id TEXT NOT NULL PRIMARY KEY,
        //         name TEXT NOT NULL,
        //         master_list_id TEXT NOT NULL REFERENCES master_list(id)
        //     );
        //     "#
        // )?;

        // // Program Settings
        // sql!(
        //     connection,
        //     r#"
        //     CREATE TABLE program_settings (
        //         id TEXT NOT NULL PRIMARY KEY,
        //         tag_name TEXT NOT NULL,
        //         program_id TEXT NOT NULL REFERENCES program(id),
        //         period_schedule_id TEXT NOT NULL REFERENCES period_schedule(id)
        //     );
        //     "#
        // )?;

        // // Program Order Type
        // sql!(
        //     connection,
        //     r#"
        //     CREATE TABLE program_order_type (
        //         id TEXT NOT NULL PRIMARY KEY,
        //         program_settings_id TEXT NOT NULL REFERENCES program_settings(id),
        //         name TEXT NOT NULL,
        //         threshold_mos {DOUBLE} NOT NULL,
        //         max_mos {DOUBLE} NOT NULL,
        //         max_order_per_period {DOUBLE} NOT NULL
        //     );
        //     "#
        // )?;

        Ok(())
    }
}

#[cfg(test)]
#[actix_rt::test]
async fn migration_1_01_11() {
    use crate::migrations::*;
    use crate::test_db::*;

    let version = V1_01_11.version();

    // This test allows checking sql syntax
    let SetupResult { connection, .. } = setup_test(SetupOption {
        db_name: &format!("migration_{version}"),
        version: Some(version.clone()),
        ..Default::default()
    })
    .await;

    assert_eq!(get_database_version(&connection), version);
}<|MERGE_RESOLUTION|>--- conflicted
+++ resolved
@@ -7,10 +7,6 @@
     }
 
     fn migrate(&self, connection: &StorageConnection) -> anyhow::Result<()> {
-<<<<<<< HEAD
-=======
-        // Name Tag
->>>>>>> 24e7c200
         sql!(
             connection,
             r#"
@@ -21,7 +17,6 @@
             "#
         )?;
 
-        // name tag join table
         sql!(
             connection,
             r#"
