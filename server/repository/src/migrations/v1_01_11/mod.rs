--- conflicted
+++ resolved
@@ -3,11 +3,8 @@
 use super::{version::Version, Migration};
 mod activity_log;
 mod name_tags;
-<<<<<<< HEAD
 mod period_and_period_schedule;
-=======
 mod store_preference;
->>>>>>> 8ef951df
 
 pub(crate) struct V1_01_11;
 
@@ -16,78 +13,9 @@
         Version::from_str("1.1.11")
     }
 
-<<<<<<< HEAD
-    #[cfg(feature = "postgres")]
-    fn migrate(&self, connection: &StorageConnection) -> anyhow::Result<()> {
-        sql!(
-            connection,
-            r#"ALTER TYPE activity_log_type ADD VALUE 'INVOICE_NUMBER_ALLOCATED';"#
-        )?;
-        sql!(
-            connection,
-            r#"ALTER TYPE activity_log_type ADD VALUE 'REQUISITION_NUMBER_ALLOCATED';"#
-        )?;
-        sql!(
-            connection,
-            r#"
-            ALTER TABLE store_preference ADD COLUMN requisitions_require_supplier_authorisation bool NOT NULL DEFAULT false;
-        "#
-        )?;
-
-        // TODO move store_preference to it's own migration, before PR merge? I'm doing this duplication temporarily to avoid more merge conflicts from develop changes...
-        name_tags::migrate(connection)?;
-        period_and_period_schedule::migrate(connection)?;
-
-        Ok(())
-    }
-
-    #[cfg(not(feature = "postgres"))]
-=======
->>>>>>> 8ef951df
     fn migrate(&self, connection: &StorageConnection) -> anyhow::Result<()> {
         activity_log::migrate(connection)?;
         store_preference::migrate(connection)?;
-
-        // Commented for this PR as not used yet...
-        // // Program
-        // sql!(
-        //     connection,
-        //     r#"
-        //     CREATE TABLE program (
-        //         id TEXT NOT NULL PRIMARY KEY,
-        //         name TEXT NOT NULL,
-        //         master_list_id TEXT NOT NULL REFERENCES master_list(id)
-        //     );
-        //     "#
-        // )?;
-
-        // // Program Settings
-        // sql!(
-        //     connection,
-        //     r#"
-        //     CREATE TABLE program_settings (
-        //         id TEXT NOT NULL PRIMARY KEY,
-        //         tag_name TEXT NOT NULL,
-        //         program_id TEXT NOT NULL REFERENCES program(id),
-        //         period_schedule_id TEXT NOT NULL REFERENCES period_schedule(id)
-        //     );
-        //     "#
-        // )?;
-
-        // // Program Order Type
-        // sql!(
-        //     connection,
-        //     r#"
-        //     CREATE TABLE program_order_type (
-        //         id TEXT NOT NULL PRIMARY KEY,
-        //         program_settings_id TEXT NOT NULL REFERENCES program_settings(id),
-        //         name TEXT NOT NULL,
-        //         threshold_mos {DOUBLE} NOT NULL,
-        //         max_mos {DOUBLE} NOT NULL,
-        //         max_order_per_period {DOUBLE} NOT NULL
-        //     );
-        //     "#
-        // )?;
         name_tags::migrate(connection)?;
         period_and_period_schedule::migrate(connection)?;
 
