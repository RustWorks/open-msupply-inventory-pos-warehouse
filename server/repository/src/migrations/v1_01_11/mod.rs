<<<<<<< HEAD
use super::{version::Version, Migration};
use crate::{migrations::sql, StorageConnection};
mod name_tags;
=======
use crate::StorageConnection;
>>>>>>> 9a0e9df3

use super::{version::Version, Migration};
mod activity_log;
mod store_preference;

pub(crate) struct V1_01_11;

impl Migration for V1_01_11 {
    fn version(&self) -> Version {
        Version::from_str("1.1.11")
    }

    fn migrate(&self, connection: &StorageConnection) -> anyhow::Result<()> {
<<<<<<< HEAD
        sql!(
            connection,
            r#"ALTER TYPE activity_log_type ADD VALUE 'INVOICE_NUMBER_ALLOCATED';"#
        )?;
        sql!(
            connection,
            r#"ALTER TYPE activity_log_type ADD VALUE 'REQUISITION_NUMBER_ALLOCATED';"#
        )?;
        sql!(
            connection,
            r#"
            ALTER TABLE store_preference ADD COLUMN requisitions_require_supplier_authorisation bool NOT NULL DEFAULT false;
        "#
        )?;

        // TODO move store_preference to it's own migration, before PR merge? I'm doing this duplication temporarily to avoid more merge conflicts from develop changes...
        name_tags::migrate(connection)?;

        Ok(())
    }

    #[cfg(not(feature = "postgres"))]
    fn migrate(&self, connection: &StorageConnection) -> anyhow::Result<()> {
        sql!(
            connection,
            r#"
            ALTER TABLE store_preference ADD COLUMN requisitions_require_supplier_authorisation bool NOT NULL DEFAULT false;
        "#
        )?;
=======
        activity_log::migrate(connection)?;
        store_preference::migrate(connection)?;
>>>>>>> 9a0e9df3

        name_tags::migrate(connection)?;

        Ok(())
    }
}

#[cfg(test)]
#[actix_rt::test]
async fn migration_1_01_11() {
    use crate::migrations::*;
    use crate::test_db::*;

    let version = V1_01_11.version();

    let SetupResult { connection, .. } = setup_test(SetupOption {
        db_name: &format!("migration_{version}"),
        version: Some(version.clone()),
        ..Default::default()
    })
    .await;

    assert_eq!(get_database_version(&connection), version);
}<|MERGE_RESOLUTION|>--- conflicted
+++ resolved
@@ -1,13 +1,8 @@
-<<<<<<< HEAD
-use super::{version::Version, Migration};
-use crate::{migrations::sql, StorageConnection};
-mod name_tags;
-=======
 use crate::StorageConnection;
->>>>>>> 9a0e9df3
 
 use super::{version::Version, Migration};
 mod activity_log;
+mod name_tags;
 mod store_preference;
 
 pub(crate) struct V1_01_11;
@@ -18,40 +13,8 @@
     }
 
     fn migrate(&self, connection: &StorageConnection) -> anyhow::Result<()> {
-<<<<<<< HEAD
-        sql!(
-            connection,
-            r#"ALTER TYPE activity_log_type ADD VALUE 'INVOICE_NUMBER_ALLOCATED';"#
-        )?;
-        sql!(
-            connection,
-            r#"ALTER TYPE activity_log_type ADD VALUE 'REQUISITION_NUMBER_ALLOCATED';"#
-        )?;
-        sql!(
-            connection,
-            r#"
-            ALTER TABLE store_preference ADD COLUMN requisitions_require_supplier_authorisation bool NOT NULL DEFAULT false;
-        "#
-        )?;
-
-        // TODO move store_preference to it's own migration, before PR merge? I'm doing this duplication temporarily to avoid more merge conflicts from develop changes...
-        name_tags::migrate(connection)?;
-
-        Ok(())
-    }
-
-    #[cfg(not(feature = "postgres"))]
-    fn migrate(&self, connection: &StorageConnection) -> anyhow::Result<()> {
-        sql!(
-            connection,
-            r#"
-            ALTER TABLE store_preference ADD COLUMN requisitions_require_supplier_authorisation bool NOT NULL DEFAULT false;
-        "#
-        )?;
-=======
         activity_log::migrate(connection)?;
         store_preference::migrate(connection)?;
->>>>>>> 9a0e9df3
 
         name_tags::migrate(connection)?;
 
