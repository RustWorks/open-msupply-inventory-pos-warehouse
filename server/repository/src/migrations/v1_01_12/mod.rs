use super::{version::Version, Migration};

use crate::StorageConnection;
pub(crate) struct V1_01_12;
mod invoice_and_number_type;
<<<<<<< HEAD
mod permission;
=======
mod location_movement_triggers;
>>>>>>> 8a6d9cb5

impl Migration for V1_01_12 {
    fn version(&self) -> Version {
        Version::from_str("1.1.12")
    }

    fn migrate(&self, connection: &StorageConnection) -> anyhow::Result<()> {
        invoice_and_number_type::migrate(connection)?;
<<<<<<< HEAD
        permission::migrate(connection)?;
=======
        location_movement_triggers::migrate(connection)?;
>>>>>>> 8a6d9cb5

        Ok(())
    }
}

#[cfg(test)]
#[actix_rt::test]
async fn migration_1_01_12() {
    use crate::migrations::*;
    use crate::test_db::*;

    let version = V1_01_12.version();

    // This test allows checking sql syntax
    let SetupResult { connection, .. } = setup_test(SetupOption {
        db_name: &format!("migration_{version}"),
        version: Some(version.clone()),
        ..Default::default()
    })
    .await;

    assert_eq!(get_database_version(&connection), version);
}<|MERGE_RESOLUTION|>--- conflicted
+++ resolved
@@ -3,11 +3,8 @@
 use crate::StorageConnection;
 pub(crate) struct V1_01_12;
 mod invoice_and_number_type;
-<<<<<<< HEAD
+mod location_movement_triggers;
 mod permission;
-=======
-mod location_movement_triggers;
->>>>>>> 8a6d9cb5
 
 impl Migration for V1_01_12 {
     fn version(&self) -> Version {
@@ -16,11 +13,8 @@
 
     fn migrate(&self, connection: &StorageConnection) -> anyhow::Result<()> {
         invoice_and_number_type::migrate(connection)?;
-<<<<<<< HEAD
         permission::migrate(connection)?;
-=======
         location_movement_triggers::migrate(connection)?;
->>>>>>> 8a6d9cb5
 
         Ok(())
     }
