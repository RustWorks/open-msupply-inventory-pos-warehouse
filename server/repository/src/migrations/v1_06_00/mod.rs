use super::{version::Version, Migration};

use crate::StorageConnection;

mod barcode_add_manufacturer_link_id;
mod changelog_deduped;
mod clinician_link;
mod clinician_store_join_add_clinician_link_id;
mod contact_trace;
mod encounter_add_clinician_link_id;
mod encounter_status;
mod indexes;
mod invoice_add_name_link_id;
mod invoice_line_add_item_link_id;
mod item_add_is_active;
mod item_link_create_table;
mod master_list;
mod master_list_line_add_item_link_id;
mod master_list_name_join_add_name_link_id;
mod name_link;
mod name_store_join_add_name_link_id;
mod name_tag_join_add_name_link_id;
mod patient_id_indices;
mod plugin_data;
mod program_enrolment_add_patient_link_id;
mod program_enrolment_status;
<<<<<<< HEAD
mod requisition_add_name_link_id;
mod requisition_line_add_item_link_id;
mod stock_line_add_item_link_id;
mod stock_line_add_supplier_link_id;
mod stocktake_line_add_item_link_id;
=======
mod sync_log;
>>>>>>> e0fa9093
mod temperature_breach;

pub(crate) struct V1_06_00;

impl Migration for V1_06_00 {
    fn version(&self) -> Version {
        Version::from_str("1.6.0")
    }

    fn migrate(&self, connection: &StorageConnection) -> anyhow::Result<()> {
        contact_trace::migrate(connection)?;
        plugin_data::migrate(connection)?;
        master_list::migrate(connection)?;
        temperature_breach::migrate(connection)?;
        patient_id_indices::migrate(connection)?;
<<<<<<< HEAD
=======
        sync_log::migrate(connection)?;
        program_enrolment_status::migrate(connection)?;
>>>>>>> e0fa9093
        indexes::migrate(connection)?;

        // Item link migrations
        item_add_is_active::migrate(connection)?;
        item_link_create_table::migrate(connection)?;
        stocktake_line_add_item_link_id::migrate(connection)?;
        stock_line_add_item_link_id::migrate(connection)?;
        invoice_line_add_item_link_id::migrate(connection)?;
        master_list_line_add_item_link_id::migrate(connection)?;
        requisition_line_add_item_link_id::migrate(connection)?;

        // Name link migrations
        name_link::migrate(connection)?;
        invoice_add_name_link_id::migrate(connection)?;
        name_store_join_add_name_link_id::migrate(connection)?;
        master_list_name_join_add_name_link_id::migrate(connection)?;
        name_tag_join_add_name_link_id::migrate(connection)?;
        requisition_add_name_link_id::migrate(connection)?;
        stock_line_add_supplier_link_id::migrate(connection)?;
        barcode_add_manufacturer_link_id::migrate(connection)?;
        program_enrolment_add_patient_link_id::migrate(connection)?;

        // Clinician link migrations
        clinician_link::migrate(connection)?;
        clinician_store_join_add_clinician_link_id::migrate(connection)?;
        encounter_add_clinician_link_id::migrate(connection)?;

        program_enrolment_status::migrate(connection)?;
        encounter_status::migrate(connection)?;
        changelog_deduped::migrate(connection)?;
        Ok(())
    }
}

#[cfg(test)]
#[actix_rt::test]
async fn migration_1_06_00() {
    use crate::migrations::*;
    use crate::test_db::*;
    use chrono::NaiveDateTime;
    use diesel::prelude::*;
    use item_link::dsl as item_link_dsl;
    use requisition_line::dsl as requisition_line_dsl;
    use stock_movement::dsl as stock_movement_dsl;
    use stock_on_hand::dsl as stock_on_hand_dsl;

    table! {
        item_link {
            id->Text,
            item_id->Text,
        }
    }
    #[derive(Queryable, Debug, PartialEq)]
    struct ItemLinkRow {
        id: String,
        item_id: String,
    }

    table! {
        stock_on_hand(id) {
            id -> Text,
            item_id -> Text,
            store_id -> Text,
            available_stock_on_hand -> BigInt,
        }
    }
    #[derive(Queryable, Debug, PartialEq)]
    struct StockOnHandRow {
        id: String,
        item_id: String,
        store_id: String,
        available_stock_on_hand: i64,
    }

    table! {
        stock_movement (id) {
            id -> Text,
            item_id -> Text,
            store_id -> Text,
            quantity -> BigInt,
            datetime -> Timestamp,
        }
    }
    #[derive(Queryable, Debug, PartialEq)]
    struct StockMovementRow {
        id: String,
        item_id: String,
        store_id: String,
        quantity: i64,
        datetime: NaiveDateTime,
    }

    table! {
        requisition_line (id) {
            id -> Text,
            requisition_id -> Text,
            item_link_id -> Text,
            requested_quantity -> Integer,
            suggested_quantity -> Integer,
            supply_quantity -> Integer,
            available_stock_on_hand -> Integer ,
            average_monthly_consumption -> Integer,
            snapshot_datetime -> Nullable<Timestamp>,
            approved_quantity -> Integer,
            approval_comment -> Nullable<Text>,
            comment -> Nullable<Text>,
        }
    }

    #[derive(Queryable, Debug, PartialEq, Default)]
    struct RequisitionLineRow {
        id: String,
        requisition_id: String,
        item_link_id: String,
        requested_quantity: i32,
        suggested_quantity: i32,
        supply_quantity: i32,
        available_stock_on_hand: i32,
        average_monthly_consumption: i32,
        snapshot_datetime: Option<NaiveDateTime>,
        approved_quantity: i32,
        approval_comment: Option<String>,
        comment: Option<String>,
    }

    let previous_version = v1_05_00::V1_05_00.version();
    let version = V1_06_00.version();

    let SetupResult { connection, .. } = setup_test(SetupOption {
        db_name: &format!("migration_{version}_aye"),
        version: Some(previous_version.clone()),
        ..Default::default()
    })
    .await;

    sql!(
        &connection,
        r#"
        INSERT INTO item 
            (id, name, code, default_pack_size, type, legacy_record)
        VALUES 
            ('item1', 'item1name', 'item1code', 1, 'STOCK', ''),
            ('item2', 'item2name', 'item2code', 2, 'STOCK', ''),
            ('item3', 'item3name', 'item3code', 3, 'STOCK', ''),
            ('item4', 'item4name', 'item4code', 4, 'STOCK', '');
        "#
    )
    .unwrap();
    sql!(
        &connection,
        r#"
        INSERT INTO
            name (id, name, code, is_customer, is_supplier, type, is_sync_update)
        VALUES
            ('name1', 'name1name', 'name1code', TRUE, FALSE, 'STORE', TRUE),
            ('name2', 'name2name', 'name2code', TRUE, FALSE, 'STORE', TRUE),
            ('name3', 'name3name', 'name3code', TRUE, FALSE, 'STORE', TRUE);
        "#
    )
    .unwrap();
    sql!(
        &connection,
        r#"
        INSERT INTO
            store (id, name_id, code, site_id, store_mode, disabled)
        VALUES
            ('store1', 'name1', 'store1code', 1, 'STORE', FALSE),
            ('store2', 'name2', 'store2code', 1, 'STORE', FALSE),
            ('store3', 'name3', 'store3code', 1, 'STORE', FALSE);
        "#
    )
    .unwrap();

    sql!(
        &connection,
        r#"
        INSERT INTO
        stock_line (
            id,
            item_id,
            store_id,
            cost_price_per_pack,
            sell_price_per_pack,
            available_number_of_packs,
            total_number_of_packs,
            pack_size,
            on_hold
        )
        VALUES
            ('stock_line1', 'item1', 'store1', 1.0, 1.0, 1.0, 1.0, 1.0, FALSE),
            ('stock_line2', 'item1', 'store1', 2.0, 2.0, 2.0, 2.0, 2.0, FALSE),
            ('stock_line3', 'item2', 'store1', 4.0, 4.0, 4.0, 4.0, 4.0, FALSE),
            ('stock_line4', 'item3', 'store2', 8.0, 8.0, 8.0, 8.0, 8.0, FALSE);
        "#
    )
    .unwrap();

    sql!(
    &connection,
        r#"
        INSERT INTO
            invoice (id, name_id, store_id, invoice_number, on_hold, created_datetime, is_system_generated, status, type)
        VALUES
            ('invoice1', 'name1', 'store1', 1, false, '2020-07-09 17:10:40', false, 'PICKED', 'INBOUND_SHIPMENT');
        "#
    )
    .unwrap();

    sql!(
        &connection,
        r#"
        INSERT INTO
        invoice_line (
            id,
            invoice_id,
            item_id,
            item_name,
            item_code,
            cost_price_per_pack,
            sell_price_per_pack,
            total_after_tax,
            total_before_tax,
            number_of_packs,
            pack_size,
            type
        )
        VALUES
            ('invoice_line1', 'invoice1', 'item1', 'item1name', 'item1code', 1, 2, 4, 4, 2, 12, 'STOCK_IN'),
            ('invoice_line2', 'invoice1', 'item1', 'item1name', 'item1code', 1, 3, 6, 6, 2, 12, 'STOCK_IN'),
            ('invoice_line3', 'invoice1', 'item1', 'item1name', 'item1code', 1, 4, 8, 8, 2, 12, 'STOCK_IN'),
            ('invoice_line4', 'invoice1', 'item2', 'item2name', 'item2code', 1, 5, 10, 10, 2, 12, 'STOCK_IN');
        "#
        )
    .unwrap();

    sql!(
        &connection,
        r#"
        INSERT INTO
            requisition (
                id,
                requisition_number,
                store_id,
                created_datetime,
                max_months_of_stock,
                min_months_of_stock,
                status,
                type,
                name_id
            )
        VALUES
            ('requisition1', 1, 'store1', '2021-01-02 00:00:00', 2, 1, 'DRAFT', 'REQUEST', 'name1');
        "#
    )
    .unwrap();

    sql!(
        &connection,
        r#"
        INSERT INTO
        requisition_line (
            id,
            requisition_id,
            item_id,
            requested_quantity,
            suggested_quantity,
            supply_quantity,
            available_stock_on_hand,
            average_monthly_consumption,
            approved_quantity
        )
        VALUES
            ('requisition_line1', 'requisition1', 'item1', 1, 2, 2, 5, 3, 2),
            ('requisition_line2', 'requisition1', 'item1', 1, 2, 2, 5, 3, 2),
            ('requisition_line3', 'requisition1', 'item1', 1, 2, 2, 5, 3, 2),
            ('requisition_line4', 'requisition1', 'item2', 1, 2, 2, 5, 3, 2);
        "#
    )
    .unwrap();

    let old_soh: Vec<StockOnHandRow> = stock_on_hand_dsl::stock_on_hand
        .order(stock_on_hand_dsl::id.asc())
        .load(&connection.connection)
        .unwrap();

    let old_stock_movements: Vec<StockMovementRow> = stock_movement_dsl::stock_movement
        .order(stock_movement_dsl::id.asc())
        .load(&connection.connection)
        .unwrap();

    migrate(&connection, Some(version.clone())).unwrap();
    assert_eq!(get_database_version(&connection), version);

    let expected_item_links = vec![
        ItemLinkRow {
            id: "item1".to_string(),
            item_id: "item1".to_string(),
        },
        ItemLinkRow {
            id: "item2".to_string(),
            item_id: "item2".to_string(),
        },
        ItemLinkRow {
            id: "item3".to_string(),
            item_id: "item3".to_string(),
        },
        ItemLinkRow {
            id: "item4".to_string(),
            item_id: "item4".to_string(),
        },
    ];
    let migration_item_links: Vec<ItemLinkRow> = item_link_dsl::item_link
        .order(item_link_dsl::id)
        .load(&connection.connection)
        .unwrap();
    assert_eq!(expected_item_links, migration_item_links);

    // Tests the view rewrite works correctly and implicitly that the stock_line.item_link_id got populated
    let new_soh: Vec<StockOnHandRow> = stock_on_hand_dsl::stock_on_hand
        .order(stock_on_hand_dsl::id.asc())
        .load(&connection.connection)
        .unwrap();
    assert_eq!(old_soh, new_soh);

    // Tests the view rewrites work correctly and implicitly that the invoice_line.item_link_id got populated
    let new_stock_movements: Vec<StockMovementRow> = stock_movement_dsl::stock_movement
        .order(stock_movement_dsl::id.asc())
        .load(&connection.connection)
        .unwrap();
    assert_eq!(old_stock_movements, new_stock_movements);

    let expected_requisition_lines = vec![
        RequisitionLineRow {
            id: "requisition_line1".to_string(),
            requisition_id: "requisition1".to_string(),
            item_link_id: "item1".to_string(),
            requested_quantity: 1,
            suggested_quantity: 2,
            supply_quantity: 2,
            available_stock_on_hand: 5,
            average_monthly_consumption: 3,
            approved_quantity: 2,
            ..Default::default()
        },
        RequisitionLineRow {
            id: "requisition_line2".to_string(),
            requisition_id: "requisition1".to_string(),
            item_link_id: "item1".to_string(),
            requested_quantity: 1,
            suggested_quantity: 2,
            supply_quantity: 2,
            available_stock_on_hand: 5,
            average_monthly_consumption: 3,
            approved_quantity: 2,
            ..Default::default()
        },
        RequisitionLineRow {
            id: "requisition_line3".to_string(),
            requisition_id: "requisition1".to_string(),
            item_link_id: "item1".to_string(),
            requested_quantity: 1,
            suggested_quantity: 2,
            supply_quantity: 2,
            available_stock_on_hand: 5,
            average_monthly_consumption: 3,
            approved_quantity: 2,
            ..Default::default()
        },
        RequisitionLineRow {
            id: "requisition_line4".to_string(),
            requisition_id: "requisition1".to_string(),
            item_link_id: "item2".to_string(),
            requested_quantity: 1,
            suggested_quantity: 2,
            supply_quantity: 2,
            available_stock_on_hand: 5,
            average_monthly_consumption: 3,
            approved_quantity: 2,
            ..Default::default()
        },
    ];
    let updated_requisition_lines: Vec<RequisitionLineRow> = requisition_line_dsl::requisition_line
        .order(requisition_line_dsl::id.asc())
        .load(&connection.connection)
        .unwrap();

    assert_eq!(expected_requisition_lines, updated_requisition_lines);
}<|MERGE_RESOLUTION|>--- conflicted
+++ resolved
@@ -24,15 +24,12 @@
 mod plugin_data;
 mod program_enrolment_add_patient_link_id;
 mod program_enrolment_status;
-<<<<<<< HEAD
 mod requisition_add_name_link_id;
 mod requisition_line_add_item_link_id;
 mod stock_line_add_item_link_id;
 mod stock_line_add_supplier_link_id;
 mod stocktake_line_add_item_link_id;
-=======
 mod sync_log;
->>>>>>> e0fa9093
 mod temperature_breach;
 
 pub(crate) struct V1_06_00;
@@ -48,11 +45,8 @@
         master_list::migrate(connection)?;
         temperature_breach::migrate(connection)?;
         patient_id_indices::migrate(connection)?;
-<<<<<<< HEAD
-=======
         sync_log::migrate(connection)?;
         program_enrolment_status::migrate(connection)?;
->>>>>>> e0fa9093
         indexes::migrate(connection)?;
 
         // Item link migrations
