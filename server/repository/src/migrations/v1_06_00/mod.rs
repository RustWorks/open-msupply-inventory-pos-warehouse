use super::{version::Version, Migration};

use crate::StorageConnection;

mod changelog_deduped;
mod clinician_link;
mod clinician_store_join_add_clinician_link_id;
mod contact_trace;
mod encounter_add_clinician_link_id;
mod encounter_status;
mod indexes;
mod invoice_add_name_link_id;
mod invoice_line_add_item_link_id;
mod item_add_is_active;
mod item_link_create_table;
mod master_list;
mod master_list_line_add_item_link_id;
mod master_list_name_join_add_name_link_id;
mod name_link;
mod name_store_join_add_name_link_id;
mod name_tag_join_add_name_link_id;
mod patient_id_indices;
mod plugin_data;
mod program_enrolment_status;
mod program_event_patient_link_id;
mod requisition_add_name_link_id;
mod stock_line_add_item_link_id;
mod stocktake_line_add_item_link_id;
mod temperature_breach;

pub(crate) struct V1_06_00;

impl Migration for V1_06_00 {
    fn version(&self) -> Version {
        Version::from_str("1.6.0")
    }

    fn migrate(&self, connection: &StorageConnection) -> anyhow::Result<()> {
        contact_trace::migrate(connection)?;
        plugin_data::migrate(connection)?;
        master_list::migrate(connection)?;
        temperature_breach::migrate(connection)?;
        patient_id_indices::migrate(connection)?;

        // Item link migrations
        item_add_is_active::migrate(connection)?;
        item_link_create_table::migrate(connection)?;
        stocktake_line_add_item_link_id::migrate(connection)?;
        stock_line_add_item_link_id::migrate(connection)?;
        invoice_line_add_item_link_id::migrate(connection)?;
        master_list_line_add_item_link_id::migrate(connection)?;

        // Name link migrations
        name_link::migrate(connection)?;
        invoice_add_name_link_id::migrate(connection)?;
        name_store_join_add_name_link_id::migrate(connection)?;
        master_list_name_join_add_name_link_id::migrate(connection)?;
        name_tag_join_add_name_link_id::migrate(connection)?;
        requisition_add_name_link_id::migrate(connection)?;
        // Patient link migrations
        program_event_patient_link_id::migrate(connection)?;

        // Clinician link migrations
        clinician_link::migrate(connection)?;
        clinician_store_join_add_clinician_link_id::migrate(connection)?;
        encounter_add_clinician_link_id::migrate(connection)?;

        program_enrolment_status::migrate(connection)?;
        indexes::migrate(connection)?;
        encounter_status::migrate(connection)?;
<<<<<<< HEAD

=======
        changelog_deduped::migrate(connection)?;
>>>>>>> 12a634c3
        Ok(())
    }
}

#[cfg(test)]
#[actix_rt::test]
async fn migration_1_06_00() {
    use crate::migrations::*;
    use crate::test_db::*;
    use chrono::NaiveDateTime;
    use diesel::prelude::*;
    use item_link::dsl as item_link_dsl;
    use stock_movement::dsl as stock_movement_dsl;
    use stock_on_hand::dsl as stock_on_hand_dsl;

    table! {
        item_link {
            id->Text,
            item_id->Text,
        }
    }
    #[derive(Queryable, Debug, PartialEq)]
    struct ItemLinkRow {
        id: String,
        item_id: String,
    }

    table! {
        stock_on_hand(id) {
            id -> Text,
            item_id -> Text,
            store_id -> Text,
            available_stock_on_hand -> BigInt,
        }
    }
    #[derive(Queryable, Debug, PartialEq)]
    struct StockOnHandRow {
        id: String,
        item_id: String,
        store_id: String,
        available_stock_on_hand: i64,
    }

    table! {
        stock_movement (id) {
            id -> Text,
            item_id -> Text,
            store_id -> Text,
            quantity -> BigInt,
            datetime -> Timestamp,
        }
    }
    #[derive(Queryable, Debug, PartialEq)]
    pub struct StockMovementRow {
        pub id: String,
        pub item_id: String,
        pub store_id: String,
        pub quantity: i64,
        pub datetime: NaiveDateTime,
    }

    let previous_version = v1_05_00::V1_05_00.version();
    let version = V1_06_00.version();

    let SetupResult { connection, .. } = setup_test(SetupOption {
        db_name: &format!("migration_{version}"),
        version: Some(previous_version.clone()),
        ..Default::default()
    })
    .await;

    sql!(
        &connection,
        r#"
        INSERT INTO item 
        (id, name, code, default_pack_size, type, legacy_record)
        VALUES 
        ('item1', 'item1name', 'item1code', 1, 'STOCK', ''),
        ('item2', 'item2name', 'item2code', 2, 'STOCK', ''),
        ('item3', 'item3name', 'item3code', 3, 'STOCK', ''),
        ('item4', 'item4name', 'item4code', 4, 'STOCK', '');
    "#
    )
    .unwrap();
    sql!(
        &connection,
        r#"
        INSERT INTO
        name (id, name, code, is_customer, is_supplier, type, is_sync_update)
      VALUES
        ('name1', 'name1name', 'name1code', TRUE, FALSE, 'STORE', TRUE),
        ('name2', 'name2name', 'name2code', TRUE, FALSE, 'STORE', TRUE),
        ('name3', 'name3name', 'name3code', TRUE, FALSE, 'STORE', TRUE);

    "#
    )
    .unwrap();
    sql!(
        &connection,
        r#"
        INSERT INTO
        store (id, name_id, code, site_id, store_mode, disabled)
      VALUES
        ('store1', 'name1', 'store1code', 1, 'STORE', FALSE),
        ('store2', 'name2', 'store2code', 1, 'STORE', FALSE),
        ('store3', 'name3', 'store3code', 1, 'STORE', FALSE);
    "#
    )
    .unwrap();

    sql!(
        &connection,
        r#"
        INSERT INTO
        stock_line (
          id,
          item_id,
          store_id,
          cost_price_per_pack,
          sell_price_per_pack,
          available_number_of_packs,
          total_number_of_packs,
          pack_size,
          on_hold
        )
      VALUES
        ('stock_line1', 'item1', 'store1', 1.0, 1.0, 1.0, 1.0, 1.0, FALSE),
        ('stock_line2', 'item1', 'store1', 2.0, 2.0, 2.0, 2.0, 2.0, FALSE),
        ('stock_line3', 'item2', 'store1', 4.0, 4.0, 4.0, 4.0, 4.0, FALSE),
        ('stock_line4', 'item3', 'store2', 8.0, 8.0, 8.0, 8.0, 8.0, FALSE);
    "#
    )
    .unwrap();

    sql!(
        &connection,
        r#"
        INSERT INTO
            invoice (id, name_id, store_id, invoice_number, on_hold, created_datetime, is_system_generated, status, type)
        VALUES
            ('invoice1', 'name1', 'store1', 1, false, '2020-07-09 17:10:40', false, 'PICKED', 'INBOUND_SHIPMENT');
        "#
    )
    .unwrap();

    sql!(
        &connection,
        r#"
        INSERT INTO
            invoice_line (
                id,
                invoice_id,
                item_id,
                item_name,
                item_code,
                cost_price_per_pack,
                sell_price_per_pack,
                total_after_tax,
                total_before_tax,
                number_of_packs,
                pack_size,
                type
            )
        VALUES
            ('invoice_line1', 'invoice1', 'item1', 'item1name', 'item1code', 1, 2, 4, 4, 2, 12, 'STOCK_IN'),
            ('invoice_line2', 'invoice1', 'item1', 'item1name', 'item1code', 1, 3, 6, 6, 2, 12, 'STOCK_IN'),
            ('invoice_line3', 'invoice1', 'item1', 'item1name', 'item1code', 1, 4, 8, 8, 2, 12, 'STOCK_IN'),
            ('invoice_line4', 'invoice1', 'item2', 'item2name', 'item2code', 1, 5, 10, 10, 2, 12, 'STOCK_IN');
    "#
    )
    .unwrap();

    let old_soh: Vec<StockOnHandRow> = stock_on_hand_dsl::stock_on_hand
        .order(stock_on_hand_dsl::id.asc())
        .load(&connection.connection)
        .unwrap();

    let old_stock_movements: Vec<StockMovementRow> = stock_movement_dsl::stock_movement
        .order(stock_movement_dsl::id.asc())
        .load(&connection.connection)
        .unwrap();

    migrate(&connection, Some(version.clone())).unwrap();
    assert_eq!(get_database_version(&connection), version);

    let expected_item_links = vec![
        ItemLinkRow {
            id: "item1".to_string(),
            item_id: "item1".to_string(),
        },
        ItemLinkRow {
            id: "item2".to_string(),
            item_id: "item2".to_string(),
        },
        ItemLinkRow {
            id: "item3".to_string(),
            item_id: "item3".to_string(),
        },
        ItemLinkRow {
            id: "item4".to_string(),
            item_id: "item4".to_string(),
        },
    ];
    let migration_item_links: Vec<ItemLinkRow> = item_link_dsl::item_link
        .order(item_link_dsl::id)
        .load(&connection.connection)
        .unwrap();
    assert_eq!(expected_item_links, migration_item_links);

    // Tests the view rewrite works correctly and implicitly that the stock_line.item_link_id got populated
    let new_soh: Vec<StockOnHandRow> = stock_on_hand_dsl::stock_on_hand
        .order(stock_on_hand_dsl::id.asc())
        .load(&connection.connection)
        .unwrap();
    assert_eq!(old_soh, new_soh);

    // Tests the view rewrites work correctly and implicitly that the invoice_line.item_link_id got populated
    let new_stock_movements: Vec<StockMovementRow> = stock_movement_dsl::stock_movement
        .order(stock_movement_dsl::id.asc())
        .load(&connection.connection)
        .unwrap();
    assert_eq!(old_stock_movements, new_stock_movements);
}<|MERGE_RESOLUTION|>--- conflicted
+++ resolved
@@ -68,11 +68,8 @@
         program_enrolment_status::migrate(connection)?;
         indexes::migrate(connection)?;
         encounter_status::migrate(connection)?;
-<<<<<<< HEAD
-
-=======
         changelog_deduped::migrate(connection)?;
->>>>>>> 12a634c3
+
         Ok(())
     }
 }
