use super::{version::Version, Migration};

use crate::StorageConnection;

mod contact_trace;
<<<<<<< HEAD
mod invoice_line_add_item_link_id;
=======
mod item_add_is_active;
>>>>>>> 0e4b2c8b
mod item_link_create_table;
mod master_list;
mod master_list_line_add_item_link_id;
mod plugin_data;
mod stock_line_add_item_link_id;
mod stocktake_line_add_item_link_id;
mod temperature_breach;

pub(crate) struct V1_06_00;

impl Migration for V1_06_00 {
    fn version(&self) -> Version {
        Version::from_str("1.6.0")
    }

    fn migrate(&self, connection: &StorageConnection) -> anyhow::Result<()> {
        contact_trace::migrate(connection)?;
        plugin_data::migrate(connection)?;
        master_list::migrate(connection)?;
        temperature_breach::migrate(connection)?;
        item_link_create_table::migrate(connection)?;
        stocktake_line_add_item_link_id::migrate(connection)?;
        stock_line_add_item_link_id::migrate(connection)?;
<<<<<<< HEAD
        invoice_line_add_item_link_id::migrate(connection)?;
=======
        item_add_is_active::migrate(connection)?;
        master_list_line_add_item_link_id::migrate(connection)?;
>>>>>>> 0e4b2c8b
        Ok(())
    }
}

#[cfg(test)]
#[actix_rt::test]
async fn migration_1_06_00() {
    use crate::migrations::*;
    use crate::test_db::*;
    use chrono::NaiveDateTime;
    use diesel::prelude::*;
    use item_link::dsl as item_link_dsl;
    use stock_movement::dsl as stock_movement_dsl;
    use stock_on_hand::dsl as stock_on_hand_dsl;

    table! {
        item_link {
            id->Text,
            item_id->Text,
        }
    }
    #[derive(Queryable, Debug, PartialEq)]
    struct ItemLinkRow {
        id: String,
        item_id: String,
    }

    table! {
        stock_on_hand(id) {
            id -> Text,
            item_id -> Text,
            store_id -> Text,
            available_stock_on_hand -> BigInt,
        }
    }
    #[derive(Queryable, Debug, PartialEq)]
    struct StockOnHandRow {
        id: String,
        item_id: String,
        store_id: String,
        available_stock_on_hand: i64,
    }

    table! {
        stock_movement (id) {
            id -> Text,
            item_id -> Text,
            store_id -> Text,
            quantity -> BigInt,
            datetime -> Timestamp,
        }
    }
    #[derive(Queryable, Debug, PartialEq)]
    pub struct StockMovementRow {
        pub id: String,
        pub item_id: String,
        pub store_id: String,
        pub quantity: i64,
        pub datetime: NaiveDateTime,
    }

    let previous_version = v1_05_00::V1_05_00.version();
    let version = V1_06_00.version();

    let SetupResult { connection, .. } = setup_test(SetupOption {
        db_name: &format!("migration_{version}"),
        version: Some(previous_version.clone()),
        ..Default::default()
    })
    .await;

    sql!(
        &connection,
        r#"
        INSERT INTO item 
        (id, name, code, default_pack_size, type, legacy_record)
        VALUES 
        ('item1', 'item1name', 'item1code', 1, 'STOCK', ''),
        ('item2', 'item2name', 'item2code', 2, 'STOCK', ''),
        ('item3', 'item3name', 'item3code', 3, 'STOCK', ''),
        ('item4', 'item4name', 'item4code', 4, 'STOCK', '');
    "#
    )
    .unwrap();
    sql!(
        &connection,
        r#"
        INSERT INTO
        name (id, name, code, is_customer, is_supplier, type, is_sync_update)
      VALUES
        ('name1', 'name1name', 'name1code', TRUE, FALSE, 'STORE', TRUE),
        ('name2', 'name2name', 'name2code', TRUE, FALSE, 'STORE', TRUE),
        ('name3', 'name3name', 'name3code', TRUE, FALSE, 'STORE', TRUE);

    "#
    )
    .unwrap();
    sql!(
        &connection,
        r#"
        INSERT INTO
        store (id, name_id, code, site_id, store_mode, disabled)
      VALUES
        ('store1', 'name1', 'store1code', 1, 'STORE', FALSE),
        ('store2', 'name2', 'store2code', 1, 'STORE', FALSE),
        ('store3', 'name3', 'store3code', 1, 'STORE', FALSE);
    "#
    )
    .unwrap();

    sql!(
        &connection,
        r#"
        INSERT INTO
        stock_line (
          id,
          item_id,
          store_id,
          cost_price_per_pack,
          sell_price_per_pack,
          available_number_of_packs,
          total_number_of_packs,
          pack_size,
          on_hold
        )
      VALUES
        ('stock_line1', 'item1', 'store1', 1.0, 1.0, 1.0, 1.0, 1.0, FALSE),
        ('stock_line2', 'item1', 'store1', 2.0, 2.0, 2.0, 2.0, 2.0, FALSE),
        ('stock_line3', 'item2', 'store1', 4.0, 4.0, 4.0, 4.0, 4.0, FALSE),
        ('stock_line4', 'item3', 'store2', 8.0, 8.0, 8.0, 8.0, 8.0, FALSE);
    "#
    )
    .unwrap();

    sql!(
        &connection,
        r#"
        INSERT INTO
            invoice (id, name_id, store_id, invoice_number, on_hold, created_datetime, is_system_generated, status, type)
        VALUES
            ('invoice1', 'name1', 'store1', 1, false, '2020-07-09 17:10:40', false, 'PICKED', 'INBOUND_SHIPMENT');
        "#
    )
    .unwrap();

    sql!(
        &connection,
        r#"
        INSERT INTO
            invoice_line (
                id,
                invoice_id,
                item_id,
                item_name,
                item_code,
                cost_price_per_pack,
                sell_price_per_pack,
                total_after_tax,
                total_before_tax,
                number_of_packs,
                pack_size,
                type
            )
        VALUES
            ('invoice_line1', 'invoice1', 'item1', 'item1name', 'item1code', 1, 2, 4, 4, 2, 12, 'STOCK_IN'),
            ('invoice_line2', 'invoice1', 'item1', 'item1name', 'item1code', 1, 3, 6, 6, 2, 12, 'STOCK_IN'),
            ('invoice_line3', 'invoice1', 'item1', 'item1name', 'item1code', 1, 4, 8, 8, 2, 12, 'STOCK_IN'),
            ('invoice_line4', 'invoice1', 'item2', 'item2name', 'item2code', 1, 5, 10, 10, 2, 12, 'STOCK_IN');
    "#
    )
    .unwrap();

    let old_soh: Vec<StockOnHandRow> = stock_on_hand_dsl::stock_on_hand
        .order(stock_on_hand_dsl::id.asc())
        .load(&connection.connection)
        .unwrap();

    let old_stock_movements: Vec<StockMovementRow> = stock_movement_dsl::stock_movement
        .order(stock_movement_dsl::id.asc())
        .load(&connection.connection)
        .unwrap();

    migrate(&connection, Some(version.clone())).unwrap();
    assert_eq!(get_database_version(&connection), version);

    let expected_item_links = vec![
        ItemLinkRow {
            id: "item1".to_string(),
            item_id: "item1".to_string(),
        },
        ItemLinkRow {
            id: "item2".to_string(),
            item_id: "item2".to_string(),
        },
        ItemLinkRow {
            id: "item3".to_string(),
            item_id: "item3".to_string(),
        },
        ItemLinkRow {
            id: "item4".to_string(),
            item_id: "item4".to_string(),
        },
    ];
    let migration_item_links: Vec<ItemLinkRow> = item_link_dsl::item_link
        .order(item_link_dsl::id)
        .load(&connection.connection)
        .unwrap();
    assert_eq!(expected_item_links, migration_item_links);

    // Tests the view rewrite works correctly and implicitly that the stock_line.item_link_id got populated
    let new_soh: Vec<StockOnHandRow> = stock_on_hand_dsl::stock_on_hand
        .order(stock_on_hand_dsl::id.asc())
        .load(&connection.connection)
        .unwrap();
    assert_eq!(old_soh, new_soh);

    // Tests the view rewrites work correctly and implicitly that the invoice_line.item_link_id got populated
    let new_stock_movements: Vec<StockMovementRow> = stock_movement_dsl::stock_movement
        .order(stock_movement_dsl::id.asc())
        .load(&connection.connection)
        .unwrap();
    assert_eq!(old_stock_movements, new_stock_movements);
}<|MERGE_RESOLUTION|>--- conflicted
+++ resolved
@@ -3,11 +3,8 @@
 use crate::StorageConnection;
 
 mod contact_trace;
-<<<<<<< HEAD
 mod invoice_line_add_item_link_id;
-=======
 mod item_add_is_active;
->>>>>>> 0e4b2c8b
 mod item_link_create_table;
 mod master_list;
 mod master_list_line_add_item_link_id;
@@ -31,12 +28,9 @@
         item_link_create_table::migrate(connection)?;
         stocktake_line_add_item_link_id::migrate(connection)?;
         stock_line_add_item_link_id::migrate(connection)?;
-<<<<<<< HEAD
         invoice_line_add_item_link_id::migrate(connection)?;
-=======
         item_add_is_active::migrate(connection)?;
         master_list_line_add_item_link_id::migrate(connection)?;
->>>>>>> 0e4b2c8b
         Ok(())
     }
 }
