--- conflicted
+++ resolved
@@ -5,11 +5,7 @@
 mod v1_01_03;
 mod v1_01_05;
 mod v1_01_11;
-<<<<<<< HEAD
-mod v1_01_12;
 mod v1_01_13;
-=======
->>>>>>> d847fe4a
 mod version;
 pub(crate) use self::types::*;
 use self::v1_00_04::V1_00_04;
@@ -71,11 +67,7 @@
         Box::new(V1_01_03),
         Box::new(v1_01_05::V1_01_05),
         Box::new(v1_01_11::V1_01_11),
-<<<<<<< HEAD
-        Box::new(v1_01_12::V1_01_12),
         Box::new(v1_01_13::V1_01_13),
-=======
->>>>>>> d847fe4a
     ];
 
     // Historic diesel migrations
