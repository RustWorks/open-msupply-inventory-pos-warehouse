mod types;
mod v1_00_04;
mod v1_01_01;
mod v1_01_02;
mod v1_01_03;
mod v1_01_05;
mod v1_01_11;
mod v1_01_12;
mod v1_01_13;
mod v1_01_14;
mod v1_01_15;
mod v1_02_00;
mod v1_02_01;
mod v1_03_00;
mod v1_04_00;
<<<<<<< HEAD
mod v1_05_00;
mod v1_06_00;
=======
>>>>>>> e4d8125c
mod version;

pub(crate) use self::types::*;
use self::v1_00_04::V1_00_04;
use self::v1_01_01::V1_01_01;
use self::v1_01_02::V1_01_02;
use self::v1_01_03::V1_01_03;

mod templates;

pub use self::version::*;

use crate::{
    run_db_migrations, KeyValueStoreRepository, KeyValueType, RepositoryError, StorageConnection,
};
use diesel::connection::SimpleConnection;
use thiserror::Error;

pub(crate) trait Migration {
    fn version(&self) -> Version;
    fn migrate(&self, _: &StorageConnection) -> anyhow::Result<()> {
        Ok(())
    }
}

#[derive(Debug, Error)]
pub enum MigrationError {
    #[error("The database you are connecting to is a later version ({0}) than the server ({1}). It is unsafe to run with this configuration, the server is stopping")]
    DatabaseVersionAboveAppVersion(Version, Version),
    #[error("Database version is pre release ({0}), it cannot be upgraded")]
    DatabaseVersionIsPreRelease(Version),
    #[error("Migration version ({0}) is higher then app version ({1}), consider increasing app version in root package.json")]
    MigrationAboveAppVersion(Version, Version),
    #[error("Error during migration ({version})")]
    MigrationError {
        source: anyhow::Error,
        version: Version,
    },
    #[error(transparent)]
    DatabaseError(#[from] RepositoryError),
}

// TODO: logging
pub fn migrate(
    connection: &StorageConnection,
    to_version: Option<Version>,
) -> Result<Version, MigrationError> {
    let migrations: Vec<Box<dyn Migration>> = vec![
        Box::new(V1_00_04),
        #[cfg(test)]
        Box::new(templates::adding_table::V1_00_05),
        #[cfg(test)]
        Box::new(templates::data_migration::V1_00_06),
        #[cfg(test)]
        Box::new(templates::data_and_schema::V1_00_07),
        #[cfg(test)]
        Box::new(templates::add_data_from_sync_buffer::V1_00_08),
        Box::new(V1_01_01),
        Box::new(V1_01_02),
        Box::new(V1_01_03),
        Box::new(v1_01_05::V1_01_05),
        Box::new(v1_01_11::V1_01_11),
        Box::new(v1_01_12::V1_01_12),
        Box::new(v1_01_13::V1_01_13),
        Box::new(v1_01_14::V1_01_14),
        Box::new(v1_01_15::V1_01_15),
        Box::new(v1_02_00::V1_02_00),
        Box::new(v1_02_01::V1_02_01),
        Box::new(v1_03_00::V1_03_00),
        Box::new(v1_04_00::V1_04_00),
<<<<<<< HEAD
        Box::new(v1_05_00::V1_05_00),
        Box::new(v1_06_00::V1_06_00),
=======
>>>>>>> e4d8125c
    ];

    // Historic diesel migrations
    run_db_migrations(connection).unwrap();

    // Rust migrations
    let to_version = to_version.unwrap_or(Version::from_package_json());

    let database_version = get_database_version(connection);

    // for `>` see PartialOrd implementation of Version
    if database_version > to_version {
        return Err(MigrationError::DatabaseVersionAboveAppVersion(
            database_version,
            to_version,
        ));
    }

    if database_version.is_pre_release() {
        return Err(MigrationError::DatabaseVersionIsPreRelease(
            database_version,
        ));
    }

    for migration in migrations {
        let migration_version = migration.version();

        if migration_version > to_version {
            // During test, when we specify to_version manually, we want migrations
            // to stop at that version, even if there are migrations after specified to_version
            if cfg!(test) {
                break;
            }

            return Err(MigrationError::MigrationAboveAppVersion(
                migration_version,
                to_version,
            ));
        }

        let database_version = get_database_version(connection);

        // TODO transaction ?

        if migration_version > database_version {
            log::info!("Running database migration {}", migration_version);
            migration
                .migrate(connection)
                .map_err(|source| MigrationError::MigrationError {
                    source,
                    version: migration_version.clone(),
                })?;
            set_database_version(connection, &migration_version)?;
        }
    }

    set_database_version(connection, &to_version)?;
    Ok(to_version)
}

fn get_database_version(connection: &StorageConnection) -> Version {
    match KeyValueStoreRepository::new(connection).get_string(KeyValueType::DatabaseVersion) {
        Ok(Some(version_str)) => Version::from_str(&version_str),
        // Rust migrations start at "1.0.3"
        // DatabaseVersion key is introduced in 1.0.4 and first app version to have manual rust migrations
        // is in 1.1.0 (there is intential gap between 1.0.4 and 1.1.0 to allow example migrations to be runnable and testable)
        _ => Version::from_str("1.0.3"),
    }
}

fn set_database_version(
    connection: &StorageConnection,
    new_version: &Version,
) -> Result<(), RepositoryError> {
    KeyValueStoreRepository::new(connection)
        .set_string(KeyValueType::DatabaseVersion, Some(new_version.to_string()))
}

#[derive(Error, Debug)]
#[error("Sql error {0}")]
pub(crate) struct SqlError(String, #[source] RepositoryError);

/// Will try and execute diesel query return SQL error which contains debug version of SQL statements
#[cfg(test)] // uncomment this when used in queries outside of tests
pub(crate) fn execute_sql_with_error<'a, Q>(
    connection: &StorageConnection,
    query: Q,
) -> Result<usize, SqlError>
where
    Q: diesel::query_dsl::methods::ExecuteDsl<crate::DBConnection>,
    Q: diesel::query_builder::QueryFragment<crate::DBType>,
{
    let debug_query = diesel::debug_query::<crate::DBType, _>(&query).to_string();
    Q::execute(query, &connection.connection).map_err(|source| SqlError(debug_query, source.into()))
}

/// Will try and execute batch sql statements, return SQL error which contains sql being run
/// differs to execute_sql_with_error, accepts string query rather then diesel query and
/// allows for multiple statments to be executed
pub(crate) fn batch_execute_sql_with_error(
    connection: &StorageConnection,
    query: &str,
) -> Result<(), SqlError> {
    connection
        .connection
        .batch_execute(query)
        .map_err(|source| SqlError(query.to_string(), source.into()))
}

/// Macro will create and run SQL query, it's a less verbose way of running SQL in migrations
/// allows batch execution
/// $($arg:tt)* is taken directly from format! macro
macro_rules! sql {
    ($connection:expr, $($arg:tt)*) => {{
        crate::migrations::batch_execute_sql_with_error($connection, &format!($($arg)*))
    }};
}

pub(crate) use sql;<|MERGE_RESOLUTION|>--- conflicted
+++ resolved
@@ -13,11 +13,8 @@
 mod v1_02_01;
 mod v1_03_00;
 mod v1_04_00;
-<<<<<<< HEAD
 mod v1_05_00;
 mod v1_06_00;
-=======
->>>>>>> e4d8125c
 mod version;
 
 pub(crate) use self::types::*;
@@ -66,34 +63,34 @@
     to_version: Option<Version>,
 ) -> Result<Version, MigrationError> {
     let migrations: Vec<Box<dyn Migration>> = vec![
-        Box::new(V1_00_04),
-        #[cfg(test)]
-        Box::new(templates::adding_table::V1_00_05),
-        #[cfg(test)]
-        Box::new(templates::data_migration::V1_00_06),
-        #[cfg(test)]
-        Box::new(templates::data_and_schema::V1_00_07),
-        #[cfg(test)]
-        Box::new(templates::add_data_from_sync_buffer::V1_00_08),
-        Box::new(V1_01_01),
-        Box::new(V1_01_02),
-        Box::new(V1_01_03),
-        Box::new(v1_01_05::V1_01_05),
-        Box::new(v1_01_11::V1_01_11),
-        Box::new(v1_01_12::V1_01_12),
-        Box::new(v1_01_13::V1_01_13),
-        Box::new(v1_01_14::V1_01_14),
-        Box::new(v1_01_15::V1_01_15),
-        Box::new(v1_02_00::V1_02_00),
-        Box::new(v1_02_01::V1_02_01),
-        Box::new(v1_03_00::V1_03_00),
-        Box::new(v1_04_00::V1_04_00),
-<<<<<<< HEAD
-        Box::new(v1_05_00::V1_05_00),
-        Box::new(v1_06_00::V1_06_00),
-=======
->>>>>>> e4d8125c
-    ];
+            Box::new(V1_00_04),
+            #[cfg(test)]
+            Box::new(templates::adding_table::V1_00_05),
+            #[cfg(test)]
+            Box::new(templates::data_migration::V1_00_06),
+            #[cfg(test)]
+            Box::new(templates::data_and_schema::V1_00_07),
+            #[cfg(test)]
+            Box::new(templates::add_data_from_sync_buffer::V1_00_08),
+            Box::new(V1_01_01),
+            Box::new(V1_01_02),
+            Box::new(V1_01_03),
+            Box::new(v1_01_05::V1_01_05),
+            Box::new(v1_01_11::V1_01_11),
+            Box::new(v1_01_12::V1_01_12),
+            Box::new(v1_01_13::V1_01_13),
+            Box::new(v1_01_14::V1_01_14),
+            Box::new(v1_01_15::V1_01_15),
+            Box::new(v1_02_00::V1_02_00),
+            Box::new(v1_02_01::V1_02_01),
+            Box::new(v1_03_00::V1_03_00),
+            Box::new(v1_04_00::V1_04_00),
+    <<<<<<< HEAD
+            Box::new(v1_05_00::V1_05_00),
+            Box::new(v1_06_00::V1_06_00),
+    =======
+    >>>>>>> feature/front-end-plugins
+        ];
 
     // Historic diesel migrations
     run_db_migrations(connection).unwrap();
