mod types;
mod v1_00_04;
mod v1_01_01;
mod v1_01_02;
mod v1_01_03;
mod v1_01_05;
mod v1_01_11;
mod v1_01_12;
mod v1_01_13;
mod v1_01_14;
mod v1_01_15;
mod v1_02_00;
mod v1_02_01;
mod v1_03_00;
mod v1_04_00;
mod v1_05_00;
<<<<<<< HEAD
mod v1_06_00;
=======
mod v1_05_04;
>>>>>>> 1ab86ceb
mod version;

pub(crate) use self::types::*;
use self::v1_00_04::V1_00_04;
use self::v1_01_01::V1_01_01;
use self::v1_01_02::V1_01_02;
use self::v1_01_03::V1_01_03;

mod templates;

pub use self::version::*;

use crate::{
    run_db_migrations, KeyValueStoreRepository, KeyValueType, RepositoryError, StorageConnection,
};
use diesel::connection::SimpleConnection;
use thiserror::Error;

pub(crate) trait Migration {
    fn version(&self) -> Version;
    fn migrate(&self, _: &StorageConnection) -> anyhow::Result<()> {
        Ok(())
    }
}

#[derive(Debug, Error)]
pub enum MigrationError {
    #[error("The database you are connecting to is a later version ({0}) than the server ({1}). It is unsafe to run with this configuration, the server is stopping")]
    DatabaseVersionAboveAppVersion(Version, Version),
    #[error("Database version is pre release ({0}), it cannot be upgraded")]
    DatabaseVersionIsPreRelease(Version),
    #[error("Migration version ({0}) is higher then app version ({1}), consider increasing app version in root package.json")]
    MigrationAboveAppVersion(Version, Version),
    #[error("Error during migration ({version})")]
    MigrationError {
        source: anyhow::Error,
        version: Version,
    },
    #[error(transparent)]
    DatabaseError(#[from] RepositoryError),
}

// TODO: logging
pub fn migrate(
    connection: &StorageConnection,
    to_version: Option<Version>,
) -> Result<Version, MigrationError> {
    let migrations: Vec<Box<dyn Migration>> = vec![
        Box::new(V1_00_04),
        #[cfg(test)]
        Box::new(templates::adding_table::V1_00_05),
        #[cfg(test)]
        Box::new(templates::data_migration::V1_00_06),
        #[cfg(test)]
        Box::new(templates::data_and_schema::V1_00_07),
        #[cfg(test)]
        Box::new(templates::add_data_from_sync_buffer::V1_00_08),
        Box::new(V1_01_01),
        Box::new(V1_01_02),
        Box::new(V1_01_03),
        Box::new(v1_01_05::V1_01_05),
        Box::new(v1_01_11::V1_01_11),
        Box::new(v1_01_12::V1_01_12),
        Box::new(v1_01_13::V1_01_13),
        Box::new(v1_01_14::V1_01_14),
        Box::new(v1_01_15::V1_01_15),
        Box::new(v1_02_00::V1_02_00),
        Box::new(v1_02_01::V1_02_01),
        Box::new(v1_03_00::V1_03_00),
        Box::new(v1_04_00::V1_04_00),
        Box::new(v1_05_00::V1_05_00),
<<<<<<< HEAD
        Box::new(v1_06_00::V1_06_00),
=======
        Box::new(v1_05_04::V1_05_04),
>>>>>>> 1ab86ceb
    ];

    // Historic diesel migrations
    run_db_migrations(connection).unwrap();

    // Rust migrations
    let to_version = to_version.unwrap_or(Version::from_package_json());

    let database_version = get_database_version(connection);

    // for `>` see PartialOrd implementation of Version
    if database_version > to_version {
        return Err(MigrationError::DatabaseVersionAboveAppVersion(
            database_version,
            to_version,
        ));
    }

    if database_version.is_pre_release() {
        return Err(MigrationError::DatabaseVersionIsPreRelease(
            database_version,
        ));
    }

    for migration in migrations {
        let migration_version = migration.version();

        if migration_version > to_version {
            // During test, when we specify to_version manually, we want migrations
            // to stop at that version, even if there are migrations after specified to_version
            if cfg!(test) {
                break;
            }

            return Err(MigrationError::MigrationAboveAppVersion(
                migration_version,
                to_version,
            ));
        }

        let database_version = get_database_version(connection);

        // TODO transaction ?

        if migration_version > database_version {
            log::info!("Running database migration {}", migration_version);
            migration
                .migrate(connection)
                .map_err(|source| MigrationError::MigrationError {
                    source,
                    version: migration_version.clone(),
                })?;
            set_database_version(connection, &migration_version)?;
        }
    }

    set_database_version(connection, &to_version)?;
    Ok(to_version)
}

fn get_database_version(connection: &StorageConnection) -> Version {
    match KeyValueStoreRepository::new(connection).get_string(KeyValueType::DatabaseVersion) {
        Ok(Some(version_str)) => Version::from_str(&version_str),
        // Rust migrations start at "1.0.3"
        // DatabaseVersion key is introduced in 1.0.4 and first app version to have manual rust migrations
        // is in 1.1.0 (there is intential gap between 1.0.4 and 1.1.0 to allow example migrations to be runnable and testable)
        _ => Version::from_str("1.0.3"),
    }
}

fn set_database_version(
    connection: &StorageConnection,
    new_version: &Version,
) -> Result<(), RepositoryError> {
    KeyValueStoreRepository::new(connection)
        .set_string(KeyValueType::DatabaseVersion, Some(new_version.to_string()))
}

#[derive(Error, Debug)]
#[error("Sql error {0}")]
pub(crate) struct SqlError(String, #[source] RepositoryError);

/// Will try and execute diesel query return SQL error which contains debug version of SQL statements
#[cfg(test)] // uncomment this when used in queries outside of tests
pub(crate) fn execute_sql_with_error<'a, Q>(
    connection: &StorageConnection,
    query: Q,
) -> Result<usize, SqlError>
where
    Q: diesel::query_dsl::methods::ExecuteDsl<crate::DBConnection>,
    Q: diesel::query_builder::QueryFragment<crate::DBType>,
{
    let debug_query = diesel::debug_query::<crate::DBType, _>(&query).to_string();
    Q::execute(query, &connection.connection).map_err(|source| SqlError(debug_query, source.into()))
}

/// Will try and execute batch sql statements, return SQL error which contains sql being run
/// differs to execute_sql_with_error, accepts string query rather then diesel query and
/// allows for multiple statments to be executed
pub(crate) fn batch_execute_sql_with_error(
    connection: &StorageConnection,
    query: &str,
) -> Result<(), SqlError> {
    connection
        .connection
        .batch_execute(query)
        .map_err(|source| SqlError(query.to_string(), source.into()))
}

/// Macro will create and run SQL query, it's a less verbose way of running SQL in migrations
/// allows batch execution
/// $($arg:tt)* is taken directly from format! macro
macro_rules! sql {
    ($connection:expr, $($arg:tt)*) => {{
        crate::migrations::batch_execute_sql_with_error($connection, &format!($($arg)*))
    }};
}

pub(crate) use sql;<|MERGE_RESOLUTION|>--- conflicted
+++ resolved
@@ -14,11 +14,8 @@
 mod v1_03_00;
 mod v1_04_00;
 mod v1_05_00;
-<<<<<<< HEAD
+mod v1_05_04;
 mod v1_06_00;
-=======
-mod v1_05_04;
->>>>>>> 1ab86ceb
 mod version;
 
 pub(crate) use self::types::*;
@@ -90,11 +87,8 @@
         Box::new(v1_03_00::V1_03_00),
         Box::new(v1_04_00::V1_04_00),
         Box::new(v1_05_00::V1_05_00),
-<<<<<<< HEAD
+        Box::new(v1_05_04::V1_05_04),
         Box::new(v1_06_00::V1_06_00),
-=======
-        Box::new(v1_05_04::V1_05_04),
->>>>>>> 1ab86ceb
     ];
 
     // Historic diesel migrations
