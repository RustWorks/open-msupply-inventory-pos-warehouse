--- conflicted
+++ resolved
@@ -14,7 +14,6 @@
     fn migrate(&self, connection: &StorageConnection) -> anyhow::Result<()> {
         contact_trace::migrate(connection)?;
         date_of_death::migrate(connection)?;
-<<<<<<< HEAD
 
         #[cfg(feature = "postgres")]
         sql!(
@@ -24,9 +23,7 @@
 ALTER TYPE key_type ADD VALUE IF NOT EXISTS 'EMD_STORE_ID';"#
         );
 
-=======
         activity_log::migrate(connection)?;
->>>>>>> 29c017bd
         Ok(())
     }
 }
