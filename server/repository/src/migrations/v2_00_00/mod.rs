--- conflicted
+++ resolved
@@ -42,14 +42,12 @@
         user_change_last_synced_to_optional::migrate(connection)?;
         inventory_adjustment_logtype::migrate(connection)?;
         report_views::migrate(connection)?;
-<<<<<<< HEAD
-        pg_enums::migrate(connection)?;
-=======
         requisition_line_add_item_name::migrate(connection)?;
         stock_on_hand_add_item_name::migrate(connection)?;
         currency_add_is_active::migrate(connection)?;
         stocktake_line_add_item_name::migrate(connection)?;
->>>>>>> 34a1c63e
+
+        pg_enums::migrate(connection)?;
         Ok(())
     }
 }
