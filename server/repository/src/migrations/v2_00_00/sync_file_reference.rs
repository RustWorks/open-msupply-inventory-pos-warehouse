--- conflicted
+++ resolved
@@ -16,29 +16,6 @@
             'UPLOAD',
             'DOWNLOAD'
         );
-<<<<<<< HEAD
-        CREATE TABLE sync_file_reference (
-            id TEXT NOT NULL PRIMARY KEY,
-            table_name TEXT NOT NULL, -- Associated Table
-            record_id TEXT NOT NULL, -- Associated record id
-            file_name TEXT NOT NULL,
-            mime_type TEXT,
-            uploaded_bytes INTEGER NOT NULL DEFAULT 0,
-            downloaded_bytes INTEGER NOT NULL DEFAULT 0,
-            total_bytes INTEGER NOT NULL DEFAULT 0,
-            retries INTEGER NOT NULL DEFAULT 0,
-            retry_at TIMESTAMP,
-            direction sync_file_direction NOT NULL,
-            status sync_file_status NOT NULL,
-            error TEXT,
-            created_datetime TIMESTAMP NOT NULL, -- No modified datetime, as we don't allow updates it would break sync
-            deleted_datetime TIMESTAMP
-        );
-        "#,
-    )?;
-
-    #[cfg(not(feature = "postgres"))]
-=======
         "#,
     );
     const SYNC_FILE_STATUS_ENUM_TYPE: &str = if cfg!(feature = "postgres") {
@@ -52,7 +29,6 @@
         "TEXT"
     };
 
->>>>>>> 7f6daa0f
     sql!(
         connection,
         r#"
