--- conflicted
+++ resolved
@@ -1,11 +1,7 @@
 use super::{version::Version, Migration};
 
 use crate::StorageConnection;
-<<<<<<< HEAD
-=======
 mod context_table;
-mod invoice;
->>>>>>> 5248a1f3
 mod log_settings;
 pub(crate) struct V1_02_00;
 
@@ -16,14 +12,7 @@
 
     fn migrate(&self, connection: &StorageConnection) -> anyhow::Result<()> {
         log_settings::migrate(connection)?;
-<<<<<<< HEAD
-
-=======
-        invoice::migrate(connection)?;
-        number_and_permission_type::migrate(connection)?;
-        store_preference::migrate(connection)?;
         context_table::migrate(connection)?;
->>>>>>> 5248a1f3
         Ok(())
     }
 }
