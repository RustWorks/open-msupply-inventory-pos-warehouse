--- conflicted
+++ resolved
@@ -163,11 +163,8 @@
                 note: None,
                 location_id: None,
                 inventory_adjustment_reason_id: None,
-<<<<<<< HEAD
                 return_reason_id: None,
-=======
                 foreign_currency_price_before_tax: None,
->>>>>>> 068faea9
             }
         }
         pub fn invoice_line_2() -> InvoiceLineRow {
@@ -191,11 +188,8 @@
                 note: None,
                 location_id: None,
                 inventory_adjustment_reason_id: None,
-<<<<<<< HEAD
                 return_reason_id: None,
-=======
                 foreign_currency_price_before_tax: None,
->>>>>>> 068faea9
             }
         }
 
@@ -220,11 +214,8 @@
                 note: None,
                 location_id: None,
                 inventory_adjustment_reason_id: None,
-<<<<<<< HEAD
                 return_reason_id: None,
-=======
                 foreign_currency_price_before_tax: None,
->>>>>>> 068faea9
             }
         }
 
@@ -249,11 +240,8 @@
                 note: None,
                 location_id: None,
                 inventory_adjustment_reason_id: None,
-<<<<<<< HEAD
                 return_reason_id: None,
-=======
                 foreign_currency_price_before_tax: None,
->>>>>>> 068faea9
             }
         }
 
