use diesel_derive_enum::DbEnum;

use super::diesel_schema::number;

#[derive(DbEnum, Debug, Clone, PartialEq, Eq)]
#[DbValueStyle = "SCREAMING_SNAKE_CASE"]
pub enum NumberRowType {
    InboundShipment,
    OutboundShipment,
    InventoryAdjustment,
    RequestRequisition,
<<<<<<< HEAD
    ResponseRequisition,
    StockTake,
=======
    Stocktake,
>>>>>>> d5232da9
}

#[derive(Clone, Insertable, Queryable, Debug, PartialEq, Eq, AsChangeset)]
#[table_name = "number"]
pub struct NumberRow {
    pub id: String,
    pub value: i64,
    /// Note, store id will be needed mainly for sync.
    pub store_id: String,
    // Table
    #[column_name = "type_"]
    pub r#type: NumberRowType,
}<|MERGE_RESOLUTION|>--- conflicted
+++ resolved
@@ -9,12 +9,7 @@
     OutboundShipment,
     InventoryAdjustment,
     RequestRequisition,
-<<<<<<< HEAD
-    ResponseRequisition,
-    StockTake,
-=======
     Stocktake,
->>>>>>> d5232da9
 }
 
 #[derive(Clone, Insertable, Queryable, Debug, PartialEq, Eq, AsChangeset)]
