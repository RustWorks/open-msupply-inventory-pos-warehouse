table! {
    central_sync_buffer (id) {
        id -> Integer,
        table_name -> Text,
        record_id -> Text,
        data -> Text,
    }
}

table! {
    central_sync_cursor (id) {
        id -> Integer,
    }
}

table! {
    unit (id) {
        id -> Text,
        name -> Text,
        description -> Nullable<Text>,
        index -> Integer,
    }
}

table! {
    location (id) {
        id -> Text,
        name -> Text,
        code -> Text,
        on_hold -> Bool,
        store_id -> Text,
    }
}

table! {
    item (id) {
        id -> Text,
        name -> Text,
        code -> Text,
        unit_id -> Nullable<Text>,
        #[sql_name = "type"] type_ -> crate::schema::item::ItemRowTypeMapping,
    }
}

table! {
    stock_line (id) {
        id -> Text,
        item_id -> Text,
        store_id -> Text,
        location_id -> Nullable<Text>,
        batch -> Nullable<Text>,
        pack_size -> Integer,
        cost_price_per_pack -> Double,
        sell_price_per_pack -> Double,
        available_number_of_packs -> Integer,
        total_number_of_packs -> Integer,
        expiry_date -> Nullable<Date>,
        on_hold -> Bool,
        note -> Nullable<Text>,
    }
}

table! {
    #[sql_name = "name"]
    name (id) {
        id -> Text,
        #[sql_name = "name"] name_  -> Text,
        code -> Text,
        is_customer -> Bool,
        is_supplier -> Bool,
    }
}

table! {
    requisition (id) {
        id -> Text,
        requisition_number -> Bigint,
        name_id -> Text,
        store_id -> Text,
        #[sql_name = "type"] type_ -> crate::schema::requisition::RequisitionRowTypeMapping,
        #[sql_name = "status"] status -> crate::schema::requisition::RequisitionRowStatusMapping,
        created_datetime -> Timestamp,
        sent_datetime -> Nullable<Timestamp>,
        finalised_datetime -> Nullable<Timestamp>,
        colour -> Nullable<Text>,
        comment -> Nullable<Text>,
        their_reference -> Nullable<Text>,
        max_months_of_stock -> Double,
        threshold_months_of_stock -> Double,
        linked_requisition_id -> Nullable<Text>,
    }
}

table! {
    requisition_line (id) {
        id -> Text,
        requisition_id -> Text,
        item_id -> Text,
        requested_quantity -> Integer,
        calculated_quantity -> Integer,
        supply_quantity -> Integer,
        stock_on_hand -> Integer ,
        average_monthly_consumption -> Integer,
    }
}

table! {
    store (id) {
        id -> Text,
        name_id -> Text,
        code -> Text,
    }
}

table! {
    sync_out (id) {
        id -> Text,
        created_at -> Date,
        table_name -> crate::schema::sync_out::SyncOutRowTableNameTypeMapping,
        record_id -> Text,
        store_id -> Text,
        site_id -> Integer,
        action -> crate::schema::sync_out::SyncOutRowActionTypeMapping,
    }
}

table! {
    invoice (id) {
        id -> Text,
        name_id -> Text,
        name_store_id -> Nullable<Text>,
        store_id -> Text,
        invoice_number -> BigInt,
        #[sql_name = "type"] type_ -> crate::schema::invoice::InvoiceRowTypeMapping,
        status -> crate::schema::invoice::InvoiceRowStatusMapping,
        on_hold -> Bool,
        comment -> Nullable<Text>,
        their_reference -> Nullable<Text>,
        created_datetime -> Timestamp,
        allocated_datetime -> Nullable<Timestamp>,
        picked_datetime -> Nullable<Timestamp>,
        shipped_datetime -> Nullable<Timestamp>,
        delivered_datetime -> Nullable<Timestamp>,
        verified_datetime -> Nullable<Timestamp>,
        colour -> Nullable<Text>,
        requisition_id -> Nullable<Text>,
        linked_invoice_id -> Nullable<Text>,
    }
}

table! {
    invoice_line (id) {
        id -> Text,
        invoice_id -> Text,
        item_id -> Text,
        item_name -> Text,
        item_code -> Text,
        stock_line_id -> Nullable<Text>,
        location_id -> Nullable<Text>,
        batch -> Nullable<Text>,
        expiry_date -> Nullable<Date>,
        pack_size -> Integer,
        cost_price_per_pack -> Double,
        sell_price_per_pack -> Double,
        total_before_tax -> Double,
        total_after_tax -> Double,
        tax -> Nullable<Double>,
        #[sql_name = "type"] type_ -> crate::schema::invoice_line::InvoiceLineRowTypeMapping,
        number_of_packs -> Integer,
        note -> Nullable<Text>,
    }
}

table! {
    invoice_stats (invoice_id) {
        invoice_id -> Text,
        total_before_tax -> Double,
        total_after_tax -> Double,
        stock_total_before_tax -> Double,
        stock_total_after_tax -> Double,
        service_total_before_tax -> Double,
        service_total_after_tax -> Double,
    }
}

table! {
    user_account (id) {
        id -> Text,
        username -> Text,
        password -> Text,
        email -> Nullable<Text>,
    }
}

table! {
    name_store_join (id) {
        id -> Text,
        name_id -> Text,
        store_id -> Text,
        name_is_customer -> Bool,
        name_is_supplier -> Bool,
    }
}

table! {
    master_list (id) {
        id -> Text,
        name -> Text,
        code -> Text,
        description -> Text,
    }
}

table! {
    master_list_line (id) {
        id -> Text,
        item_id -> Text,
        master_list_id -> Text,
    }
}

table! {
    master_list_name_join (id) {
        id -> Text,
        master_list_id -> Text,
        name_id -> Text,
    }
}

table! {
    item_is_visible (id) {
        id -> Text,
        is_visible -> Bool,
    }
}

table! {
    number (id) {
        id -> Text,
        value -> BigInt,
        store_id -> Text,
        #[sql_name = "type"] type_ -> crate::schema::number::NumberRowTypeMapping,
    }
}

table! {
    stocktake (id) {
        id -> Text,
        store_id -> Text,
        stocktake_number -> BigInt,
        comment	-> Nullable<Text>,
        description -> Nullable<Text>,
        status -> crate::schema::stocktake::StocktakeStatusMapping,
        created_datetime -> Timestamp,
        finalised_datetime -> Nullable<Timestamp>,
        inventory_adjustment_id -> Nullable<Text>,
    }
}

table! {
    stocktake_line (id) {
        id -> Text,
        stocktake_id -> Text,
        stock_line_id -> Nullable<Text>,
        location_id	-> Nullable<Text>,
        comment	-> Nullable<Text>,
        snapshot_number_of_packs -> Integer,
        counted_number_of_packs -> Nullable<Integer>,

        // stock line related fields:
        item_id -> Text,
        batch -> Nullable<Text>,
        expiry_date -> Nullable<Date>,
        pack_size -> Nullable<Integer>,
        cost_price_per_pack -> Nullable<Double>,
        sell_price_per_pack -> Nullable<Double>,
        note -> Nullable<Text>,
    }
}

table! {
<<<<<<< HEAD
    consumption (id) {
        id -> Text,
        item_id -> Text,
        store_id -> Text,
        consumption_quantity -> Integer,
        consumption_datetime -> Nullable<Timestamp>,
=======
    changelog (id) {
        id -> BigInt,
        table_name -> crate::schema::changelog::ChangelogTableNameMapping,
        row_id -> Text,
        row_action -> crate::schema::changelog::ChangelogActionMapping,
>>>>>>> f8fb922a
    }
}

table! {
<<<<<<< HEAD
    stock_info (id) {
        id -> Text,
        item_id -> Text,
        store_id -> Text,
        stock_on_hand -> BigInt,
=======
    changelog_deduped (id) {
        id -> BigInt,
        table_name -> crate::schema::changelog::ChangelogTableNameMapping,
        row_id -> Text,
        row_action -> crate::schema::changelog::ChangelogActionMapping,
    }
}

table! {
    key_value_store (id) {
        id -> crate::schema::key_value_store::KeyValueTypeMapping,
        value_string -> Nullable<Text>,
>>>>>>> f8fb922a
    }
}

joinable!(item -> unit (unit_id));
joinable!(stock_line -> item (item_id));
joinable!(stock_line -> store (store_id));
joinable!(stock_line -> location (location_id));
joinable!(requisition -> name (name_id));
joinable!(requisition -> store (store_id));
joinable!(requisition_line -> item (item_id));
joinable!(requisition_line -> requisition (requisition_id));
joinable!(store -> name (name_id));
joinable!(sync_out -> store (store_id));
joinable!(invoice -> name (name_id));
joinable!(invoice -> store (store_id));
joinable!(invoice_line -> item (item_id));
joinable!(invoice_line -> stock_line (stock_line_id));
joinable!(invoice_line -> invoice (invoice_id));
joinable!(invoice_line -> location (location_id));
joinable!(name_store_join -> store (store_id));
joinable!(name_store_join -> name (name_id));
joinable!(master_list_line -> master_list (master_list_id));
joinable!(master_list_line -> item (item_id));
joinable!(master_list_name_join -> master_list (master_list_id));
joinable!(master_list_name_join -> name (name_id));
joinable!(item_is_visible -> item (id));
joinable!(location -> store (store_id));
joinable!(stocktake_line -> location (location_id));
joinable!(stocktake_line -> stocktake (stocktake_id));
joinable!(stocktake_line -> stock_line (stock_line_id));

allow_tables_to_appear_in_same_query!(
    unit,
    location,
    central_sync_buffer,
    central_sync_cursor,
    item,
    stock_line,
    name,
    requisition,
    requisition_line,
    store,
    sync_out,
    invoice,
    invoice_line,
    invoice_stats,
    user_account,
    name_store_join,
    master_list_line,
    master_list_name_join,
    item_is_visible,
    stocktake,
    stocktake_line,
);<|MERGE_RESOLUTION|>--- conflicted
+++ resolved
@@ -279,31 +279,15 @@
 }
 
 table! {
-<<<<<<< HEAD
-    consumption (id) {
-        id -> Text,
-        item_id -> Text,
-        store_id -> Text,
-        consumption_quantity -> Integer,
-        consumption_datetime -> Nullable<Timestamp>,
-=======
     changelog (id) {
         id -> BigInt,
         table_name -> crate::schema::changelog::ChangelogTableNameMapping,
         row_id -> Text,
         row_action -> crate::schema::changelog::ChangelogActionMapping,
->>>>>>> f8fb922a
-    }
-}
-
-table! {
-<<<<<<< HEAD
-    stock_info (id) {
-        id -> Text,
-        item_id -> Text,
-        store_id -> Text,
-        stock_on_hand -> BigInt,
-=======
+    }
+}
+
+table! {
     changelog_deduped (id) {
         id -> BigInt,
         table_name -> crate::schema::changelog::ChangelogTableNameMapping,
@@ -313,10 +297,28 @@
 }
 
 table! {
+    consumption (id) {
+        id -> Text,
+        item_id -> Text,
+        store_id -> Text,
+        consumption_quantity -> Integer,
+        consumption_datetime -> Nullable<Timestamp>,
+    }
+}
+
+table! {
+    stock_info (id) {
+        id -> Text,
+        item_id -> Text,
+        store_id -> Text,
+        stock_on_hand -> BigInt,
+    }
+}
+
+table! {
     key_value_store (id) {
         id -> crate::schema::key_value_store::KeyValueTypeMapping,
         value_string -> Nullable<Text>,
->>>>>>> f8fb922a
     }
 }
 
