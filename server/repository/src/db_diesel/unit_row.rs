use super::{unit_row::unit::dsl::*, StorageConnection};
use crate::{repository_error::RepositoryError, Delete, Upsert};
use diesel::prelude::*;

table! {
    unit (id) {
        id -> Text,
        name -> Text,
        description -> Nullable<Text>,
        index -> Integer,
        is_active -> Bool,
    }
}

#[derive(Clone, Insertable, Queryable, Debug, PartialEq, Eq, AsChangeset, Default)]
#[diesel(table_name = unit)]
pub struct UnitRow {
    pub id: String,
    pub name: String,
    pub description: Option<String>,
    pub index: i32,
    pub is_active: bool,
}

pub struct UnitRowRepository<'a> {
    connection: &'a mut StorageConnection,
}

impl<'a> UnitRowRepository<'a> {
    pub fn new(connection: &'a mut StorageConnection) -> Self {
        UnitRowRepository { connection }
    }

    #[cfg(feature = "postgres")]
    pub fn upsert_one(&self, row: &UnitRow) -> Result<(), RepositoryError> {
        diesel::insert_into(unit)
            .values(row)
            .on_conflict(id)
            .do_update()
            .set(row)
            .execute(&mut self.connection.connection)?;
        Ok(())
    }

    #[cfg(not(feature = "postgres"))]
    pub fn upsert_one(&self, row: &UnitRow) -> Result<(), RepositoryError> {
        diesel::replace_into(unit)
            .values(row)
            .execute(&mut self.connection.connection)?;
        Ok(())
    }

<<<<<<< HEAD
    pub async fn find_one_by_id(&mut self, unit_id: &str) -> Result<UnitRow, RepositoryError> {
=======
    pub async fn find_active_by_id(&self, unit_id: &str) -> Result<UnitRow, RepositoryError> {
>>>>>>> 2ca48bab
        let result = unit
            .filter(id.eq(unit_id))
            .first(&mut self.connection.connection)?;
        Ok(result)
    }

    pub fn find_one_by_id_option(&self, unit_id: &str) -> Result<Option<UnitRow>, RepositoryError> {
        let result = unit
            .filter(id.eq(unit_id))
            .first(&mut self.connection.connection)
            .optional()?;
        Ok(result)
    }

    pub fn find_inactive_by_id(&self, unit_id: &str) -> Result<Option<UnitRow>, RepositoryError> {
        let result = unit
            .filter(id.eq(unit_id).and(is_active.eq(false)))
            .first(&self.connection.connection)
            .optional()?;
        Ok(result)
    }

    pub fn delete(&self, unit_id: &str) -> Result<(), RepositoryError> {
<<<<<<< HEAD
        diesel::delete(unit.filter(id.eq(unit_id))).execute(&mut self.connection.connection)?;
=======
        diesel::update(unit.filter(id.eq(unit_id)))
            .set(is_active.eq(false))
            .execute(&self.connection.connection)?;
>>>>>>> 2ca48bab
        Ok(())
    }
}

#[derive(Debug, Clone)]
pub struct UnitRowDelete(pub String);
impl Delete for UnitRowDelete {
    fn delete(&self, con: &StorageConnection) -> Result<(), RepositoryError> {
        UnitRowRepository::new(con).delete(&self.0)
    }
    // Test only
    fn assert_deleted(&self, con: &StorageConnection) {
        assert!(matches!(
            UnitRowRepository::new(con).find_one_by_id_option(&self.0),
            Ok(Some(UnitRow {
                is_active: false,
                ..
            })) | Ok(None)
        ));
    }
}

impl Upsert for UnitRow {
    fn upsert_sync(&self, con: &StorageConnection) -> Result<(), RepositoryError> {
        UnitRowRepository::new(con).upsert_one(self)
    }

    // Test only
    fn assert_upserted(&self, con: &StorageConnection) {
        assert_eq!(
            UnitRowRepository::new(con).find_one_by_id_option(&self.id),
            Ok(Some(self.clone()))
        )
    }
}<|MERGE_RESOLUTION|>--- conflicted
+++ resolved
@@ -50,11 +50,7 @@
         Ok(())
     }
 
-<<<<<<< HEAD
-    pub async fn find_one_by_id(&mut self, unit_id: &str) -> Result<UnitRow, RepositoryError> {
-=======
     pub async fn find_active_by_id(&self, unit_id: &str) -> Result<UnitRow, RepositoryError> {
->>>>>>> 2ca48bab
         let result = unit
             .filter(id.eq(unit_id))
             .first(&mut self.connection.connection)?;
@@ -78,13 +74,9 @@
     }
 
     pub fn delete(&self, unit_id: &str) -> Result<(), RepositoryError> {
-<<<<<<< HEAD
-        diesel::delete(unit.filter(id.eq(unit_id))).execute(&mut self.connection.connection)?;
-=======
         diesel::update(unit.filter(id.eq(unit_id)))
             .set(is_active.eq(false))
             .execute(&self.connection.connection)?;
->>>>>>> 2ca48bab
         Ok(())
     }
 }
