use super::{user_row::user_account::dsl as user_account_dsl, StorageConnection, User};

use crate::{lower, repository_error::RepositoryError};

use diesel::prelude::*;
use diesel_derive_enum::DbEnum;

table! {
    user_account (id) {
        id -> Text,
        username -> Text,
        hashed_password -> Text,
        email -> Nullable<Text>,
        language -> crate::db_diesel::user_row::LanguageMapping,
        first_name -> Nullable<Text>,
        last_name -> Nullable<Text>,
        phone_number -> Nullable<Text>,
        job_title -> Nullable<Text>,
    }
}

#[derive(DbEnum, Debug, Clone, PartialEq, Eq, Hash)]
#[cfg_attr(test, derive(strum::EnumIter))]
#[DbValueStyle = "SCREAMING_SNAKE_CASE"]
pub enum Language {
    English,
    French,
    Spanish,
    Laos,
    Khmer,
    Portuguese,
    Russian,
    Tetum,
}

impl Default for Language {
    fn default() -> Self {
        Self::English
    }
}

<<<<<<< HEAD
#[derive(Clone, Queryable, Insertable, Debug, PartialEq, Eq, Default, AsChangeset)]
=======
#[derive(Clone, Queryable, Insertable, Debug, PartialEq, Eq)]
>>>>>>> 9c203d66
#[table_name = "user_account"]
pub struct UserAccountRow {
    pub id: String,
    pub username: String,
    pub hashed_password: String,
    pub email: Option<String>,
    pub language: Language,
    pub first_name: Option<String>,
    pub last_name: Option<String>,
    pub phone_number: Option<String>,
    pub job_title: Option<String>,
}

impl Default for UserAccountRow {
    fn default() -> Self {
        Self {
            id: "".to_string(),
            username: "".to_string(),
            hashed_password: "".to_string(),
            email: None,
            language: Default::default(),
            first_name: None,
            last_name: None,
            phone_number: None,
            job_title: None,
        }
    }
}

pub struct UserAccountRowRepository<'a> {
    connection: &'a StorageConnection,
}

impl<'a> UserAccountRowRepository<'a> {
    pub fn new(connection: &'a StorageConnection) -> Self {
        UserAccountRowRepository { connection }
    }

    #[cfg(feature = "postgres")]
    pub fn upsert_one(&self, row: &UserAccountRow) -> Result<(), RepositoryError> {
        diesel::insert_into(user_account_dsl::user_account)
            .values(row)
            .on_conflict(user_account_dsl::id)
            .do_update()
            .set(row)
            .execute(&self.connection.connection)?;
        Ok(())
    }

    #[cfg(not(feature = "postgres"))]
    pub fn upsert_one(&self, row: &UserAccountRow) -> Result<(), RepositoryError> {
        diesel::replace_into(user_account_dsl::user_account)
            .values(row)
            .execute(&self.connection.connection)?;
        Ok(())
    }

    pub fn insert_one(&self, user_account_row: &UserAccountRow) -> Result<(), RepositoryError> {
        diesel::insert_into(user_account_dsl::user_account)
            .values(user_account_row)
            .execute(&self.connection.connection)?;
        Ok(())
    }

    pub fn find_one_by_id(
        &self,
        account_id: &str,
    ) -> Result<Option<UserAccountRow>, RepositoryError> {
        let result: Result<UserAccountRow, diesel::result::Error> = user_account_dsl::user_account
            .filter(user_account_dsl::id.eq(account_id))
            .first(&self.connection.connection);
        match result {
            Ok(row) => Ok(Some(row)),
            Err(err) => match err {
                diesel::result::Error::NotFound => Ok(None),
                _ => Err(RepositoryError::from(err)),
            },
        }
    }

    pub fn find_one_by_user_name(
        &self,
        username: &str,
    ) -> Result<Option<UserAccountRow>, RepositoryError> {
        let result: Result<UserAccountRow, diesel::result::Error> = user_account_dsl::user_account
            .filter(lower(user_account_dsl::username).eq(lower(username)))
            .first(&self.connection.connection);

        match result {
            Ok(row) => Ok(Some(row)),
            Err(err) => match err {
                diesel::result::Error::NotFound => Ok(None),
                _ => Err(RepositoryError::from(err)),
            },
        }
    }

    pub fn find_many_by_id(&self, ids: &[String]) -> Result<Vec<UserAccountRow>, RepositoryError> {
        let result = user_account_dsl::user_account
            .filter(user_account_dsl::id.eq_any(ids))
            .load(&self.connection.connection)?;
        Ok(result)
    }

    pub fn delete_by_id(&self, id: &str) -> Result<usize, RepositoryError> {
        let result = diesel::delete(user_account_dsl::user_account)
            .filter(user_account_dsl::id.eq(id))
            .execute(&self.connection.connection)?;
        Ok(result)
    }
}

// TODO
// Users don't sync and will only be available after first log in, thus in schema reference is not enforced
// API consumers would like users to be returned for records that are linked to them, as if reference was enforced
// Using uknown user until we start syncing users
pub fn unknown_user() -> User {
    User {
        user_row: UserAccountRow {
            id: "unknown".to_string(),
            username: "unknown".to_string(),
            hashed_password: "unknown".to_string(),
            email: Some("unknown@sussol.net".to_string()),
            ..UserAccountRow::default()
        },
        stores: vec![],
    }
}

#[cfg(test)]
mod test {
    use crate::{
        mock::MockDataInserts, test_db::setup_all, Language, UserAccountRow,
        UserAccountRowRepository,
    };
    use strum::IntoEnumIterator;
    use util::inline_init;

    #[actix_rt::test]
    async fn user_row_language_enum() {
        let (_, connection, _, _) =
            setup_all("user_row_language_enum", MockDataInserts::none()).await;

        let repo = UserAccountRowRepository::new(&connection);
        // Try upsert all variants of Language, confirm that diesel enums match postgres
        for variant in Language::iter() {
            let id = format!("{:?}", variant);
            let result = repo.insert_one(&inline_init(|r: &mut UserAccountRow| {
                r.id = id.clone();
                r.language = variant.clone();
            }));
            assert_eq!(result, Ok(()));

            let result = repo.find_one_by_id(&id).unwrap().unwrap();
            assert_eq!(result.language, variant);
        }
    }
}<|MERGE_RESOLUTION|>--- conflicted
+++ resolved
@@ -39,11 +39,7 @@
     }
 }
 
-<<<<<<< HEAD
-#[derive(Clone, Queryable, Insertable, Debug, PartialEq, Eq, Default, AsChangeset)]
-=======
-#[derive(Clone, Queryable, Insertable, Debug, PartialEq, Eq)]
->>>>>>> 9c203d66
+#[derive(Clone, Queryable, Insertable, Debug, PartialEq, Eq, AsChangeset)]
 #[table_name = "user_account"]
 pub struct UserAccountRow {
     pub id: String,
