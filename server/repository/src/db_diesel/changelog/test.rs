--- conflicted
+++ resolved
@@ -11,16 +11,10 @@
     },
     test_db::{self, setup_all, setup_all_with_data},
     ChangelogAction, ChangelogFilter, ChangelogRepository, ChangelogRow, ChangelogTableName,
-<<<<<<< HEAD
-    EqualFilter, InvoiceLineRow, InvoiceLineRowRepository, InvoiceRow, InvoiceRowRepository,
-    LocationRowRepository, NameRow, RequisitionLineRow, RequisitionLineRowRepository,
-    RequisitionRow, RequisitionRowRepository, StorageConnection, StoreRow, Upsert,
-=======
     CurrencyRow, EqualFilter, InvoiceLineRow, InvoiceLineRowRepository, InvoiceRow,
     InvoiceRowRepository, LocationRowRepository, NameRow, RequisitionLineRow,
     RequisitionLineRowRepository, RequisitionRow, RequisitionRowRepository, StorageConnection,
-    StoreRow,
->>>>>>> 874d7ed5
+    StoreRow, Upsert,
 };
 
 #[actix_rt::test]
