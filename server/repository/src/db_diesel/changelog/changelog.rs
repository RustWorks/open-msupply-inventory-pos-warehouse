--- conflicted
+++ resolved
@@ -43,21 +43,6 @@
 joinable!(changelog_deduped -> name_link (name_link_id));
 allow_tables_to_appear_in_same_query!(changelog_deduped, name_link);
 
-<<<<<<< HEAD
-table! {
-    #[sql_name = "changelog"]
-    changelog_insert (cursor) {
-        cursor -> BigInt,
-        table_name -> crate::db_diesel::changelog::ChangelogTableNameMapping,
-        record_id -> Text,
-        row_action -> crate::db_diesel::changelog::ChangelogActionMapping,
-        name_link_id -> Nullable<Text>,
-        store_id -> Nullable<Text>,
-    }
-}
-
-=======
->>>>>>> 2561b448
 #[cfg(not(feature = "postgres"))]
 no_arg_sql_function!(
     last_insert_rowid,
@@ -72,6 +57,7 @@
     Delete,
 }
 
+#[derive(DbEnum, Debug, Clone, PartialEq, Eq, Default, Serialize, Deserialize, EnumIter)]
 #[derive(DbEnum, Debug, Clone, PartialEq, Eq, Default, Serialize, Deserialize, EnumIter)]
 #[DbValueStyle = "snake_case"]
 pub enum ChangelogTableName {
@@ -106,24 +92,16 @@
     #[default]
     SyncFileReference,
     Asset,
-<<<<<<< HEAD
     AssetLog,
-=======
->>>>>>> 2561b448
 }
 
 pub(crate) enum ChangeLogSyncStyle {
     Legacy,
     Central,
     Remote,
-<<<<<<< HEAD
-    // Transfer,
-    // Files?? Patient??  etc
-=======
     File,
     // Transfer,
     // Patient??  etc
->>>>>>> 2561b448
 }
 // When adding a new change log record type, specify how it should be synced
 // If new requirements are needed a different ChangeLogSyncStyle can be added
@@ -159,22 +137,14 @@
             ChangelogTableName::AssetType => ChangeLogSyncStyle::Central,
             ChangelogTableName::AssetCatalogueItem => ChangeLogSyncStyle::Central,
             ChangelogTableName::Asset => ChangeLogSyncStyle::Remote,
-<<<<<<< HEAD
+            ChangelogTableName::SyncFileReference => ChangeLogSyncStyle::File,
             ChangelogTableName::AssetLog => ChangeLogSyncStyle::Remote,
-            ChangelogTableName::SyncFileReference => ChangeLogSyncStyle::Remote,
-=======
-            ChangelogTableName::SyncFileReference => ChangeLogSyncStyle::File,
->>>>>>> 2561b448
         }
     }
 }
 
 #[derive(Debug, PartialEq, Insertable)]
-<<<<<<< HEAD
-#[table_name = "changelog_insert"]
-=======
 #[table_name = "changelog"]
->>>>>>> 2561b448
 pub struct ChangeLogInsertRow {
     pub table_name: ChangelogTableName,
     pub record_id: String,
@@ -232,9 +202,7 @@
         limit: u32,
         filter: Option<ChangelogFilter>,
     ) -> Result<Vec<ChangelogRow>, RepositoryError> {
-        let query = create_filtered_query(earliest, filter)
-            .order(changelog_deduped::cursor.asc())
-            .limit(limit.into());
+        let query = create_filtered_query(earliest, filter).limit(limit.into());
 
         // // Debug diesel query
         // println!(
@@ -269,11 +237,7 @@
         Ok(result as u64)
     }
 
-<<<<<<< HEAD
-    pub fn outgoing_sync_records(
-=======
     pub fn outgoing_sync_records_from_central(
->>>>>>> 2561b448
         &self,
         earliest: u64,
         batch_size: u32,
@@ -309,11 +273,7 @@
     /// This returns the number of changelog records that should be evaluated to send to the remote site when doing a v6_pull
     /// This looks up associated records to decide if change log should be sent to the site or not
     /// Update this method when adding new record types to the system
-<<<<<<< HEAD
-    pub fn count_outgoing_sync_records(
-=======
     pub fn count_outgoing_sync_records_from_central(
->>>>>>> 2561b448
         &self,
         earliest: u64,
         sync_site_id: i32,
@@ -386,11 +346,7 @@
     pub fn insert(&self, row: &ChangeLogInsertRow) -> Result<i64, RepositoryError> {
         // Insert the record, and then return the cursor of the inserted record
         // SQLite docs say this is safe if you don't have different threads sharing a single connection
-<<<<<<< HEAD
-        diesel::insert_into(changelog_insert::table)
-=======
         diesel::insert_into(changelog::table)
->>>>>>> 2561b448
             .values(row)
             .execute(&self.connection.connection)?;
         let cursor_id =
@@ -431,8 +387,6 @@
     query
 }
 
-<<<<<<< HEAD
-=======
 // The idea for this method is to build a query in such a way as to allow
 // extracting all relevant records for a site from change_log
 // A resulting SQL might look something like this...
@@ -449,7 +403,6 @@
 // 	(table_name in {patient record name} AND patient_id IN {select name_id from name_store_join where store_id in {active stores on remote site})
 // )
 
->>>>>>> 2561b448
 /// This looks up associated records to decide if change log should be sent to the site or not
 /// Update this method when adding new sync styles to the system
 fn create_filtered_outgoing_sync_query(
@@ -466,21 +419,11 @@
     // The rest of the time we want to exclude any records that were created by the site
 
     if is_initialized {
-<<<<<<< HEAD
-        query = query
-            .filter(
-                changelog_deduped::source_site_id
-                    .ne(Some(sync_site_id.clone()))
-                    .or(changelog_deduped::source_site_id.is_null()),
-            )
-            .filter(changelog_deduped::is_sync_update.eq(false))
-=======
         query = query.filter(
             changelog_deduped::source_site_id
                 .ne(Some(sync_site_id.clone()))
                 .or(changelog_deduped::source_site_id.is_null()),
         )
->>>>>>> 2561b448
     }
 
     // Loop through all the Sync tables and add them to the query if they have the right sync style
