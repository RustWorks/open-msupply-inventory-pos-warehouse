--- conflicted
+++ resolved
@@ -234,15 +234,9 @@
         let (_, storage_connection, _, _) = test_db::setup_all(
             "test_item_query_filter_repository",
             MockDataInserts::none()
-<<<<<<< HEAD
-                .names()
-                .units()
-                .items()
-=======
                 .units()
                 .items()
                 .names()
->>>>>>> 1e58210c
                 .full_master_list(),
         )
         .await;
