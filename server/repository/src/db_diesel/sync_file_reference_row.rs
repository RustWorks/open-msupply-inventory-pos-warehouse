--- conflicted
+++ resolved
@@ -160,11 +160,7 @@
     pub fn delete(&self, sync_file_reference_id: &str) -> Result<(), RepositoryError> {
         diesel::update(sync_file_reference.filter(id.eq(sync_file_reference_id)))
             .set(deleted_datetime.eq(Some(chrono::Utc::now().naive_utc())))
-<<<<<<< HEAD
             .execute(self.connection.lock().connection())?;
-        self.insert_changelog(sync_file_reference_id.to_owned(), ChangelogAction::Delete)?;
-=======
-            .execute(&self.connection.connection)?;
         self.insert_changelog(sync_file_reference_id.to_owned(), ChangelogAction::Delete)?;
         Ok(())
     }
@@ -193,7 +189,6 @@
         sync_file_reference_row: &SyncFileReferenceRow,
     ) -> Result<(), RepositoryError> {
         self._upsert_one(sync_file_reference_row)?;
->>>>>>> d0b09c1d
         Ok(())
     }
 }
