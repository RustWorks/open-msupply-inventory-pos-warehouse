--- conflicted
+++ resolved
@@ -48,16 +48,13 @@
     Report,
     // log
     LogQuery,
-<<<<<<< HEAD
+    // items
+    ItemMutate,
     PatientQuery,
     PatientMutate,
     // Document
     DocumentQuery,
     DocumentMutate,
-=======
-    // items
-    ItemMutate,
->>>>>>> d847fe4a
 }
 
 #[derive(Clone, Queryable, Insertable, Debug, PartialEq, Eq, AsChangeset)]
