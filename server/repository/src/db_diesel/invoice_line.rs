use super::{
    invoice_line::invoice_stats::dsl as invoice_stats_dsl,
    invoice_line_row::{invoice_line, invoice_line::dsl as invoice_line_dsl},
    invoice_row::{invoice, invoice::dsl as invoice_dsl},
    item_link_row::{item_link, item_link::dsl as item_link_dsl},
    item_row::{item, item::dsl as item_dsl},
    location_row::{location, location::dsl as location_dsl},
    stock_line_row::{stock_line, stock_line::dsl as stock_line_dsl},
    DBType, InvoiceLineRow, InvoiceLineRowType, InvoiceRow, LocationRow, StorageConnection,
};

use crate::{
    diesel_macros::{
        apply_equal_filter, apply_sort, apply_sort_asc_nulls_last, apply_sort_no_case,
    },
    repository_error::RepositoryError,
    EqualFilter, InvoiceRowStatus, InvoiceRowType, ItemLinkRow, ItemRow, Pagination, Sort,
    StockLineRow,
};

use diesel::{
    dsl::{InnerJoin, IntoBoxed, LeftJoin},
    prelude::*,
};
use util::inline_init;

table! {
    invoice_stats (invoice_id) {
        invoice_id -> Text,
        total_before_tax -> Double,
        total_after_tax -> Double,
        stock_total_before_tax -> Double,
        stock_total_after_tax -> Double,
        service_total_before_tax -> Double,
        service_total_after_tax -> Double,
        tax_percentage -> Nullable<Double>,
        foreign_currency_total_after_tax -> Nullable<Double>,
    }
}

#[derive(Clone, Insertable, Queryable, Debug, PartialEq)]
#[diesel(table_name = invoice_stats)]
pub struct PricingRow {
    pub invoice_id: String,
    pub total_before_tax: f64,
    pub total_after_tax: f64,
    pub stock_total_before_tax: f64,
    pub stock_total_after_tax: f64,
    pub service_total_before_tax: f64,
    pub service_total_after_tax: f64,
    pub tax_percentage: Option<f64>,
    pub foreign_currency_total_after_tax: Option<f64>,
}

#[derive(PartialEq, Debug, Clone, Default)]
pub struct InvoiceLine {
    pub invoice_line_row: InvoiceLineRow,
    pub invoice_row: InvoiceRow,
    pub item_row: ItemRow,
    pub location_row_option: Option<LocationRow>,
    pub stock_line_option: Option<StockLineRow>,
}

pub enum InvoiceLineSortField {
    ItemCode,
    ItemName,
    /// Invoice line batch
    Batch,
    /// Invoice line expiry date
    ExpiryDate,
    /// Invoice line pack size
    PackSize,
    /// Invoice line item stock location name
    LocationName,
}

pub type InvoiceLineSort = Sort<InvoiceLineSortField>;

#[derive(Clone, Default)]
pub struct InvoiceLineFilter {
    pub id: Option<EqualFilter<String>>,
    pub store_id: Option<EqualFilter<String>>,
    pub invoice_id: Option<EqualFilter<String>>,
    pub item_id: Option<EqualFilter<String>>,
    pub r#type: Option<EqualFilter<InvoiceLineRowType>>,
    pub location_id: Option<EqualFilter<String>>,
    pub requisition_id: Option<EqualFilter<String>>,
    pub number_of_packs: Option<EqualFilter<f64>>,
    pub invoice_type: Option<EqualFilter<InvoiceRowType>>,
    pub invoice_status: Option<EqualFilter<InvoiceRowStatus>>,
    pub stock_line_id: Option<EqualFilter<String>>,
}

impl InvoiceLineFilter {
    pub fn new() -> InvoiceLineFilter {
        InvoiceLineFilter::default()
    }

    pub fn id(mut self, filter: EqualFilter<String>) -> Self {
        self.id = Some(filter);
        self
    }

    pub fn store_id(mut self, filter: EqualFilter<String>) -> Self {
        self.store_id = Some(filter);
        self
    }

    pub fn invoice_id(mut self, filter: EqualFilter<String>) -> Self {
        self.invoice_id = Some(filter);
        self
    }

    pub fn item_id(mut self, filter: EqualFilter<String>) -> Self {
        self.item_id = Some(filter);
        self
    }

    pub fn r#type(mut self, filter: EqualFilter<InvoiceLineRowType>) -> Self {
        self.r#type = Some(filter);
        self
    }

    pub fn location_id(mut self, filter: EqualFilter<String>) -> Self {
        self.location_id = Some(filter);
        self
    }

    pub fn requisition_id(mut self, filter: EqualFilter<String>) -> Self {
        self.requisition_id = Some(filter);
        self
    }

    pub fn number_of_packs(mut self, filter: EqualFilter<f64>) -> Self {
        self.number_of_packs = Some(filter);
        self
    }

    pub fn invoice_type(mut self, filter: EqualFilter<InvoiceRowType>) -> Self {
        self.invoice_type = Some(filter);
        self
    }

    pub fn invoice_status(mut self, filter: EqualFilter<InvoiceRowStatus>) -> Self {
        self.invoice_status = Some(filter);
        self
    }

    pub fn stock_line_id(mut self, filter: EqualFilter<String>) -> Self {
        self.stock_line_id = Some(filter);
        self
    }
}

type InvoiceLineJoin = (
    InvoiceLineRow,
    (ItemLinkRow, ItemRow),
    InvoiceRow,
    Option<LocationRow>,
    Option<StockLineRow>,
);

pub struct InvoiceLineRepository<'a> {
    connection: &'a mut StorageConnection,
}

impl<'a> InvoiceLineRepository<'a> {
    pub fn new(connection: &'a mut StorageConnection) -> Self {
        InvoiceLineRepository { connection }
    }

    pub fn count(&self, filter: Option<InvoiceLineFilter>) -> Result<i64, RepositoryError> {
        // TODO (beyond M1), check that store_id matches current store
        let query = create_filtered_query(filter);

        Ok(query.count().get_result(&mut self.connection.connection)?)
    }

    pub fn query_by_filter(
        &self,
        filter: InvoiceLineFilter,
    ) -> Result<Vec<InvoiceLine>, RepositoryError> {
        self.query(Pagination::all(), Some(filter), None)
    }

    pub fn query_one(
        &self,
        filter: InvoiceLineFilter,
    ) -> Result<Option<InvoiceLine>, RepositoryError> {
        Ok(self.query_by_filter(filter)?.pop())
    }

    pub fn query(
        &self,
        pagination: Pagination,
        filter: Option<InvoiceLineFilter>,
        sort: Option<InvoiceLineSort>,
    ) -> Result<Vec<InvoiceLine>, RepositoryError> {
        let mut query = create_filtered_query(filter);

        if let Some(sort) = sort {
            match sort.key {
                InvoiceLineSortField::ItemName => {
                    apply_sort_no_case!(query, sort, item_dsl::name);
                }
                InvoiceLineSortField::ItemCode => {
                    apply_sort_no_case!(query, sort, item_dsl::code);
                }
                InvoiceLineSortField::Batch => {
                    apply_sort_no_case!(query, sort, invoice_line_dsl::batch);
                }
                InvoiceLineSortField::ExpiryDate => {
                    apply_sort_asc_nulls_last!(query, sort, invoice_line_dsl::expiry_date);
                }
                InvoiceLineSortField::PackSize => {
                    apply_sort!(query, sort, invoice_line_dsl::pack_size);
                }
                InvoiceLineSortField::LocationName => {
                    apply_sort_no_case!(query, sort, location_dsl::name);
                }
            };
        } else {
            query = query.order_by(invoice_line_dsl::id.asc());
        }

<<<<<<< HEAD
        let result = query.load::<InvoiceLineJoin>(&mut self.connection.connection)?;
=======
        let result = query
            .offset(pagination.offset as i64)
            .limit(pagination.limit as i64)
            .load::<InvoiceLineJoin>(&self.connection.connection)?;
>>>>>>> 2ca48bab

        Ok(result.into_iter().map(to_domain).collect())
    }

    /// Calculates invoice line stats for a given invoice ids
    pub fn stats(&self, invoice_ids: &[String]) -> Result<Vec<PricingRow>, RepositoryError> {
        let results: Vec<PricingRow> = invoice_stats_dsl::invoice_stats
            .filter(invoice_stats_dsl::invoice_id.eq_any(invoice_ids))
            .load(&mut self.connection.connection)?;
        Ok(results)
    }
}

type BoxedInvoiceLineQuery = IntoBoxed<
    'static,
    LeftJoin<
        LeftJoin<
            InnerJoin<
                InnerJoin<invoice_line::table, InnerJoin<item_link::table, item::table>>,
                invoice::table,
            >,
            location::table,
        >,
        stock_line::table,
    >,
    DBType,
>;

fn create_filtered_query(filter: Option<InvoiceLineFilter>) -> BoxedInvoiceLineQuery {
    let mut query = invoice_line_dsl::invoice_line
        .inner_join(item_link_dsl::item_link.inner_join(item_dsl::item))
        .inner_join(invoice_dsl::invoice)
        .left_join(location_dsl::location)
        .left_join(stock_line_dsl::stock_line)
        .into_boxed();

    if let Some(f) = filter {
        let InvoiceLineFilter {
            id,
            store_id,
            invoice_id,
            item_id,
            r#type,
            location_id,
            requisition_id,
            number_of_packs,
            invoice_type,
            invoice_status,
            stock_line_id,
        } = f;

        apply_equal_filter!(query, id, invoice_line_dsl::id);
        apply_equal_filter!(query, store_id, invoice_dsl::store_id);
        apply_equal_filter!(query, requisition_id, invoice_dsl::requisition_id);
        apply_equal_filter!(query, invoice_id, invoice_line_dsl::invoice_id);
        apply_equal_filter!(query, location_id, invoice_line_dsl::location_id);
        apply_equal_filter!(query, item_id, item_link::item_id);
        apply_equal_filter!(query, r#type, invoice_line_dsl::type_);
        apply_equal_filter!(query, number_of_packs, invoice_line_dsl::number_of_packs);
        apply_equal_filter!(query, invoice_type, invoice_dsl::type_);
        apply_equal_filter!(query, invoice_status, invoice_dsl::status);
        apply_equal_filter!(query, stock_line_id, stock_line_dsl::id);
    }

    query
}

fn to_domain(
    (invoice_line_row, (_, item_row), invoice_row, location_row_option, stock_line_option): InvoiceLineJoin,
) -> InvoiceLine {
    InvoiceLine {
        invoice_line_row,
        invoice_row,
        item_row,
        location_row_option,
        stock_line_option,
    }
}

impl InvoiceLine {
    pub fn location_name(&self) -> Option<&str> {
        self.location_row_option
            .as_ref()
            .map(|location_row| location_row.name.as_str())
    }

    pub fn pricing(&self) -> PricingRow {
        let row = &self.invoice_line_row;
        let is_stock = matches!(row.r#type, InvoiceLineRowType::StockIn)
            || matches!(row.r#type, InvoiceLineRowType::StockOut);
        let is_service = matches!(row.r#type, InvoiceLineRowType::Service);

        PricingRow {
            invoice_id: row.invoice_id.clone(),
            total_before_tax: row.total_before_tax,
            total_after_tax: row.total_after_tax,
            stock_total_before_tax: if is_stock { row.total_before_tax } else { 0.0 },
            stock_total_after_tax: if is_stock { row.total_after_tax } else { 0.0 },
            service_total_before_tax: if is_service {
                row.total_before_tax
            } else {
                0.0
            },
            service_total_after_tax: if is_service { row.total_after_tax } else { 0.0 },
            tax_percentage: row.tax,
            foreign_currency_total_after_tax: row.foreign_currency_price_before_tax.map(|price| {
                row.tax
                    .map(|tax| price + (price * tax / 100.0))
                    .unwrap_or(price)
            }),
        }
    }
}

impl InvoiceLineRowType {
    pub fn equal_to(&self) -> EqualFilter<Self> {
        inline_init(|r: &mut EqualFilter<Self>| r.equal_to = Some(self.clone()))
    }
    pub fn not_equal_to(&self) -> EqualFilter<Self> {
        inline_init(|r: &mut EqualFilter<Self>| r.not_equal_to = Some(self.clone()))
    }
}<|MERGE_RESOLUTION|>--- conflicted
+++ resolved
@@ -223,14 +223,10 @@
             query = query.order_by(invoice_line_dsl::id.asc());
         }
 
-<<<<<<< HEAD
-        let result = query.load::<InvoiceLineJoin>(&mut self.connection.connection)?;
-=======
         let result = query
             .offset(pagination.offset as i64)
             .limit(pagination.limit as i64)
             .load::<InvoiceLineJoin>(&self.connection.connection)?;
->>>>>>> 2ca48bab
 
         Ok(result.into_iter().map(to_domain).collect())
     }
