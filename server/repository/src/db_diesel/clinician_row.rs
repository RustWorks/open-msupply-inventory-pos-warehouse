--- conflicted
+++ resolved
@@ -1,12 +1,8 @@
 use super::{name_link_row::name_link, StorageConnection};
 
-<<<<<<< HEAD
-use crate::{Gender, RepositoryError, Upsert};
-=======
 use crate::{
     clinician_link, ClinicianLinkRow, ClinicianLinkRowRepository, Gender, RepositoryError,
 };
->>>>>>> 6c6e3ee0
 
 use diesel::prelude::*;
 
