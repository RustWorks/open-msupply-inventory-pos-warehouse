use super::requisition_row::requisition::dsl as requisition_dsl;

use crate::db_diesel::{
    name_row::name, period::period, program_requisition::program,
    program_requisition::program_requisition_order_type, store_row::store, user_row::user_account,
};
use crate::repository_error::RepositoryError;
use crate::StorageConnection;

use diesel::dsl::max;
use diesel::prelude::*;

use chrono::{NaiveDate, NaiveDateTime};
use diesel_derive_enum::DbEnum;
use serde::{Deserialize, Serialize};
use util::Defaults;

table! {
    requisition (id) {
        id -> Text,
        requisition_number -> Bigint,
        name_id -> Text,
        store_id -> Text,
        user_id -> Nullable<Text>,
        #[sql_name = "type"] type_ -> crate::db_diesel::requisition::requisition_row::RequisitionRowTypeMapping,
        #[sql_name = "status"] status -> crate::db_diesel::requisition::requisition_row::RequisitionRowStatusMapping,
        created_datetime -> Timestamp,
        sent_datetime -> Nullable<Timestamp>,
        finalised_datetime -> Nullable<Timestamp>,
        expected_delivery_date -> Nullable<Date>,
        colour -> Nullable<Text>,
        comment -> Nullable<Text>,
        their_reference -> Nullable<Text>,
        max_months_of_stock -> Double,
        min_months_of_stock -> Double,
        approval_status -> Nullable<crate::db_diesel::requisition::requisition_row::RequisitionRowApprovalStatusMapping>,
        program_id -> Nullable<Text>,
        linked_requisition_id -> Nullable<Text>,
<<<<<<< HEAD
        program_id -> Nullable<Text>,
        period_id -> Nullable<Text>,
        order_type_id -> Nullable<Text>,
=======
        is_sync_update -> Bool,
>>>>>>> 3ea3f20e
    }
}

joinable!(requisition -> name (name_id));
joinable!(requisition -> store (store_id));
joinable!(requisition -> user_account (user_id));
joinable!(requisition -> period (period_id));
joinable!(requisition -> program (program_id));
joinable!(requisition -> program_requisition_order_type (order_type_id));

#[derive(DbEnum, Debug, Clone, PartialEq, Eq)]
#[DbValueStyle = "SCREAMING_SNAKE_CASE"]
pub enum RequisitionRowType {
    Request,
    Response,
}
#[derive(DbEnum, Debug, Clone, PartialEq, Eq, Serialize, Deserialize)]
#[serde(rename_all = "SCREAMING_SNAKE_CASE")]
#[DbValueStyle = "SCREAMING_SNAKE_CASE"]
pub enum RequisitionRowStatus {
    Draft,
    New,
    Sent,
    Finalised,
}
#[derive(DbEnum, Debug, Clone, PartialEq, Eq)]
#[cfg_attr(test, derive(strum::EnumIter))]
#[DbValueStyle = "SCREAMING_SNAKE_CASE"]
pub enum RequisitionRowApprovalStatus {
    None,
    Approved,
    Pending,
    Denied,
    AutoApproved,
    ApprovedByAnother,
    DeniedByAnother,
}

#[derive(Clone, Queryable, Insertable, AsChangeset, Debug, PartialEq)]
#[changeset_options(treat_none_as_null = "true")]
#[table_name = "requisition"]
pub struct RequisitionRow {
    pub id: String,
    pub requisition_number: i64,
    pub name_id: String,
    pub store_id: String,
    pub user_id: Option<String>,
    #[column_name = "type_"]
    pub r#type: RequisitionRowType,
    pub status: RequisitionRowStatus,
    pub created_datetime: NaiveDateTime,
    pub sent_datetime: Option<NaiveDateTime>,
    pub finalised_datetime: Option<NaiveDateTime>,
    pub expected_delivery_date: Option<NaiveDate>,
    pub colour: Option<String>,
    pub comment: Option<String>,
    pub their_reference: Option<String>,
    pub max_months_of_stock: f64,
    pub min_months_of_stock: f64,
    pub approval_status: Option<RequisitionRowApprovalStatus>,
    pub program_id: Option<String>,
    pub linked_requisition_id: Option<String>,
<<<<<<< HEAD
    pub program_id: Option<String>,
    pub period_id: Option<String>,
    pub order_type_id: Option<String>,
=======
    pub is_sync_update: bool,
>>>>>>> 3ea3f20e
}

impl Default for RequisitionRow {
    fn default() -> Self {
        Self {
            r#type: RequisitionRowType::Request,
            status: RequisitionRowStatus::Draft,
            created_datetime: Defaults::naive_date_time(),
            // Defaults
            id: Default::default(),
            user_id: Default::default(),
            requisition_number: Default::default(),
            name_id: Default::default(),
            store_id: Default::default(),
            sent_datetime: Default::default(),
            finalised_datetime: Default::default(),
            expected_delivery_date: Default::default(),
            colour: Default::default(),
            comment: Default::default(),
            their_reference: Default::default(),
            max_months_of_stock: Default::default(),
            min_months_of_stock: Default::default(),
            approval_status: Default::default(),
            program_id: Default::default(),
            linked_requisition_id: Default::default(),
<<<<<<< HEAD
            program_id: None,
            period_id: None,
            order_type_id: None,
=======
            is_sync_update: Default::default(),
>>>>>>> 3ea3f20e
        }
    }
}

pub struct RequisitionRowRepository<'a> {
    connection: &'a StorageConnection,
}

impl<'a> RequisitionRowRepository<'a> {
    pub fn new(connection: &'a StorageConnection) -> Self {
        RequisitionRowRepository { connection }
    }

    #[cfg(feature = "postgres")]
    pub fn upsert_one(&self, row: &RequisitionRow) -> Result<(), RepositoryError> {
        diesel::insert_into(requisition_dsl::requisition)
            .values(row)
            .on_conflict(requisition_dsl::id)
            .do_update()
            .set(row)
            .execute(&self.connection.connection)?;
        Ok(())
    }

    #[cfg(not(feature = "postgres"))]
    pub fn upsert_one(&self, row: &RequisitionRow) -> Result<(), RepositoryError> {
        diesel::replace_into(requisition_dsl::requisition)
            .values(row)
            .execute(&self.connection.connection)?;
        Ok(())
    }

    pub fn delete(&self, requisition_id: &str) -> Result<(), RepositoryError> {
        diesel::delete(requisition_dsl::requisition.filter(requisition_dsl::id.eq(requisition_id)))
            .execute(&self.connection.connection)?;
        Ok(())
    }

    pub fn find_one_by_id(&self, id: &str) -> Result<Option<RequisitionRow>, RepositoryError> {
        let result = requisition_dsl::requisition
            .filter(requisition_dsl::id.eq(id))
            .first(&self.connection.connection)
            .optional()?;
        Ok(result)
    }

    pub fn find_max_requisition_number(
        &self,
        r#type: RequisitionRowType,
        store_id: &str,
    ) -> Result<Option<i64>, RepositoryError> {
        let result = requisition_dsl::requisition
            .filter(
                requisition_dsl::type_
                    .eq(r#type)
                    .and(requisition_dsl::store_id.eq(store_id)),
            )
            .select(max(requisition_dsl::requisition_number))
            .first(&self.connection.connection)?;
        Ok(result)
    }
}

#[cfg(test)]
mod test {
    use strum::IntoEnumIterator;

    use crate::{
        mock::{mock_request_draft_requisition_all_fields, MockDataInserts},
        test_db::setup_all,
        RequisitionRow, RequisitionRowApprovalStatus, RequisitionRowRepository,
    };

    #[actix_rt::test]
    async fn approval_status_enum() {
        let (_, connection, _, _) = setup_all(
            "approval_status_enum",
            MockDataInserts::none().names().stores(),
        )
        .await;

        let repo = RequisitionRowRepository::new(&connection);
        // Try upsert all variants of RequisitionRowApprovalStatus, confirm that diesel enums match postgres
        for variant in RequisitionRowApprovalStatus::iter() {
            let row = RequisitionRow {
                approval_status: Some(variant),
                ..mock_request_draft_requisition_all_fields().requisition
            };
            let result = repo.upsert_one(&row);
            assert_eq!(result, Ok(()));

            let result = repo
                .find_one_by_id(&mock_request_draft_requisition_all_fields().requisition.id)
                .unwrap()
                .unwrap();
            assert_eq!(result.approval_status, row.approval_status);
        }
    }
}<|MERGE_RESOLUTION|>--- conflicted
+++ resolved
@@ -34,15 +34,11 @@
         max_months_of_stock -> Double,
         min_months_of_stock -> Double,
         approval_status -> Nullable<crate::db_diesel::requisition::requisition_row::RequisitionRowApprovalStatusMapping>,
-        program_id -> Nullable<Text>,
         linked_requisition_id -> Nullable<Text>,
-<<<<<<< HEAD
+        is_sync_update -> Bool,
         program_id -> Nullable<Text>,
         period_id -> Nullable<Text>,
         order_type_id -> Nullable<Text>,
-=======
-        is_sync_update -> Bool,
->>>>>>> 3ea3f20e
     }
 }
 
@@ -103,15 +99,11 @@
     pub max_months_of_stock: f64,
     pub min_months_of_stock: f64,
     pub approval_status: Option<RequisitionRowApprovalStatus>,
-    pub program_id: Option<String>,
     pub linked_requisition_id: Option<String>,
-<<<<<<< HEAD
+    pub is_sync_update: bool,
     pub program_id: Option<String>,
     pub period_id: Option<String>,
     pub order_type_id: Option<String>,
-=======
-    pub is_sync_update: bool,
->>>>>>> 3ea3f20e
 }
 
 impl Default for RequisitionRow {
@@ -135,15 +127,11 @@
             max_months_of_stock: Default::default(),
             min_months_of_stock: Default::default(),
             approval_status: Default::default(),
-            program_id: Default::default(),
             linked_requisition_id: Default::default(),
-<<<<<<< HEAD
+            is_sync_update: Default::default(),
             program_id: None,
             period_id: None,
             order_type_id: None,
-=======
-            is_sync_update: Default::default(),
->>>>>>> 3ea3f20e
         }
     }
 }
