use super::{currency_row::currency::dsl as currency_dsl, StorageConnection};
use crate::{Delete, Upsert};

use crate::repository_error::RepositoryError;

use chrono::NaiveDate;
use diesel::prelude::*;

table! {
    currency (id) {
        id -> Text,
        rate -> Double,
        code -> Text,
        is_home_currency -> Bool,
        date_updated -> Nullable<Date>,
        is_active -> Bool,
    }
}

#[derive(Clone, Queryable, Insertable, AsChangeset, Debug, PartialEq, Default)]
#[diesel(treat_none_as_null = true)]
#[diesel(table_name = currency)]
pub struct CurrencyRow {
    pub id: String,
    pub rate: f64,
    pub code: String,
    pub is_home_currency: bool,
    pub date_updated: Option<NaiveDate>,
    pub is_active: bool,
}

pub struct CurrencyRowRepository<'a> {
    connection: &'a StorageConnection,
}

impl<'a> CurrencyRowRepository<'a> {
    pub fn new(connection: &'a StorageConnection) -> Self {
        CurrencyRowRepository { connection }
    }

    #[cfg(feature = "postgres")]
    pub fn upsert_one(&self, row: &CurrencyRow) -> Result<(), RepositoryError> {
        diesel::insert_into(currency_dsl::currency)
            .values(row)
            .on_conflict(currency_dsl::id)
            .do_update()
            .set(row)
            .execute(self.connection.lock().connection())?;
        Ok(())
    }

    #[cfg(not(feature = "postgres"))]
    pub fn upsert_one(&self, row: &CurrencyRow) -> Result<(), RepositoryError> {
        diesel::replace_into(currency_dsl::currency)
            .values(row)
            .execute(self.connection.lock().connection())?;
        Ok(())
    }

    pub fn find_one_by_id(
        &self,
        currency_id: &str,
    ) -> Result<Option<CurrencyRow>, RepositoryError> {
        let result = currency_dsl::currency
            .filter(currency_dsl::id.eq(currency_id))
            .first(self.connection.lock().connection())
            .optional()?;
        Ok(result)
    }

    pub fn delete(&self, currency_id: &str) -> Result<(), RepositoryError> {
<<<<<<< HEAD
        diesel::delete(currency_dsl::currency.filter(currency_dsl::id.eq(currency_id)))
            .execute(self.connection.lock().connection())?;
=======
        diesel::update(currency_dsl::currency.filter(currency_dsl::id.eq(currency_id)))
            .set(currency_dsl::is_active.eq(false))
            .execute(&self.connection.connection)?;
>>>>>>> 34a1c63e
        Ok(())
    }
}

#[derive(Debug, Clone)]
pub struct CurrencyRowDelete(pub String);
impl Delete for CurrencyRowDelete {
    fn delete(&self, con: &StorageConnection) -> Result<(), RepositoryError> {
        CurrencyRowRepository::new(con).delete(&self.0)
    }

    fn assert_deleted(&self, con: &StorageConnection) {
        assert!(matches!(
            CurrencyRowRepository::new(con).find_one_by_id(&self.0),
            Ok(Some(CurrencyRow {
                is_active: false,
                ..
            })) | Ok(None)
        ));
    }
}

impl Upsert for CurrencyRow {
    fn upsert_sync(&self, con: &StorageConnection) -> Result<(), RepositoryError> {
        CurrencyRowRepository::new(con).upsert_one(self)
    }

    // Test only
    fn assert_upserted(&self, con: &StorageConnection) {
        assert_eq!(
            CurrencyRowRepository::new(con).find_one_by_id(&self.id),
            Ok(Some(self.clone()))
        )
    }
}<|MERGE_RESOLUTION|>--- conflicted
+++ resolved
@@ -69,14 +69,9 @@
     }
 
     pub fn delete(&self, currency_id: &str) -> Result<(), RepositoryError> {
-<<<<<<< HEAD
-        diesel::delete(currency_dsl::currency.filter(currency_dsl::id.eq(currency_id)))
-            .execute(self.connection.lock().connection())?;
-=======
         diesel::update(currency_dsl::currency.filter(currency_dsl::id.eq(currency_id)))
             .set(currency_dsl::is_active.eq(false))
-            .execute(&self.connection.connection)?;
->>>>>>> 34a1c63e
+            .execute(self.connection.lock().connection())?;
         Ok(())
     }
 }
