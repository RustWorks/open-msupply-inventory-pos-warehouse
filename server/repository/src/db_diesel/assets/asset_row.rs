--- conflicted
+++ resolved
@@ -12,14 +12,10 @@
     asset (id) {
         id -> Text,
         notes -> Nullable<Text>,
-<<<<<<< HEAD
         asset_number -> Nullable<Text>,
-=======
         asset_category_id -> Nullable<Text>,
         asset_class_id -> Nullable<Text>,
-        asset_number -> Text,
         asset_type_id -> Nullable<Text>,
->>>>>>> e22e25da
         store_id -> Nullable<Text>,
         serial_number -> Nullable<Text>,
         asset_catalogue_item_id -> Nullable<Text>,
@@ -37,14 +33,10 @@
 pub struct AssetRow {
     pub id: String,
     pub notes: Option<String>,
-<<<<<<< HEAD
     pub asset_number: Option<String>,
-=======
     pub asset_category_id: Option<String>,
     pub asset_class_id: Option<String>,
-    pub asset_number: String,
     pub asset_type_id: Option<String>,
->>>>>>> e22e25da
     pub store_id: Option<String>,
     pub serial_number: Option<String>,
     #[column_name = "asset_catalogue_item_id"]
