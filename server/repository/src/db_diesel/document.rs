--- conflicted
+++ resolved
@@ -25,12 +25,7 @@
         form_schema_id -> Nullable<Text>,
         status -> crate::db_diesel::document::DocumentStatusMapping,
         owner_name_id -> Nullable<Text>,
-<<<<<<< HEAD
         context_id -> Text,
-        is_sync_update -> Bool,
-=======
-        context -> Text,
->>>>>>> b92c114f
     }
 }
 
@@ -47,10 +42,7 @@
         form_schema_id -> Nullable<Text>,
         status -> crate::db_diesel::document::DocumentStatusMapping,
         owner_name_id -> Nullable<Text>,
-<<<<<<< HEAD
         context_id -> Text,
-=======
-        context -> Text,
     }
 }
 
@@ -58,7 +50,6 @@
     #[sql_name = "document"]
     document_is_sync_update (id) {
         id -> Text,
->>>>>>> b92c114f
         is_sync_update -> Bool,
     }
 }
@@ -109,12 +100,7 @@
     /// For example, the patient who owns the document
     pub owner_name_id: Option<String>,
     /// For example, program this document belongs to
-<<<<<<< HEAD
     pub context_id: String,
-    pub is_sync_update: bool,
-=======
-    pub context: String,
->>>>>>> b92c114f
 }
 
 #[derive(Debug, Clone, PartialEq)]
@@ -145,13 +131,8 @@
     pub r#type: Option<EqualFilter<String>>,
     pub datetime: Option<DatetimeFilter>,
     pub owner: Option<EqualFilter<String>>,
-<<<<<<< HEAD
     pub context_id: Option<EqualFilter<String>>,
-    pub data: Option<SimpleStringFilter>,
-=======
-    pub context: Option<EqualFilter<String>>,
     pub data: Option<StringFilter>,
->>>>>>> b92c114f
 }
 
 impl DocumentFilter {
@@ -226,13 +207,8 @@
         apply_equal_filter!(query, r#type, latest_document::dsl::type_);
         apply_date_time_filter!(query, datetime, latest_document::dsl::datetime);
         apply_equal_filter!(query, owner, latest_document::dsl::owner_name_id);
-<<<<<<< HEAD
         apply_equal_filter!(query, context, latest_document::dsl::context_id);
-        apply_simple_string_filter!(query, data, latest_document::dsl::data);
-=======
-        apply_equal_filter!(query, context, latest_document::dsl::context);
         apply_string_filter!(query, data, latest_document::dsl::data);
->>>>>>> b92c114f
     }
     query
 }
@@ -372,13 +348,8 @@
             apply_equal_filter!(query, r#type, document::dsl::type_);
             apply_date_time_filter!(query, datetime, document::dsl::datetime);
             apply_equal_filter!(query, owner, document::dsl::owner_name_id);
-<<<<<<< HEAD
             apply_equal_filter!(query, context, document::dsl::context_id);
-            apply_simple_string_filter!(query, data, document::dsl::data);
-=======
-            apply_equal_filter!(query, context, document::dsl::context);
             apply_string_filter!(query, data, document::dsl::data);
->>>>>>> b92c114f
         }
         let rows: Vec<DocumentRow> = query
             .order(document::dsl::datetime.desc())
@@ -405,12 +376,7 @@
             form_schema_id,
             status,
             owner_name_id,
-<<<<<<< HEAD
             context_id,
-            is_sync_update: _,
-=======
-            context,
->>>>>>> b92c114f
         } = self;
 
         let parents: Vec<String> =
@@ -464,12 +430,7 @@
             form_schema_id: self.form_schema_id.clone(),
             status: self.status.to_owned(),
             owner_name_id: self.owner_name_id.to_owned(),
-<<<<<<< HEAD
             context_id: self.context_id.to_owned(),
-            is_sync_update,
-=======
-            context: self.context.to_owned(),
->>>>>>> b92c114f
         })
     }
 }
