use super::{barcode_row::barcode::dsl as barcode_dsl, StorageConnection};

use crate::{
    db_diesel::{invoice_line_row::invoice_line, item_row::item},
    repository_error::RepositoryError,
};

use diesel::prelude::*;

table! {
    barcode (id) {
        id -> Text,
        value -> Text,
        item_id -> Text,
        manufacturer_id -> Nullable<Text>,
        pack_size -> Nullable<Integer>,
        parent_id -> Nullable<Text>,
    }
}

joinable!(barcode -> item (item_id));
joinable!(barcode -> invoice_line (id));

#[derive(Clone, Queryable, Insertable, AsChangeset, Debug, PartialEq)]
#[changeset_options(treat_none_as_null = "true")]
#[table_name = "barcode"]
pub struct BarcodeRow {
    pub id: String,
    pub value: String,
    pub item_id: String,
    pub manufacturer_id: Option<String>,
    pub pack_size: Option<i32>,
    pub parent_id: Option<String>,
}

impl Default for BarcodeRow {
    fn default() -> Self {
        BarcodeRow {
            id: Default::default(),
            value: Default::default(),
<<<<<<< HEAD
            item_id: None,
=======
            item_id: Default::default(),
>>>>>>> 6b5449af
            manufacturer_id: None,
            pack_size: None,
            parent_id: None,
        }
    }
}
<<<<<<< HEAD

=======
>>>>>>> 6b5449af
pub struct BarcodeRowRepository<'a> {
    connection: &'a StorageConnection,
}

impl<'a> BarcodeRowRepository<'a> {
    pub fn new(connection: &'a StorageConnection) -> Self {
        BarcodeRowRepository { connection }
    }

    #[cfg(feature = "postgres")]
    pub fn upsert_one(&self, row: &BarcodeRow) -> Result<(), RepositoryError> {
        diesel::insert_into(barcode_dsl::barcode)
            .values(row)
            .on_conflict(barcode_dsl::id)
            .do_update()
            .set(row)
            .execute(&self.connection.connection)?;
        Ok(())
    }

    #[cfg(not(feature = "postgres"))]
    pub fn upsert_one(&self, row: &BarcodeRow) -> Result<(), RepositoryError> {
        diesel::replace_into(barcode_dsl::barcode)
            .values(row)
            .execute(&self.connection.connection)?;
        Ok(())
    }

    pub fn find_one_by_id(&self, id: &str) -> Result<Option<BarcodeRow>, RepositoryError> {
        let result = barcode_dsl::barcode
            .filter(barcode_dsl::id.eq(id))
            .first(&self.connection.connection)
            .optional()?;
        Ok(result)
    }

    pub fn find_many_by_item_id(&self, item_id: &str) -> Result<Vec<BarcodeRow>, RepositoryError> {
        let result = barcode_dsl::barcode
            .filter(barcode_dsl::item_id.eq(item_id))
            .get_results(&self.connection.connection)?;
        Ok(result)
    }
}<|MERGE_RESOLUTION|>--- conflicted
+++ resolved
@@ -38,21 +38,13 @@
         BarcodeRow {
             id: Default::default(),
             value: Default::default(),
-<<<<<<< HEAD
-            item_id: None,
-=======
             item_id: Default::default(),
->>>>>>> 6b5449af
             manufacturer_id: None,
             pack_size: None,
             parent_id: None,
         }
     }
 }
-<<<<<<< HEAD
-
-=======
->>>>>>> 6b5449af
 pub struct BarcodeRowRepository<'a> {
     connection: &'a StorageConnection,
 }
