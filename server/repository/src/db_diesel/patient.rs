--- conflicted
+++ resolved
@@ -314,16 +314,10 @@
     use util::inline_init;
 
     use crate::{
-<<<<<<< HEAD
         mock::{mock_program_a, MockDataInserts},
         test_db, EqualFilter, NameRow, NameRowRepository, NameType, PatientFilter,
         PatientRepository, ProgramEnrolmentRow, ProgramEnrolmentRowRepository,
-        ProgramEnrolmentStatus, SimpleStringFilter,
-=======
-        mock::MockDataInserts, test_db, EqualFilter, NameRow, NameRowRepository, NameType,
-        PatientFilter, PatientRepository, ProgramEnrolmentRow, ProgramEnrolmentRowRepository,
         ProgramEnrolmentStatus, StringFilter,
->>>>>>> b92c114f
     };
 
     #[actix_rt::test]
@@ -500,14 +494,8 @@
         assert!(result.is_empty());
         let result = repo
             .query_by_filter(
-<<<<<<< HEAD
-                PatientFilter::new()
-                    .identifier(SimpleStringFilter::equal_to("program_enrolment_id")),
+                PatientFilter::new().identifier(StringFilter::equal_to("program_enrolment_id")),
                 Some(&[mock_program_a().id]),
-=======
-                PatientFilter::new().identifier(StringFilter::equal_to("program_enrolment_id")),
-                Some(&["ProgramType".to_string()]),
->>>>>>> b92c114f
             )
             .unwrap();
         assert!(!result.is_empty());
