--- conflicted
+++ resolved
@@ -109,14 +109,7 @@
         //     diesel::debug_query::<DBType, _>(&final_query).to_string()
         // );
 
-<<<<<<< HEAD
-        let result = query
-            .offset(pagination.offset as i64)
-            .limit(pagination.limit as i64)
-            .load::<TemperatureLogRow>(self.connection.lock().connection())?;
-=======
-        let result = final_query.load::<TemperatureLogRow>(&self.connection.connection)?;
->>>>>>> 34a1c63e
+        let result = final_query.load::<TemperatureLogRow>(self.connection.lock().connection())?;
 
         Ok(result.into_iter().map(to_domain).collect())
     }
