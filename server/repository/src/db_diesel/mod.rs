--- conflicted
+++ resolved
@@ -30,20 +30,14 @@
 mod name_tag_join;
 mod name_tag_row;
 mod number_row;
-<<<<<<< HEAD
-mod period_row;
-mod period_schedule;
-mod period_schedule_row;
+mod period;
 mod program_requisition_order_type_row;
 mod program_requisition_settings_row;
 mod program_row;
-=======
->>>>>>> b88b7a81
 mod report;
 mod report_row;
 mod requisition;
 mod requisition_line;
-mod period;
 mod stock_line;
 mod stock_line_row;
 mod stock_movement;
@@ -83,7 +77,6 @@
 pub use location::*;
 pub use location_movement::*;
 pub use location_movement_row::*;
-pub use period::*;
 pub use location_row::*;
 pub use master_list::*;
 pub use master_list_line::*;
@@ -96,18 +89,11 @@
 pub use name_tag_join::*;
 pub use name_tag_row::*;
 pub use number_row::*;
-<<<<<<< HEAD
-pub use period_row::*;
-pub use period_schedule::*;
-pub use period_schedule_row::*;
+pub use period::*;
 pub use program_requisition_order_type_row::*;
 pub use program_requisition_settings_row::*;
 pub use program_row::*;
-=======
->>>>>>> b88b7a81
 pub use report::*;
-pub use report_row::*;
-pub use requisition::*;
 pub use requisition_line::*;
 pub use stock_line::*;
 pub use stock_line_row::*;
