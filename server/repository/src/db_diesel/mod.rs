use crate::repository_error::RepositoryError;

mod changelog;
mod consumption;
pub mod diesel_schema;
mod filter_sort_pagination;
mod invoice;
mod invoice_line;
mod invoice_line_row;
mod invoice_row;
mod item;
mod item_row;
mod key_value_store;
mod location;
mod location_row;
mod log;
mod log_row;
mod master_list;
mod master_list_line;
mod master_list_line_row;
mod master_list_name_join;
mod master_list_row;
mod name;
mod name_row;
mod name_store_join;
mod number_row;
mod report;
mod report_row;
mod requisition;
mod requisition_line;
mod stock_line;
mod stock_line_row;
mod stock_movement;
mod stock_on_hand;
mod stocktake;
mod stocktake_line;
mod stocktake_line_row;
mod stocktake_row;
mod storage_connection;
mod store;
mod store_row;
mod sync_buffer;
mod sync_log;
mod sync_log_row;
mod unit_row;
mod user;
mod user_permission;
mod user_permission_row;
mod user_row;
mod user_store_join_row;

<<<<<<< HEAD
pub use changelog::*;
=======
pub use self::log::*;
pub use central_sync_buffer::*;
pub use changelog_row::*;
>>>>>>> efc7bafb
pub use consumption::*;
pub use filter_sort_pagination::*;
pub use invoice::*;
pub use invoice_line::*;
pub use invoice_line_row::*;
pub use invoice_row::*;
pub use item::*;
pub use item_row::*;
pub use key_value_store::*;
pub use location::*;
pub use location_row::*;
pub use log_row::*;
pub use master_list::*;
pub use master_list_line::*;
pub use master_list_line_row::*;
pub use master_list_name_join::*;
pub use master_list_row::*;
pub use name::*;
pub use name_row::*;
pub use name_store_join::*;
pub use number_row::*;
pub use report::*;
pub use report_row::*;
pub use requisition::*;
pub use requisition_line::*;
pub use stock_line::*;
pub use stock_line_row::*;
pub use stock_movement::*;
pub use stock_on_hand::*;
pub use stocktake::*;
pub use stocktake_line::*;
pub use stocktake_line_row::*;
pub use stocktake_row::*;
pub use storage_connection::*;
pub use store::*;
pub use store_row::*;
pub use sync_buffer::*;
pub use sync_log::*;
pub use sync_log_row::*;
pub use unit_row::*;
pub use user::*;
pub use user_permission::*;
pub use user_permission_row::*;
pub use user_row::*;
pub use user_store_join_row::*;

use diesel::{
    prelude::*,
    r2d2::{ConnectionManager, Pool, PooledConnection},
    result::{DatabaseErrorKind as DieselDatabaseErrorKind, Error as DieselError},
};

#[cfg(not(feature = "postgres"))]
pub type DBBackendConnection = SqliteConnection;

#[cfg(feature = "postgres")]
pub type DBBackendConnection = PgConnection;

#[cfg(not(feature = "postgres"))]
pub type DBType = diesel::sqlite::Sqlite;

#[cfg(feature = "postgres")]
pub type DBType = diesel::pg::Pg;

pub type DBConnection = PooledConnection<ConnectionManager<DBBackendConnection>>;

impl From<DieselError> for RepositoryError {
    fn from(err: DieselError) -> Self {
        use RepositoryError as Error;
        match err {
            DieselError::InvalidCString(extra) => {
                Error::as_db_error("DIESEL_INVALID_C_STRING", extra)
            }
            DieselError::DatabaseError(err, extra) => {
                let extra = format!("{:?}", extra);
                match err {
                    DieselDatabaseErrorKind::UniqueViolation => Error::UniqueViolation(extra),
                    DieselDatabaseErrorKind::ForeignKeyViolation => {
                        Error::ForeignKeyViolation(extra)
                    }
                    DieselDatabaseErrorKind::UnableToSendCommand => {
                        Error::as_db_error("UNABLE_TO_SEND_COMMAND", extra)
                    }
                    DieselDatabaseErrorKind::SerializationFailure => {
                        Error::as_db_error("SERIALIZATION_FAILURE", extra)
                    }
                    DieselDatabaseErrorKind::__Unknown => Error::as_db_error("UNKNOWN", extra),
                }
            }
            DieselError::NotFound => RepositoryError::NotFound,
            DieselError::QueryBuilderError(extra) => {
                Error::as_db_error("DIESEL_QUERY_BUILDER_ERROR", extra)
            }
            DieselError::DeserializationError(extra) => {
                Error::as_db_error("DIESEL_DESERIALIZATION_ERROR", extra)
            }
            DieselError::SerializationError(extra) => {
                Error::as_db_error("DIESEL_SERIALIZATION_ERROR", extra)
            }
            DieselError::RollbackTransaction => {
                Error::as_db_error("DIESEL_ROLLBACK_TRANSACTION", "")
            }
            DieselError::AlreadyInTransaction => {
                Error::as_db_error("DIESEL_ALREADY_IN_TRANSACTION", "")
            }
            _ => {
                // try to get a more detailed diesel msg:
                let diesel_msg = format!("{}", err);
                Error::as_db_error("DIESEL_UNKNOWN", diesel_msg)
            }
        }
    }
}

fn get_connection(
    pool: &Pool<ConnectionManager<DBBackendConnection>>,
) -> Result<DBConnection, RepositoryError> {
    pool.get().map_err(|error| RepositoryError::DBError {
        msg: "Failed to open Connection".to_string(),
        extra: format!("{:?}", error),
    })
}<|MERGE_RESOLUTION|>--- conflicted
+++ resolved
@@ -49,13 +49,8 @@
 mod user_row;
 mod user_store_join_row;
 
-<<<<<<< HEAD
+pub use self::log::*;
 pub use changelog::*;
-=======
-pub use self::log::*;
-pub use central_sync_buffer::*;
-pub use changelog_row::*;
->>>>>>> efc7bafb
 pub use consumption::*;
 pub use filter_sort_pagination::*;
 pub use invoice::*;
