use super::{
    name_row::{name, name::dsl as name_dsl},
    name_store_join::{name_store_join, name_store_join::dsl as name_store_join_dsl},
    program_enrolment_row::program_enrolment::dsl as program_enrolment_dsl,
    store_row::{store, store::dsl as store_dsl},
    DBType, NameRow, NameStoreJoinRow, StorageConnection, StoreRow,
};

use crate::{
    diesel_macros::{
        apply_date_filter, apply_equal_filter, apply_simple_string_filter,
        apply_simple_string_or_filter, apply_sort_no_case,
    },
    repository_error::RepositoryError,
    DateFilter, EqualFilter, Gender, NameType, Pagination, SimpleStringFilter, Sort,
};

use diesel::{
    dsl::{And, Eq, IntoBoxed, LeftJoin},
    prelude::*,
    query_source::joins::OnClauseWrapper,
};
use util::{constants::SYSTEM_NAME_CODES, inline_init};

#[derive(PartialEq, Debug, Clone, Default)]
pub struct Name {
    pub name_row: NameRow,
    pub name_store_join_row: Option<NameStoreJoinRow>,
    pub store_row: Option<StoreRow>,
}

#[derive(Clone, Default, PartialEq, Debug)]
pub struct NameFilter {
    pub id: Option<EqualFilter<String>>,
    pub name: Option<SimpleStringFilter>,
    pub code: Option<SimpleStringFilter>,
    pub national_health_number: Option<SimpleStringFilter>,
    pub is_customer: Option<bool>,
    pub is_supplier: Option<bool>,
    pub is_patient: Option<bool>,
    pub is_store: Option<bool>,
    pub store_code: Option<SimpleStringFilter>,
    pub is_visible: Option<bool>,
    pub is_system_name: Option<bool>,
    pub r#type: Option<EqualFilter<NameType>>,

    pub first_name: Option<SimpleStringFilter>,
    pub last_name: Option<SimpleStringFilter>,
    pub gender: Option<EqualFilter<Gender>>,
    pub date_of_birth: Option<DateFilter>,
    pub phone: Option<SimpleStringFilter>,
    pub address1: Option<SimpleStringFilter>,
    pub address2: Option<SimpleStringFilter>,
    pub country: Option<SimpleStringFilter>,
    pub email: Option<SimpleStringFilter>,

    /// Filter for any identifier associated with a name entry.
    /// Currently:
    /// - name::code
    /// - name::national_health_number
    /// - program_enrolment::program_enrolment_id
    pub identifier: Option<SimpleStringFilter>,
}

impl EqualFilter<NameType> {
    pub fn equal_to_name_type(value: &NameType) -> Self {
        inline_init(|r: &mut Self| r.equal_to = Some(value.to_owned()))
    }
}

#[derive(PartialEq, Debug)]
pub enum NameSortField {
    Name,
    Code,
    FirstName,
    LastName,
    Gender,
    DateOfBirth,
    Phone,
    Address1,
    Address2,
    Country,
    Email,
    NationalHealthNumber,
}

pub type NameSort = Sort<NameSortField>;

type NameAndNameStoreJoin = (NameRow, Option<NameStoreJoinRow>, Option<StoreRow>);

pub struct NameRepository<'a> {
    connection: &'a StorageConnection,
}

impl<'a> NameRepository<'a> {
    pub fn new(connection: &'a StorageConnection) -> Self {
        NameRepository { connection }
    }

    pub fn count(
        &self,
        store_id: &str,
        filter: Option<NameFilter>,
    ) -> Result<i64, RepositoryError> {
        let query = Self::create_filtered_query(store_id.to_string(), filter);

        Ok(query.count().get_result(&self.connection.connection)?)
    }

    pub fn query_by_filter(
        &self,
        store_id: &str,
        filter: NameFilter,
    ) -> Result<Vec<Name>, RepositoryError> {
        self.query(store_id, Pagination::new(), Some(filter), None)
    }

    pub fn query_one(
        &self,
        store_id: &str,
        filter: NameFilter,
    ) -> Result<Option<Name>, RepositoryError> {
        Ok(self.query_by_filter(store_id, filter)?.pop())
    }

    pub fn query(
        &self,
        store_id: &str,
        pagination: Pagination,
        filter: Option<NameFilter>,
        sort: Option<NameSort>,
    ) -> Result<Vec<Name>, RepositoryError> {
        let mut query = Self::create_filtered_query(store_id.to_string(), filter);

        if let Some(sort) = sort {
            match sort.key {
                NameSortField::Name => {
                    apply_sort_no_case!(query, sort, name_dsl::name_);
                }
                NameSortField::Code => {
                    apply_sort_no_case!(query, sort, name_dsl::code);
                }
                NameSortField::FirstName => apply_sort_no_case!(query, sort, name_dsl::first_name),
                NameSortField::LastName => apply_sort_no_case!(query, sort, name_dsl::last_name),
                NameSortField::Gender => apply_sort_no_case!(query, sort, name_dsl::gender),
                NameSortField::DateOfBirth => {
                    apply_sort_no_case!(query, sort, name_dsl::date_of_birth)
                }
                NameSortField::Phone => apply_sort_no_case!(query, sort, name_dsl::phone),
                NameSortField::Address1 => apply_sort_no_case!(query, sort, name_dsl::address1),
                NameSortField::Address2 => apply_sort_no_case!(query, sort, name_dsl::address2),
                NameSortField::Country => apply_sort_no_case!(query, sort, name_dsl::country),
                NameSortField::Email => apply_sort_no_case!(query, sort, name_dsl::email),
                NameSortField::NationalHealthNumber => {
                    apply_sort_no_case!(query, sort, name_dsl::national_health_number)
                }
            }
        } else {
            query = query.order(name_dsl::id.asc())
        }

        let final_query = query
            .offset(pagination.offset as i64)
            .limit(pagination.limit as i64);

        // Debug diesel query
        // println!(
        //     "{}",
        //     diesel::debug_query::<DBType, _>(&final_query).to_string()
        // );

        let result = final_query.load::<NameAndNameStoreJoin>(&self.connection.connection)?;

        Ok(result.into_iter().map(Name::from_join).collect())
    }

    /// Returns a list of names left joined to name_store_join (for name_store_joins matching store_id parameter)
    /// Names will still be present in result even if name_store_join doesn't match store_id in parameters
    /// but it's considered invisible in subseqent filters.
    pub fn create_filtered_query(store_id: String, filter: Option<NameFilter>) -> BoxedNameQuery {
        let mut query = name_dsl::name
            .left_join(
                name_store_join_dsl::name_store_join.on(name_store_join_dsl::name_id
                    .eq(name_dsl::id)
                    .and(name_store_join_dsl::store_id.eq(store_id.clone()))), // if the name is visible to the `store_id` passed into this function, attach its `name store_join` information
            )
            .left_join(store_dsl::store.on(store_dsl::name_id.eq(name_dsl::id)))
            .into_boxed();

        if let Some(f) = filter {
            let NameFilter {
                id,
                name,
                code,
                national_health_number,
                is_customer,
                is_supplier,
                is_store,
                store_code,
                is_visible,
                is_system_name,
                r#type,
                first_name,
                last_name,
                gender,
                date_of_birth,
                phone,
                address1,
                address2,
                country,
                email,
                identifier,
                is_patient,
            } = f;

            // or filters need to be applied first
            if identifier.is_some() {
                apply_simple_string_filter!(query, identifier.clone(), name_dsl::code);
                apply_simple_string_or_filter!(
                    query,
                    identifier.clone(),
                    name_dsl::national_health_number
                );

                let mut sub_query = program_enrolment_dsl::program_enrolment
                    .select(program_enrolment_dsl::patient_id)
                    .into_boxed();
                apply_simple_string_filter!(
                    sub_query,
                    identifier,
                    program_enrolment_dsl::program_enrolment_id
                );
                query = query.or_filter(name_dsl::id.eq_any(sub_query))
            }

            apply_equal_filter!(query, id, name_dsl::id);
            apply_simple_string_filter!(query, code, name_dsl::code);
            apply_simple_string_filter!(
                query,
                national_health_number,
                name_dsl::national_health_number
            );
            apply_simple_string_filter!(query, name, name_dsl::name_);
            apply_simple_string_filter!(query, store_code, store_dsl::code);
            apply_equal_filter!(query, r#type, name_dsl::type_);

            apply_simple_string_filter!(query, first_name, name_dsl::first_name);
            apply_simple_string_filter!(query, last_name, name_dsl::last_name);
            apply_equal_filter!(query, gender, name_dsl::gender);
            apply_date_filter!(query, date_of_birth, name_dsl::date_of_birth);
            apply_simple_string_filter!(query, phone, name_dsl::phone);
            apply_simple_string_filter!(query, address1, name_dsl::address1);
            apply_simple_string_filter!(query, address2, name_dsl::address2);
            apply_simple_string_filter!(query, country, name_dsl::country);
            apply_simple_string_filter!(query, email, name_dsl::email);

            if let Some(is_customer) = is_customer {
                query = query.filter(name_store_join_dsl::name_is_customer.eq(is_customer));
            }
            if let Some(is_supplier) = is_supplier {
                query = query.filter(name_store_join_dsl::name_is_supplier.eq(is_supplier));
            }

            query = match is_patient {
                Some(true) => query.filter(name_dsl::type_.eq(NameType::Patient)),
                Some(false) => query.filter(name_dsl::type_.ne(NameType::Patient)),
                None => query,
            };

            query = match is_visible {
                Some(true) => query.filter(name_store_join_dsl::id.is_not_null()),
                Some(false) => query.filter(name_store_join_dsl::id.is_null()),
                None => query,
            };

            query = match is_system_name {
                Some(true) => query.filter(name_dsl::code.eq_any(SYSTEM_NAME_CODES)),
                Some(false) => query.filter(name_dsl::code.ne_all(SYSTEM_NAME_CODES)),
                None => query,
            };

            query = match is_store {
                Some(true) => query.filter(store_dsl::id.is_not_null()),
                Some(false) => query.filter(store_dsl::id.is_null()),
                None => query,
            };
        };

        query
    }
}

impl Name {
    pub fn from_join((name_row, name_store_join_row, store_row): NameAndNameStoreJoin) -> Name {
        Name {
            name_row,
            name_store_join_row,
            store_row,
        }
    }
}

// name_store_join_dsl::name_id.eq(name_dsl::id)
type NameIdEqualToId = Eq<name_store_join_dsl::name_id, name_dsl::id>;
// name_store_join_dsl::store_id.eq(store_id)
type StoreIdEqualToStr = Eq<name_store_join_dsl::store_id, String>;
// name_store_join_dsl::name_id.eq(name_dsl::id).and(name_store_join_dsl::store_id.eq(store_id))
type OnNameStoreJoinToNameJoin =
    OnClauseWrapper<name_store_join::table, And<NameIdEqualToId, StoreIdEqualToStr>>;

// store_dsl::id.eq(store_id))
type StoreNameIdEqualToId = Eq<store_dsl::name_id, name_dsl::id>;
// store.on(id.eq(store_id))
type OnStoreJoinToNameStoreJoin = OnClauseWrapper<store::table, StoreNameIdEqualToId>;

type BoxedNameQuery = IntoBoxed<
    'static,
    LeftJoin<LeftJoin<name::table, OnNameStoreJoinToNameJoin>, OnStoreJoinToNameStoreJoin>,
    DBType,
>;

impl NameFilter {
    pub fn new() -> NameFilter {
        NameFilter::default()
    }

    pub fn id(mut self, filter: EqualFilter<String>) -> Self {
        self.id = Some(filter);
        self
    }

    pub fn code(mut self, filter: SimpleStringFilter) -> Self {
        self.code = Some(filter);
        self
    }

    pub fn national_health_number(mut self, filter: SimpleStringFilter) -> Self {
        self.national_health_number = Some(filter);
        self
    }

    pub fn name(mut self, filter: SimpleStringFilter) -> Self {
        self.name = Some(filter);
        self
    }

    pub fn match_is_supplier(mut self, value: bool) -> Self {
        self.is_supplier = Some(value);
        self
    }

    pub fn is_visible(mut self, value: bool) -> Self {
        self.is_visible = Some(value);
        self
    }

    pub fn is_system_name(mut self, value: bool) -> Self {
        self.is_system_name = Some(value);
        self
    }

    pub fn is_store(mut self, value: bool) -> Self {
        self.is_store = Some(value);
        self
    }

    pub fn store_code(mut self, filter: SimpleStringFilter) -> Self {
        self.store_code = Some(filter);
        self
    }

    pub fn is_customer(mut self, value: bool) -> Self {
        self.is_customer = Some(value);
        self
    }
<<<<<<< HEAD

    pub fn is_patient(mut self, value: bool) -> Self {
        self.is_patient = Some(value);
        self
    }
=======
>>>>>>> dd989b91

    pub fn r#type(mut self, filter: EqualFilter<NameType>) -> Self {
        self.r#type = Some(filter);
        self
    }

    pub fn identifier(mut self, filter: SimpleStringFilter) -> Self {
        self.identifier = Some(filter);
        self
    }
}

impl Name {
    pub fn is_customer(&self) -> bool {
        self.name_store_join_row
            .as_ref()
            .map(|name_store_join_row| name_store_join_row.name_is_customer)
            .unwrap_or(false)
    }

    pub fn is_supplier(&self) -> bool {
        self.name_store_join_row
            .as_ref()
            .map(|name_store_join_row| name_store_join_row.name_is_supplier)
            .unwrap_or(false)
    }

    pub fn is_patient(&self) -> bool {
        self.name_row.r#type == NameType::Patient
    }

    pub fn is_visible(&self) -> bool {
        self.name_store_join_row.is_some()
    }

    pub fn is_system_name(&self) -> bool {
        SYSTEM_NAME_CODES
            .iter()
            .find(|system_name_code| self.name_row.code == **system_name_code)
            .is_some()
    }

    pub fn store_id(&self) -> Option<&str> {
        self.store_row
            .as_ref()
            .map(|store_row| store_row.id.as_str())
    }
}

impl NameType {
    pub fn equal_to(&self) -> EqualFilter<NameType> {
        EqualFilter {
            equal_to: Some(self.clone()),
            not_equal_to: None,
            equal_any: None,
            not_equal_all: None,
            equal_any_or_null: None,
            is_null: None,
        }
    }
}

#[cfg(test)]
mod tests {
    use chrono::Utc;
    use util::{constants::INVENTORY_ADJUSTMENT_NAME_CODE, inline_init};

    use crate::{
        mock::{mock_name_1, mock_test_name_query_store_1, mock_test_name_query_store_2},
        mock::{mock_name_2, MockDataInserts},
        test_db, NameFilter, NameRepository, NameRow, NameRowRepository, Pagination,
        ProgramEnrolmentRow, ProgramEnrolmentRowRepository, ProgramEnrolmentStatus,
        SimpleStringFilter, DEFAULT_PAGINATION_LIMIT,
    };

    use std::convert::TryFrom;

    use super::{Name, NameSort, NameSortField};

    fn data() -> (Vec<NameRow>, Vec<Name>) {
        let mut rows = Vec::new();
        let mut queries = Vec::new();
        for index in 0..200 {
            rows.push(inline_init(|r: &mut NameRow| {
                r.id = format!("id{:05}", index);
                r.name = format!("name{}", index);
                r.code = format!("code{}", index);
                r.is_customer = true;
                r.is_supplier = true;
            }));

            queries.push(Name {
                name_row: inline_init(|r: &mut NameRow| {
                    r.id = format!("id{:05}", index);
                    r.name = format!("name{}", index);
                    r.code = format!("code{}", index);
                    r.is_customer = true;
                    r.is_supplier = true;
                }),
                name_store_join_row: None,
                store_row: None,
            });
        }
        (rows, queries)
    }

    #[actix_rt::test]
    async fn test_name_query_repository() {
        // Prepare
        let (_, storage_connection, _, _) =
            test_db::setup_all("test_name_query_repository", MockDataInserts::none()).await;
        let repository = NameRepository::new(&storage_connection);

        let (rows, queries) = data();
        for row in rows {
            NameRowRepository::new(&storage_connection)
                .upsert_one(&row)
                .unwrap();
        }

        let default_page_size = usize::try_from(DEFAULT_PAGINATION_LIMIT).unwrap();
        let store_id = "store_a";

        // Test

        // .count()
        assert_eq!(
            usize::try_from(repository.count(store_id, None).unwrap()).unwrap(),
            queries.len()
        );

        // .query, no pagination (default)
        assert_eq!(
            repository
                .query(store_id, Pagination::new(), None, None)
                .unwrap()
                .len(),
            default_page_size
        );

        // .query, pagination (offset 10)
        let result = repository
            .query(
                store_id,
                Pagination {
                    offset: 10,
                    limit: DEFAULT_PAGINATION_LIMIT,
                },
                None,
                None,
            )
            .unwrap();
        assert_eq!(result.len(), default_page_size);
        assert_eq!(result[0], queries[10]);
        assert_eq!(
            result[default_page_size - 1],
            queries[10 + default_page_size - 1]
        );

        // .query, pagination (first 10)
        let result = repository
            .query(
                store_id,
                Pagination {
                    offset: 0,
                    limit: 10,
                },
                None,
                None,
            )
            .unwrap();
        assert_eq!(result.len(), 10);
        assert_eq!(*result.last().unwrap(), queries[9]);

        // .query, pagination (offset 150, first 90) <- more then records in table
        let result = repository
            .query(
                store_id,
                Pagination {
                    offset: 150,
                    limit: 90,
                },
                None,
                None,
            )
            .unwrap();
        assert_eq!(result.len(), queries.len() - 150);
        assert_eq!(result.last().unwrap(), queries.last().unwrap());
    }

    // TODO need to test name_store_join, but it also requires 'store' records to be add and name_store_join helpers
    // which i think might be too much for this test ? Ideally we would have a database snapshot to load in tests
    // I've tested locally with graphIQL, seems to work

    #[actix_rt::test]
    async fn test_name_query_sort() {
        let (_, connection, _, _) =
            test_db::setup_all("test_name_query_sort", MockDataInserts::all()).await;
        let repo = NameRepository::new(&connection);

        let store_id = "store_a";
        let mut names = repo.query(store_id, Pagination::new(), None, None).unwrap();

        let sorted = repo
            .query(
                store_id,
                Pagination::new(),
                None,
                Some(NameSort {
                    key: NameSortField::Name,
                    desc: None,
                }),
            )
            .unwrap();

        names.sort_by(|a, b| {
            a.name_row
                .name
                .to_lowercase()
                .cmp(&b.name_row.name.to_lowercase())
        });

        for (count, name) in names.iter().enumerate() {
            assert_eq!(
                name.name_row.name.clone().to_lowercase(),
                sorted[count].name_row.name.clone().to_lowercase(),
            );
        }

        let sorted = repo
            .query(
                store_id,
                Pagination::new(),
                None,
                Some(NameSort {
                    key: NameSortField::Code,
                    desc: Some(true),
                }),
            )
            .unwrap();

        names.sort_by(|b, a| {
            a.name_row
                .code
                .to_lowercase()
                .cmp(&b.name_row.code.to_lowercase())
        });

        for (count, name) in names.iter().enumerate() {
            assert_eq!(
                name.name_row.code.clone().to_lowercase(),
                sorted[count].name_row.code.clone().to_lowercase(),
            );
        }
    }

    #[actix_rt::test]
    async fn test_name_query_repository_all_filter_sort() {
        let (_, connection, _, _) = test_db::setup_all(
            "test_name_query_repository_all_filter_sort",
            MockDataInserts::all(),
        )
        .await;
        let repo = NameRepository::new(&connection);

        let store_id = &mock_test_name_query_store_1().id;
        // test filter:

        // Two matched, name_2 and name_3

        let result = repo
            .query_by_filter(
                store_id,
                NameFilter::new()
                    .is_visible(true)
                    .name(SimpleStringFilter::like("me_")),
            )
            .unwrap();
        assert_eq!(result.len(), 2);

        // case insensitive search
        // Two matched, name_2 and name_3

        let result = repo
            .query_by_filter(
                store_id,
                NameFilter::new()
                    .is_visible(true)
                    .name(SimpleStringFilter::like("mE_")),
            )
            .unwrap();
        assert_eq!(result.len(), 2);

        // case insensitive search with umlaute
        // Works for postgres but not for sqlite:
        #[cfg(feature = "postgres")]
        {
            let result = repo
                .query_by_filter(
                    store_id,
                    NameFilter::new().name(SimpleStringFilter::like("T_Ää_N")),
                )
                .unwrap();
            assert_eq!(result.len(), 1);
        }

        // Test system names

        let result = repo
            .query_by_filter(
                store_id,
                NameFilter::new()
                    .is_system_name(true)
                    .code(SimpleStringFilter::equal_to(INVENTORY_ADJUSTMENT_NAME_CODE)),
            )
            .unwrap();
        assert_eq!(result.len(), 1);
        assert_eq!(
            result.get(0).unwrap().name_row.code,
            INVENTORY_ADJUSTMENT_NAME_CODE
        );

        let result = repo
            .query_by_filter(
                store_id,
                NameFilter::new()
                    .is_visible(true)
                    .is_system_name(true)
                    .code(SimpleStringFilter::equal_to(INVENTORY_ADJUSTMENT_NAME_CODE)),
            )
            .unwrap();
        assert_eq!(result.len(), 0);

        // Test is store

        let result = repo
            .query_by_filter(store_id, NameFilter::new().is_visible(true).is_store(true))
            .unwrap();
        assert_eq!(result.len(), 1);
        assert_eq!(
            result.get(0).unwrap().name_row.id,
            mock_test_name_query_store_2().name_id
        );

        // Test is visible
        // Visibility is determined by having name_store_join

        let result = repo
            .query_by_filter(
                &mock_test_name_query_store_2().id,
                NameFilter::new().is_visible(true),
            )
            .unwrap();
        assert_eq!(result.len(), 2);

        // Test is supplier

        let result = repo
            .query_by_filter(store_id, NameFilter::new().match_is_supplier(true))
            .unwrap();
        assert_eq!(result.len(), 3);

        let result = repo
            .query_by_filter(
                &mock_test_name_query_store_2().id,
                NameFilter::new().match_is_supplier(true),
            )
            .unwrap();
        assert_eq!(result.len(), 1);
        assert_eq!(result.get(0).unwrap().name_row.id, mock_name_1().id);

        // Test identifier

        ProgramEnrolmentRowRepository::new(&connection)
            .upsert_one(&ProgramEnrolmentRow {
                id: util::uuid::uuid(),
                document_name: "doc_name".to_string(),
                patient_id: mock_name_2().id,
                document_type: "ProgramType".to_string(),
                context: "ProgramType".to_string(),
                enrolment_datetime: Utc::now().naive_utc(),
                program_enrolment_id: Some("program_enrolment_id".to_string()),
                status: ProgramEnrolmentStatus::Active,
            })
            .unwrap();
        let result = repo
            .query_by_filter(
                &store_id,
                NameFilter::new().identifier(SimpleStringFilter::equal_to("code2")),
            )
            .unwrap();
        assert_eq!(result.get(0).unwrap().name_row.id, mock_name_2().id);
        let result = repo
            .query_by_filter(
                &store_id,
                NameFilter::new().identifier(SimpleStringFilter::equal_to("nhn2")),
            )
            .unwrap();
        assert_eq!(result.get(0).unwrap().name_row.id, mock_name_2().id);
        let result = repo
            .query_by_filter(
                &store_id,
                NameFilter::new().identifier(SimpleStringFilter::equal_to("program_enrolment_id")),
            )
            .unwrap();
        assert_eq!(result.get(0).unwrap().name_row.id, mock_name_2().id);
        let result = repo
            .query_by_filter(
                &store_id,
                NameFilter::new()
                    .code(SimpleStringFilter::equal_to("code2"))
                    .identifier(SimpleStringFilter::equal_to("program_enrolment_id")),
            )
            .unwrap();
        assert_eq!(result.get(0).unwrap().name_row.id, mock_name_2().id);
        // no result when having an `AND code is "does not exist"` clause
        let result = repo
            .query_by_filter(
                &store_id,
                NameFilter::new()
                    .code(SimpleStringFilter::equal_to("code does not exist"))
                    .identifier(SimpleStringFilter::equal_to("program_enrolment_id")),
            )
            .unwrap();
        assert_eq!(result.len(), 0);
        let result = repo
            .query_by_filter(
                &store_id,
                NameFilter::new()
                    .identifier(SimpleStringFilter::equal_to("identifier does not exist")),
            )
            .unwrap();
        assert_eq!(result.len(), 0);

        //mock_name_2().id

        // Test sort

        let result = repo
            .query(
                store_id,
                Pagination::new(),
                Some(NameFilter::new().is_visible(true)),
                Some(NameSort {
                    key: NameSortField::Code,
                    desc: Some(true),
                }),
            )
            .unwrap();
        assert_eq!(result.get(0).unwrap().name_row.code, "code3");
    }
}<|MERGE_RESOLUTION|>--- conflicted
+++ resolved
@@ -373,14 +373,11 @@
         self.is_customer = Some(value);
         self
     }
-<<<<<<< HEAD
 
     pub fn is_patient(mut self, value: bool) -> Self {
         self.is_patient = Some(value);
         self
     }
-=======
->>>>>>> dd989b91
 
     pub fn r#type(mut self, filter: EqualFilter<NameType>) -> Self {
         self.r#type = Some(filter);
