use super::{
    name_row::{name, name::dsl as name_dsl},
    name_store_join::{name_store_join, name_store_join::dsl as name_store_join_dsl},
    store_row::{store, store::dsl as store_dsl},
    DBType, NameRow, NameStoreJoinRow, StorageConnection, StoreRow,
};

use crate::{
    diesel_macros::{
        apply_date_filter, apply_equal_filter, apply_simple_string_filter, apply_sort_no_case,
    },
    repository_error::RepositoryError,
<<<<<<< HEAD
    DateFilter, EqualFilter, Gender, NameType, Pagination, SimpleStringFilter, Sort,
=======
    EqualFilter, NameType, Pagination, SimpleStringFilter, Sort,
>>>>>>> 501397f5
};

use diesel::{
    dsl::{And, Eq, IntoBoxed, LeftJoin},
    prelude::*,
    query_source::joins::OnClauseWrapper,
};
use util::{constants::SYSTEM_NAME_CODES, inline_init};

#[derive(PartialEq, Debug, Clone, Default)]
pub struct Name {
    pub name_row: NameRow,
    pub name_store_join_row: Option<NameStoreJoinRow>,
    pub store_row: Option<StoreRow>,
}

#[derive(Clone, Default)]
pub struct NameFilter {
    pub id: Option<EqualFilter<String>>,
    pub name: Option<SimpleStringFilter>,
    pub code: Option<SimpleStringFilter>,
    pub national_health_number: Option<SimpleStringFilter>,
    pub is_customer: Option<bool>,
    pub is_supplier: Option<bool>,
    pub is_store: Option<bool>,
    pub store_code: Option<SimpleStringFilter>,
    pub is_visible: Option<bool>,
    pub is_system_name: Option<bool>,
    pub r#type: Option<EqualFilter<NameType>>,
<<<<<<< HEAD

    pub first_name: Option<SimpleStringFilter>,
    pub last_name: Option<SimpleStringFilter>,
    pub gender: Option<EqualFilter<Gender>>,
    pub date_of_birth: Option<DateFilter>,
    pub phone: Option<SimpleStringFilter>,
    pub address1: Option<SimpleStringFilter>,
    pub address2: Option<SimpleStringFilter>,
    pub country: Option<SimpleStringFilter>,
    pub email: Option<SimpleStringFilter>,
=======
}

impl EqualFilter<NameType> {
    pub fn equal_to_name_type(value: &NameType) -> Self {
        inline_init(|r: &mut Self| r.equal_to = Some(value.to_owned()))
    }
>>>>>>> 501397f5
}

#[derive(PartialEq, Debug)]
pub enum NameSortField {
    Name,
    Code,
    FirstName,
    LastName,
    Gender,
    DateOfBirth,
    Phone,
    Address1,
    Address2,
    Country,
    Email,
    NationalHealthNumber,
}

pub type NameSort = Sort<NameSortField>;

type NameAndNameStoreJoin = (NameRow, Option<NameStoreJoinRow>, Option<StoreRow>);

pub struct NameRepository<'a> {
    connection: &'a StorageConnection,
}

impl<'a> NameRepository<'a> {
    pub fn new(connection: &'a StorageConnection) -> Self {
        NameRepository { connection }
    }

    pub fn count(
        &self,
        store_id: &str,
        filter: Option<NameFilter>,
    ) -> Result<i64, RepositoryError> {
        // TODO (beyond M1), check that store_id matches current store
        let query = create_filtered_query(store_id.to_string(), filter);

        Ok(query.count().get_result(&self.connection.connection)?)
    }

    pub fn query_by_filter(
        &self,
        store_id: &str,
        filter: NameFilter,
    ) -> Result<Vec<Name>, RepositoryError> {
        self.query(store_id, Pagination::new(), Some(filter), None)
    }

    pub fn query_one(
        &self,
        store_id: &str,
        filter: NameFilter,
    ) -> Result<Option<Name>, RepositoryError> {
        Ok(self.query_by_filter(store_id, filter)?.pop())
    }

    pub fn query(
        &self,
        store_id: &str,
        pagination: Pagination,
        filter: Option<NameFilter>,
        sort: Option<NameSort>,
    ) -> Result<Vec<Name>, RepositoryError> {
        // TODO (beyond M1), check that store_id matches current store
        let mut query = create_filtered_query(store_id.to_string(), filter);

        if let Some(sort) = sort {
            match sort.key {
                NameSortField::Name => {
                    apply_sort_no_case!(query, sort, name_dsl::name_);
                }
                NameSortField::Code => {
                    apply_sort_no_case!(query, sort, name_dsl::code);
                }
                NameSortField::FirstName => apply_sort_no_case!(query, sort, name_dsl::first_name),
                NameSortField::LastName => apply_sort_no_case!(query, sort, name_dsl::last_name),
                NameSortField::Gender => apply_sort_no_case!(query, sort, name_dsl::gender),
                NameSortField::DateOfBirth => {
                    apply_sort_no_case!(query, sort, name_dsl::date_of_birth)
                }
                NameSortField::Phone => apply_sort_no_case!(query, sort, name_dsl::phone),
                NameSortField::Address1 => apply_sort_no_case!(query, sort, name_dsl::address1),
                NameSortField::Address2 => apply_sort_no_case!(query, sort, name_dsl::address2),
                NameSortField::Country => apply_sort_no_case!(query, sort, name_dsl::country),
                NameSortField::Email => apply_sort_no_case!(query, sort, name_dsl::email),
                NameSortField::NationalHealthNumber => {
                    apply_sort_no_case!(query, sort, name_dsl::national_health_number)
                }
            }
        } else {
            query = query.order(name_dsl::id.asc())
        }

        let final_query = query
            .offset(pagination.offset as i64)
            .limit(pagination.limit as i64);

        // Debug diesel query
        // println!(
        //     "{}",
        //     diesel::debug_query::<DBType, _>(&final_query).to_string()
        // );

        let result = final_query.load::<NameAndNameStoreJoin>(&self.connection.connection)?;

        Ok(result.into_iter().map(to_domain).collect())
    }
}

fn to_domain((name_row, name_store_join_row, store_row): NameAndNameStoreJoin) -> Name {
    Name {
        name_row,
        name_store_join_row,
        store_row,
    }
}

// name_store_join_dsl::name_id.eq(name_dsl::id)
type NameIdEqualToId = Eq<name_store_join_dsl::name_id, name_dsl::id>;
// name_store_join_dsl::store_id.eq(store_id)
type StoreIdEqualToStr = Eq<name_store_join_dsl::store_id, String>;
// name_store_join_dsl::name_id.eq(name_dsl::id).and(name_store_join_dsl::store_id.eq(store_id))
type OnNameStoreJoinToNameJoin =
    OnClauseWrapper<name_store_join::table, And<NameIdEqualToId, StoreIdEqualToStr>>;

type BoxedNameQuery = IntoBoxed<
    'static,
    LeftJoin<LeftJoin<name::table, OnNameStoreJoinToNameJoin>, store::table>,
    DBType,
>;

fn create_filtered_query(store_id: String, filter: Option<NameFilter>) -> BoxedNameQuery {
    let mut query = name_dsl::name
        .left_join(
            name_store_join_dsl::name_store_join.on(name_store_join_dsl::name_id
                .eq(name_dsl::id)
                .and(name_store_join_dsl::store_id.eq(store_id.clone()))),
        )
        .left_join(store_dsl::store)
        .into_boxed();

    if let Some(f) = filter {
        let NameFilter {
            id,
            name,
            code,
            national_health_number,
            is_customer,
            is_supplier,
            is_store,
            store_code,
            is_visible,
            is_system_name,
            r#type,
<<<<<<< HEAD
            first_name,
            last_name,
            gender,
            date_of_birth,
            phone,
            address1,
            address2,
            country,
            email,
=======
>>>>>>> 501397f5
        } = f;

        apply_equal_filter!(query, id, name_dsl::id);
        apply_simple_string_filter!(query, code, name_dsl::code);
        apply_simple_string_filter!(
            query,
            national_health_number,
            name_dsl::national_health_number
        );
        apply_simple_string_filter!(query, name, name_dsl::name_);
        apply_simple_string_filter!(query, store_code, store_dsl::code);
        apply_equal_filter!(query, r#type, name_dsl::type_);
<<<<<<< HEAD

        apply_simple_string_filter!(query, first_name, name_dsl::first_name);
        apply_simple_string_filter!(query, last_name, name_dsl::last_name);
        apply_equal_filter!(query, gender, name_dsl::gender);
        apply_date_filter!(query, date_of_birth, name_dsl::date_of_birth);
        apply_simple_string_filter!(query, phone, name_dsl::phone);
        apply_simple_string_filter!(query, address1, name_dsl::address1);
        apply_simple_string_filter!(query, address2, name_dsl::address2);
        apply_simple_string_filter!(query, country, name_dsl::country);
        apply_simple_string_filter!(query, email, name_dsl::email);
=======
>>>>>>> 501397f5

        if let Some(is_customer) = is_customer {
            query = query.filter(name_store_join_dsl::name_is_customer.eq(is_customer));
        }
        if let Some(is_supplier) = is_supplier {
            query = query.filter(name_store_join_dsl::name_is_supplier.eq(is_supplier));
        }

        query = match is_visible {
            Some(true) => query.filter(name_store_join_dsl::id.is_not_null()),
            Some(false) => query.filter(name_store_join_dsl::id.is_null()),
            None => query,
        };

        query = match is_system_name {
            Some(true) => query.filter(name_dsl::code.eq_any(SYSTEM_NAME_CODES)),
            Some(false) => query.filter(name_dsl::code.ne_all(SYSTEM_NAME_CODES)),
            None => query,
        };

        query = match is_store {
            Some(true) => query.filter(store_dsl::id.is_not_null()),
            Some(false) => query.filter(store_dsl::id.is_null()),
            None => query,
        };
    };

    query
}

impl NameFilter {
    pub fn new() -> NameFilter {
        NameFilter::default()
    }

    pub fn id(mut self, filter: EqualFilter<String>) -> Self {
        self.id = Some(filter);
        self
    }

    pub fn r#type(mut self, value: NameType) -> Self {
        self.r#type = Some(value.equal_to());
        self
    }

    pub fn code(mut self, filter: SimpleStringFilter) -> Self {
        self.code = Some(filter);
        self
    }

    pub fn national_health_number(mut self, filter: SimpleStringFilter) -> Self {
        self.national_health_number = Some(filter);
        self
    }

    pub fn name(mut self, filter: SimpleStringFilter) -> Self {
        self.name = Some(filter);
        self
    }

    pub fn match_is_supplier(mut self, value: bool) -> Self {
        self.is_supplier = Some(value);
        self
    }

    pub fn is_visible(mut self, value: bool) -> Self {
        self.is_visible = Some(value);
        self
    }

    pub fn is_system_name(mut self, value: bool) -> Self {
        self.is_system_name = Some(value);
        self
    }

    pub fn is_store(mut self, value: bool) -> Self {
        self.is_store = Some(value);
        self
    }

    pub fn store_code(mut self, filter: SimpleStringFilter) -> Self {
        self.store_code = Some(filter);
        self
    }

    pub fn is_customer(mut self, value: bool) -> Self {
        self.is_customer = Some(value);
        self
    }

    pub fn r#type(mut self, filter: EqualFilter<NameType>) -> Self {
        self.r#type = Some(filter);
        self
    }
}

impl Name {
    pub fn is_customer(&self) -> bool {
        self.name_store_join_row
            .as_ref()
            .map(|name_store_join_row| name_store_join_row.name_is_customer)
            .unwrap_or(false)
    }

    pub fn is_supplier(&self) -> bool {
        self.name_store_join_row
            .as_ref()
            .map(|name_store_join_row| name_store_join_row.name_is_supplier)
            .unwrap_or(false)
    }

    pub fn is_visible(&self) -> bool {
        self.name_store_join_row.is_some()
    }

    pub fn is_system_name(&self) -> bool {
        SYSTEM_NAME_CODES
            .iter()
            .find(|system_name_code| self.name_row.code == **system_name_code)
            .is_some()
    }

    pub fn store_id(&self) -> Option<&str> {
        self.store_row
            .as_ref()
            .map(|store_row| store_row.id.as_str())
    }
}

impl NameType {
    pub fn equal_to(&self) -> EqualFilter<NameType> {
        EqualFilter {
            equal_to: Some(self.clone()),
            not_equal_to: None,
            equal_any: None,
            not_equal_all: None,
            equal_any_or_null: None,
            is_null: None,
        }
    }
}

#[cfg(test)]
mod tests {
    use util::{constants::INVENTORY_ADJUSTMENT_NAME_CODE, inline_init};

    use crate::{
        mock::MockDataInserts,
        mock::{mock_name_1, mock_test_name_query_store_1, mock_test_name_query_store_2},
        test_db, NameFilter, NameRepository, NameRow, NameRowRepository, Pagination,
        SimpleStringFilter, DEFAULT_PAGINATION_LIMIT,
    };

    use std::convert::TryFrom;

    use super::{Name, NameSort, NameSortField};

    fn data() -> (Vec<NameRow>, Vec<Name>) {
        let mut rows = Vec::new();
        let mut queries = Vec::new();
        for index in 0..200 {
            rows.push(inline_init(|r: &mut NameRow| {
                r.id = format!("id{:05}", index);
                r.name = format!("name{}", index);
                r.code = format!("code{}", index);
                r.is_customer = true;
                r.is_supplier = true;
            }));

            queries.push(Name {
                name_row: inline_init(|r: &mut NameRow| {
                    r.id = format!("id{:05}", index);
                    r.name = format!("name{}", index);
                    r.code = format!("code{}", index);
                    r.is_customer = true;
                    r.is_supplier = true;
                }),
                name_store_join_row: None,
                store_row: None,
            });
        }
        (rows, queries)
    }

    #[actix_rt::test]
    async fn test_name_query_repository() {
        // Prepare
        let (_, storage_connection, _, _) =
            test_db::setup_all("test_name_query_repository", MockDataInserts::none()).await;
        let repository = NameRepository::new(&storage_connection);

        let (rows, queries) = data();
        for row in rows {
            NameRowRepository::new(&storage_connection)
                .upsert_one(&row)
                .unwrap();
        }

        let default_page_size = usize::try_from(DEFAULT_PAGINATION_LIMIT).unwrap();
        let store_id = "store_a";

        // Test

        // .count()
        assert_eq!(
            usize::try_from(repository.count(store_id, None).unwrap()).unwrap(),
            queries.len()
        );

        // .query, no pagenation (default)
        assert_eq!(
            repository
                .query(store_id, Pagination::new(), None, None)
                .unwrap()
                .len(),
            default_page_size
        );

        // .query, pagenation (offset 10)
        let result = repository
            .query(
                store_id,
                Pagination {
                    offset: 10,
                    limit: DEFAULT_PAGINATION_LIMIT,
                },
                None,
                None,
            )
            .unwrap();
        assert_eq!(result.len(), default_page_size);
        assert_eq!(result[0], queries[10]);
        assert_eq!(
            result[default_page_size - 1],
            queries[10 + default_page_size - 1]
        );

        // .query, pagenation (first 10)
        let result = repository
            .query(
                store_id,
                Pagination {
                    offset: 0,
                    limit: 10,
                },
                None,
                None,
            )
            .unwrap();
        assert_eq!(result.len(), 10);
        assert_eq!(*result.last().unwrap(), queries[9]);

        // .query, pagenation (offset 150, first 90) <- more then records in table
        let result = repository
            .query(
                store_id,
                Pagination {
                    offset: 150,
                    limit: 90,
                },
                None,
                None,
            )
            .unwrap();
        assert_eq!(result.len(), queries.len() - 150);
        assert_eq!(result.last().unwrap(), queries.last().unwrap());
    }

    // TODO need to test name_store_join, but it also requires 'store' records to be add and name_store_join helpers
    // which i think might be too much for this test ? Ideally we would have a database snapshot to load in tests
    // I've tested locally with graphIQL, seems to work

    #[actix_rt::test]
    async fn test_name_query_sort() {
        let (_, connection, _, _) =
            test_db::setup_all("test_name_query_sort", MockDataInserts::all()).await;
        let repo = NameRepository::new(&connection);

        let store_id = "store_a";
        let mut names = repo.query(store_id, Pagination::new(), None, None).unwrap();

        let sorted = repo
            .query(
                store_id,
                Pagination::new(),
                None,
                Some(NameSort {
                    key: NameSortField::Name,
                    desc: None,
                }),
            )
            .unwrap();

        names.sort_by(|a, b| {
            a.name_row
                .name
                .to_lowercase()
                .cmp(&b.name_row.name.to_lowercase())
        });

        for (count, name) in names.iter().enumerate() {
            assert_eq!(
                name.name_row.name.clone().to_lowercase(),
                sorted[count].name_row.name.clone().to_lowercase(),
            );
        }

        let sorted = repo
            .query(
                store_id,
                Pagination::new(),
                None,
                Some(NameSort {
                    key: NameSortField::Code,
                    desc: Some(true),
                }),
            )
            .unwrap();

        names.sort_by(|b, a| {
            a.name_row
                .code
                .to_lowercase()
                .cmp(&b.name_row.code.to_lowercase())
        });

        for (count, name) in names.iter().enumerate() {
            assert_eq!(
                name.name_row.code.clone().to_lowercase(),
                sorted[count].name_row.code.clone().to_lowercase(),
            );
        }
    }

    #[actix_rt::test]
    async fn test_name_query_repository_all_filter_sort() {
        let (_, connection, _, _) = test_db::setup_all(
            "test_name_query_repository_all_filter_sort",
            MockDataInserts::all(),
        )
        .await;
        let repo = NameRepository::new(&connection);

        let store_id = &mock_test_name_query_store_1().id;
        // test filter:

        // Two matched, name_2 and name_3

        let result = repo
            .query_by_filter(
                store_id,
                NameFilter::new()
                    .is_visible(true)
                    .name(SimpleStringFilter::like("me_")),
            )
            .unwrap();
        assert_eq!(result.len(), 2);

        // case insensitive search
        // Two matched, name_2 and name_3

        let result = repo
            .query_by_filter(
                store_id,
                NameFilter::new()
                    .is_visible(true)
                    .name(SimpleStringFilter::like("mE_")),
            )
            .unwrap();
        assert_eq!(result.len(), 2);

        // case insensitive search with umlaute
        // Works for postgres but not for sqlite:
        #[cfg(feature = "postgres")]
        {
            let result = repo
                .query_by_filter(
                    store_id,
                    NameFilter::new().name(SimpleStringFilter::like("T_Ää_N")),
                )
                .unwrap();
            assert_eq!(result.len(), 1);
        }

        // Test system names

        let result = repo
            .query_by_filter(
                store_id,
                NameFilter::new()
                    .is_system_name(true)
                    .code(SimpleStringFilter::equal_to(INVENTORY_ADJUSTMENT_NAME_CODE)),
            )
            .unwrap();
        assert_eq!(result.len(), 1);
        assert_eq!(
            result.get(0).unwrap().name_row.code,
            INVENTORY_ADJUSTMENT_NAME_CODE
        );

        let result = repo
            .query_by_filter(
                store_id,
                NameFilter::new()
                    .is_visible(true)
                    .is_system_name(true)
                    .code(SimpleStringFilter::equal_to(INVENTORY_ADJUSTMENT_NAME_CODE)),
            )
            .unwrap();
        assert_eq!(result.len(), 0);

        // Test is store

        let result = repo
            .query_by_filter(store_id, NameFilter::new().is_visible(true).is_store(true))
            .unwrap();
        assert_eq!(result.len(), 1);
        assert_eq!(
            result.get(0).unwrap().name_row.id,
            mock_test_name_query_store_2().name_id
        );

        // Test is visible
        // Visibility is determined by having name_store_join

        let result = repo
            .query_by_filter(
                &mock_test_name_query_store_2().id,
                NameFilter::new().is_visible(true),
            )
            .unwrap();
        assert_eq!(result.len(), 2);

        // Test is supplier

        let result = repo
            .query_by_filter(store_id, NameFilter::new().match_is_supplier(true))
            .unwrap();
        assert_eq!(result.len(), 3);

        let result = repo
            .query_by_filter(
                &mock_test_name_query_store_2().id,
                NameFilter::new().match_is_supplier(true),
            )
            .unwrap();
        assert_eq!(result.len(), 1);
        assert_eq!(result.get(0).unwrap().name_row.id, mock_name_1().id);

        // Test sort

        let result = repo
            .query(
                store_id,
                Pagination::new(),
                Some(NameFilter::new().is_visible(true)),
                Some(NameSort {
                    key: NameSortField::Code,
                    desc: Some(true),
                }),
            )
            .unwrap();
        assert_eq!(result.get(0).unwrap().name_row.code, "code3");
    }
}<|MERGE_RESOLUTION|>--- conflicted
+++ resolved
@@ -10,11 +10,7 @@
         apply_date_filter, apply_equal_filter, apply_simple_string_filter, apply_sort_no_case,
     },
     repository_error::RepositoryError,
-<<<<<<< HEAD
     DateFilter, EqualFilter, Gender, NameType, Pagination, SimpleStringFilter, Sort,
-=======
-    EqualFilter, NameType, Pagination, SimpleStringFilter, Sort,
->>>>>>> 501397f5
 };
 
 use diesel::{
@@ -44,7 +40,6 @@
     pub is_visible: Option<bool>,
     pub is_system_name: Option<bool>,
     pub r#type: Option<EqualFilter<NameType>>,
-<<<<<<< HEAD
 
     pub first_name: Option<SimpleStringFilter>,
     pub last_name: Option<SimpleStringFilter>,
@@ -55,14 +50,12 @@
     pub address2: Option<SimpleStringFilter>,
     pub country: Option<SimpleStringFilter>,
     pub email: Option<SimpleStringFilter>,
-=======
 }
 
 impl EqualFilter<NameType> {
     pub fn equal_to_name_type(value: &NameType) -> Self {
         inline_init(|r: &mut Self| r.equal_to = Some(value.to_owned()))
     }
->>>>>>> 501397f5
 }
 
 #[derive(PartialEq, Debug)]
@@ -219,7 +212,6 @@
             is_visible,
             is_system_name,
             r#type,
-<<<<<<< HEAD
             first_name,
             last_name,
             gender,
@@ -229,8 +221,6 @@
             address2,
             country,
             email,
-=======
->>>>>>> 501397f5
         } = f;
 
         apply_equal_filter!(query, id, name_dsl::id);
@@ -243,7 +233,6 @@
         apply_simple_string_filter!(query, name, name_dsl::name_);
         apply_simple_string_filter!(query, store_code, store_dsl::code);
         apply_equal_filter!(query, r#type, name_dsl::type_);
-<<<<<<< HEAD
 
         apply_simple_string_filter!(query, first_name, name_dsl::first_name);
         apply_simple_string_filter!(query, last_name, name_dsl::last_name);
@@ -254,8 +243,6 @@
         apply_simple_string_filter!(query, address2, name_dsl::address2);
         apply_simple_string_filter!(query, country, name_dsl::country);
         apply_simple_string_filter!(query, email, name_dsl::email);
-=======
->>>>>>> 501397f5
 
         if let Some(is_customer) = is_customer {
             query = query.filter(name_store_join_dsl::name_is_customer.eq(is_customer));
@@ -293,11 +280,6 @@
 
     pub fn id(mut self, filter: EqualFilter<String>) -> Self {
         self.id = Some(filter);
-        self
-    }
-
-    pub fn r#type(mut self, value: NameType) -> Self {
-        self.r#type = Some(value.equal_to());
         self
     }
 
