--- conflicted
+++ resolved
@@ -197,11 +197,8 @@
                     number_of_packs: 10.0,
                     note: None,
                     inventory_adjustment_reason_id: None,
-<<<<<<< HEAD
                     return_reason_id: None,
-=======
                     foreign_currency_price_before_tax: None,
->>>>>>> 068faea9
                 },
                 stock_line: StockLineRow {
                     id: line1_id.clone(),
@@ -242,11 +239,8 @@
                     number_of_packs: 10.0,
                     note: None,
                     inventory_adjustment_reason_id: None,
-<<<<<<< HEAD
                     return_reason_id: None,
-=======
                     foreign_currency_price_before_tax: None,
->>>>>>> 068faea9
                 },
                 stock_line: StockLineRow {
                     id: line2_id.clone(),
@@ -309,11 +303,8 @@
                 number_of_packs: 10.0,
                 note: None,
                 inventory_adjustment_reason_id: None,
-<<<<<<< HEAD
                 return_reason_id: None,
-=======
                 foreign_currency_price_before_tax: None,
->>>>>>> 068faea9
             },
             stock_line: StockLineRow {
                 id: line1_id.clone(),
@@ -375,11 +366,8 @@
                 number_of_packs: 10.0,
                 note: None,
                 inventory_adjustment_reason_id: None,
-<<<<<<< HEAD
                 return_reason_id: None,
-=======
                 foreign_currency_price_before_tax: None,
->>>>>>> 068faea9
             },
             stock_line: StockLineRow {
                 id: line1_id.clone(),
