use util::{constants::INVENTORY_ADJUSTMENT_NAME_CODE, inline_init};

use crate::{NameRow, NameType};

pub fn mock_name_store_a() -> NameRow {
    inline_init(|r: &mut NameRow| {
        r.id = String::from("name_store_a");
        r.name = String::from("Store A");
        r.code = String::from("code");
        r.is_supplier = true;
    })
}

pub fn mock_name_store_b() -> NameRow {
    inline_init(|r: &mut NameRow| {
        r.id = String::from("name_store_b");
        r.name = String::from("Store B");
        r.code = String::from("code");
    })
}

pub fn mock_name_store_c() -> NameRow {
    inline_init(|r: &mut NameRow| {
        r.id = String::from("name_store_c");
        r.name = String::from("Store C");
        r.code = String::from("code");
        r.is_supplier = true;
    })
}

pub fn mock_name_store_e() -> NameRow {
    inline_init(|r: &mut NameRow| {
        r.id = String::from("name_store_e");
        r.name = String::from("Store E");
        r.code = String::from("code");
        r.is_supplier = true;
    })
}

pub fn mock_name_a() -> NameRow {
    inline_init(|r: &mut NameRow| {
        r.id = String::from("name_a");
        r.name = String::from("name_a");
        r.code = String::from("name_a");
        r.is_supplier = true;
    })
}

// Not visible in store_a
pub fn mock_name_b() -> NameRow {
    inline_init(|r: &mut NameRow| {
        r.id = String::from("name_b");
        r.name = String::from("name_b");
        r.code = String::from("name_b");
        r.is_supplier = true;
    })
}

pub fn mock_name_c() -> NameRow {
    inline_init(|r: &mut NameRow| {
        r.id = String::from("name_c");
        r.name = String::from("name_c");
        r.code = String::from("name_c");
        r.is_supplier = true;
    })
}

// Inventory adjustment name
pub fn mock_name_invad() -> NameRow {
    inline_init(|r: &mut NameRow| {
        r.id = INVENTORY_ADJUSTMENT_NAME_CODE.to_string();
        r.name = String::from("Inventory adjustments");
        r.code = INVENTORY_ADJUSTMENT_NAME_CODE.to_string();
    })
}

pub fn mock_name_master_list_filter_test() -> NameRow {
    inline_init(|r: &mut NameRow| {
        r.id = String::from("id_master_list_filter_test");
        r.name = String::from("name_master_list_filter_test");
        r.code = String::from("master_list_filter_test");
        r.is_supplier = true;
        r.is_customer = true;
    })
}

pub fn mock_program_master_list_test() -> NameRow {
    inline_init(|r: &mut NameRow| {
        r.id = String::from("program_master_list_test");
        r.name = String::from("program_master_list_test");
        r.code = String::from("program_master_list_test");
        r.is_supplier = true;
        r.is_customer = true;
    })
}

pub fn mock_name_repack() -> NameRow {
    inline_init(|r: &mut NameRow| {
        r.id = String::from("name_repack");
        r.name = String::from("repack");
        r.code = String::from("repack");
        r.r#type = NameType::Repack;
    })
}

pub fn mock_names() -> Vec<NameRow> {
    vec![
        mock_name_a(),
        mock_name_b(),
        mock_name_c(),
        mock_name_invad(),
        mock_name_master_list_filter_test(),
        mock_name_store_a(),
        mock_name_store_b(),
        mock_name_store_c(),
<<<<<<< HEAD
        mock_name_repack(),
=======
        mock_program_master_list_test(),
>>>>>>> 44039165
    ]
}<|MERGE_RESOLUTION|>--- conflicted
+++ resolved
@@ -113,10 +113,7 @@
         mock_name_store_a(),
         mock_name_store_b(),
         mock_name_store_c(),
-<<<<<<< HEAD
         mock_name_repack(),
-=======
         mock_program_master_list_test(),
->>>>>>> 44039165
     ]
 }