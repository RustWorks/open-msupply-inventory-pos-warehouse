use std::{collections::HashMap, ops::Index, vec};

mod activity_log;
mod barcode;
pub mod common;
mod document;
mod form_schema;
mod full_invoice;
mod full_master_list;
mod invoice;
mod invoice_line;
mod item;
mod location;
mod name;
mod name_store_join;
mod name_tag;
mod number;
mod period_and_period_schedule;
mod stock_line;
mod stocktake;
mod stocktake_line;
mod store;
mod test_invoice_count_service;
mod test_invoice_loaders;
pub mod test_item_stats;
mod test_master_list_repository;
mod test_name_query;
mod test_name_store_id;
mod test_outbound_shipment_update;
pub mod test_remaining_to_supply;
mod test_remote_pull;
mod test_requisition_line_repository;
mod test_requisition_queries;
mod test_requisition_repository;
mod test_requisition_service;
mod test_service_lines;
mod test_stocktake;
mod test_stocktake_line;
mod test_unallocated_line;
mod unit;
mod user_account;

pub use barcode::*;
use common::*;
pub use document::*;
pub use form_schema::*;
pub use full_invoice::*;
pub use full_master_list::*;
pub use invoice::*;
pub use invoice_line::*;
pub use item::*;
pub use location::*;
pub use name::*;
pub use name_store_join::*;
pub use name_tag::*;
pub use number::*;
pub use period_and_period_schedule::*;
pub use stock_line::*;
pub use stocktake::*;
pub use stocktake_line::*;
pub use store::*;
pub use test_invoice_count_service::*;
pub use test_invoice_loaders::*;
pub use test_master_list_repository::*;
pub use test_name_query::*;
pub use test_name_store_id::*;
pub use test_outbound_shipment_update::*;
pub use test_remote_pull::*;
pub use test_requisition_line_repository::*;
pub use test_requisition_queries::*;
pub use test_requisition_repository::*;
pub use test_requisition_service::*;
pub use test_service_lines::*;
pub use test_stocktake::*;
pub use test_stocktake_line::*;
pub use test_unallocated_line::*;
pub use user_account::*;

use crate::{
<<<<<<< HEAD
    ActivityLogRow, ActivityLogRowRepository, Document, DocumentRepository, FormSchema,
    FormSchemaRowRepository, InventoryAdjustmentReasonRow, InventoryAdjustmentReasonRowRepository,
    InvoiceLineRow, InvoiceLineRowRepository, InvoiceRow, ItemRow, KeyValueStoreRepository,
    KeyValueStoreRow, LocationRow, LocationRowRepository, NumberRow, NumberRowRepository,
    RequisitionLineRow, RequisitionLineRowRepository, RequisitionRow, RequisitionRowRepository,
    StockLineRowRepository, StocktakeLineRowRepository, StocktakeRowRepository, SyncBufferRow,
    SyncBufferRowRepository, SyncLogRow, SyncLogRowRepository, UserAccountRow,
    UserAccountRowRepository, UserPermissionRow, UserPermissionRowRepository, UserStoreJoinRow,
    UserStoreJoinRowRepository,
=======
    ActivityLogRow, ActivityLogRowRepository, BarcodeRow, BarcodeRowRepository,
    InventoryAdjustmentReasonRow, InventoryAdjustmentReasonRowRepository, InvoiceLineRow,
    InvoiceLineRowRepository, InvoiceRow, ItemRow, KeyValueStoreRepository, KeyValueStoreRow,
    LocationRow, LocationRowRepository, NameTagRow, NameTagRowRepository, NumberRow,
    NumberRowRepository, PeriodRow, PeriodRowRepository, PeriodScheduleRow,
    PeriodScheduleRowRepository, RequisitionLineRow, RequisitionLineRowRepository, RequisitionRow,
    RequisitionRowRepository, StockLineRowRepository, StocktakeLineRowRepository,
    StocktakeRowRepository, SyncBufferRow, SyncBufferRowRepository, SyncLogRow,
    SyncLogRowRepository, UserAccountRow, UserAccountRowRepository, UserPermissionRow,
    UserPermissionRowRepository, UserStoreJoinRow, UserStoreJoinRowRepository,
>>>>>>> 30fab837
};

use self::{activity_log::mock_activity_logs, unit::mock_units};

use super::{
    InvoiceRowRepository, ItemRowRepository, NameRow, NameRowRepository, NameStoreJoinRepository,
    NameStoreJoinRow, StockLineRow, StocktakeLineRow, StocktakeRow, StorageConnection, StoreRow,
    StoreRowRepository, UnitRow, UnitRowRepository,
};

#[derive(Default, Clone)]
pub struct MockData {
    pub user_accounts: Vec<UserAccountRow>,
    pub user_store_joins: Vec<UserStoreJoinRow>,
    pub user_permissions: Vec<UserPermissionRow>,
    pub names: Vec<NameRow>,
    pub name_tags: Vec<NameTagRow>,
    pub period_schedules: Vec<PeriodScheduleRow>,
    pub periods: Vec<PeriodRow>,
    pub stores: Vec<StoreRow>,
    pub units: Vec<UnitRow>,
    pub items: Vec<ItemRow>,
    pub locations: Vec<LocationRow>,
    pub name_store_joins: Vec<NameStoreJoinRow>,
    pub full_requisitions: Vec<FullMockRequisition>,
    pub invoices: Vec<InvoiceRow>,
    pub stock_lines: Vec<StockLineRow>,
    pub invoice_lines: Vec<InvoiceLineRow>,
    pub full_invoices: HashMap<String, FullMockInvoice>,
    pub full_master_lists: Vec<FullMockMasterList>,
    pub numbers: Vec<NumberRow>,
    pub requisitions: Vec<RequisitionRow>,
    pub requisition_lines: Vec<RequisitionLineRow>,
    pub stocktakes: Vec<StocktakeRow>,
    pub stocktake_lines: Vec<StocktakeLineRow>,
    pub form_schemas: Vec<FormSchema>,
    pub documents: Vec<Document>,
    pub sync_buffer_rows: Vec<SyncBufferRow>,
    pub key_value_store_rows: Vec<KeyValueStoreRow>,
    pub activity_logs: Vec<ActivityLogRow>,
    pub sync_logs: Vec<SyncLogRow>,
    pub inventory_adjustment_reasons: Vec<InventoryAdjustmentReasonRow>,
    pub barcodes: Vec<BarcodeRow>,
}

impl MockData {
    pub fn insert(&self, connection: &StorageConnection) {
        insert_mock_data(
            connection,
            MockDataInserts::all(),
            MockDataCollection {
                data: vec![("".to_string(), self.clone())],
            },
        );
    }
}

#[derive(Default)]
pub struct MockDataInserts {
    pub user_accounts: bool,
    pub user_store_joins: bool,
    pub user_permissions: bool,
    pub names: bool,
    pub name_tags: bool,
    pub period_schedules: bool,
    pub periods: bool,
    pub stores: bool,
    pub units: bool,
    pub items: bool,
    pub locations: bool,
    pub name_store_joins: bool,
    pub full_requisitions: bool,
    pub invoices: bool,
    pub stock_lines: bool,
    pub invoice_lines: bool,
    pub full_invoices: bool,
    pub full_master_lists: bool,
    pub numbers: bool,
    pub requisitions: bool,
    pub requisition_lines: bool,
    pub stocktakes: bool,
    pub stocktake_lines: bool,
    pub logs: bool,
    pub form_schemas: bool,
    pub documents: bool,
    pub sync_buffer_rows: bool,
    pub key_value_store_rows: bool,
    pub activity_logs: bool,
    pub sync_logs: bool,
    pub inventory_adjustment_reasons: bool,
    pub barcodes: bool,
}

impl MockDataInserts {
    pub fn all() -> Self {
        MockDataInserts {
            user_accounts: true,
            user_store_joins: true,
            user_permissions: true,
            names: true,
            name_tags: true,
            period_schedules: true,
            periods: true,
            stores: true,
            units: true,
            items: true,
            locations: true,
            name_store_joins: true,
            full_requisitions: true,
            invoices: true,
            stock_lines: true,
            invoice_lines: true,
            full_invoices: true,
            full_master_lists: true,
            numbers: true,
            requisitions: true,
            requisition_lines: true,
            stocktakes: true,
            stocktake_lines: true,
            logs: true,
            form_schemas: true,
            documents: true,
            sync_buffer_rows: true,
            key_value_store_rows: true,
            activity_logs: true,
            sync_logs: true,
            inventory_adjustment_reasons: true,
            barcodes: true,
        }
    }

    pub fn none() -> Self {
        MockDataInserts::default()
    }

    pub fn user_accounts(mut self) -> Self {
        self.user_accounts = true;
        self
    }

    pub fn user_store_joins(mut self) -> Self {
        self.user_store_joins = true;
        self
    }

    pub fn user_permissions(mut self) -> Self {
        self.user_permissions = true;
        self
    }

    pub fn names(mut self) -> Self {
        self.names = true;
        self
    }

    pub fn name_tags(mut self) -> Self {
        self.name_tags = true;
        self
    }

    pub fn period_schedules(mut self) -> Self {
        self.period_schedules = true;
        self
    }

    pub fn periods(mut self) -> Self {
        self.periods = true;
        self
    }

    pub fn numbers(mut self) -> Self {
        self.numbers = true;
        self
    }

    pub fn stores(mut self) -> Self {
        self.stores = true;
        self
    }

    pub fn units(mut self) -> Self {
        self.units = true;
        self
    }

    pub fn items(mut self) -> Self {
        self.items = true;
        self
    }

    pub fn locations(mut self) -> Self {
        self.locations = true;
        self
    }

    pub fn name_store_joins(mut self) -> Self {
        self.name_store_joins = true;
        self
    }

    pub fn invoices(mut self) -> Self {
        self.invoices = true;
        self
    }

    pub fn full_requisitions(mut self) -> Self {
        self.full_requisitions = true;
        self
    }

    pub fn stock_lines(mut self) -> Self {
        self.stock_lines = true;
        self
    }

    pub fn invoice_lines(mut self) -> Self {
        self.invoice_lines = true;
        self
    }

    pub fn full_invoices(mut self) -> Self {
        self.full_invoices = true;
        self
    }

    pub fn full_master_list(mut self) -> Self {
        self.full_master_lists = true;
        self
    }

    pub fn stocktakes(mut self) -> Self {
        self.stocktakes = true;
        self
    }

    pub fn stocktake_lines(mut self) -> Self {
        self.stocktake_lines = true;
        self
    }

    pub fn key_value_store_rows(mut self) -> Self {
        self.key_value_store_rows = true;
        self
    }

    pub fn activity_logs(mut self) -> Self {
        self.activity_logs = true;
        self
    }

    pub fn sync_logs(mut self) -> Self {
        self.sync_logs = true;
        self
    }

    pub fn inventory_adjustment_reasons(mut self) -> Self {
        self.inventory_adjustment_reasons = true;
        self
    }

<<<<<<< HEAD
    pub fn form_schemas(mut self) -> Self {
        self.form_schemas = true;
        self
    }

    pub fn documents(mut self) -> Self {
        self.documents = true;
=======
    pub fn barcodes(mut self) -> Self {
        self.barcodes = true;
>>>>>>> 30fab837
        self
    }
}

#[derive(Default)]
pub struct MockDataCollection {
    // Note: can't use a HashMap since mock data should be inserted in order
    pub data: Vec<(String, MockData)>,
}

impl MockDataCollection {
    pub fn insert(&mut self, name: &str, data: MockData) {
        self.data.push((name.to_string(), data));
    }

    pub fn get_mut(&mut self, name: &str) -> &mut MockData {
        for (n, data) in &mut self.data {
            if n != name {
                continue;
            }
            return data;
        }
        unreachable!("Missing mock data");
    }
}

impl Index<&str> for MockDataCollection {
    type Output = MockData;

    fn index(&self, name: &str) -> &Self::Output {
        &self.data.iter().find(|entry| entry.0 == name).unwrap().1
    }
}

fn all_mock_data() -> MockDataCollection {
    let mut data: MockDataCollection = Default::default();
    data.insert(
        "base",
        MockData {
            user_accounts: mock_user_accounts(),
            user_store_joins: mock_user_store_joins(),
            user_permissions: mock_user_permissions(),
            names: mock_names(),
            name_tags: mock_name_tags(),
            period_schedules: mock_period_schedules(),
            periods: mock_periods(),
            stores: mock_stores(),
            units: mock_units(),
            items: mock_items(),
            locations: mock_locations(),
            name_store_joins: mock_name_store_joins(),
            full_requisitions: vec![],
            invoices: mock_invoices(),
            stock_lines: mock_stock_lines(),
            invoice_lines: mock_invoice_lines(),
            full_invoices: mock_full_invoices(),
            full_master_lists: mock_full_master_lists(),
            numbers: mock_numbers(),
            stocktakes: mock_stocktake_data(),
            stocktake_lines: mock_stocktake_line_data(),
            requisitions: vec![],
            requisition_lines: vec![],
            form_schemas: mock_form_schemas(),
            documents: mock_documents(),
            sync_buffer_rows: vec![],
            key_value_store_rows: vec![],
            activity_logs: mock_activity_logs(),
            sync_logs: vec![],
            inventory_adjustment_reasons: vec![],
            barcodes: vec![],
        },
    );
    data.insert(
        "test_invoice_count_service_data",
        test_invoice_count_service_data(),
    );
    data.insert(
        "test_outbound_shipment_update_data",
        test_outbound_shipment_update_data(),
    );
    data.insert("test_stocktake_line_data", test_stocktake_line_data());
    data.insert("test_stocktake_data", test_stocktake_data());
    data.insert("mock_test_unallocated_line", mock_test_unallocated_line());
    data.insert("mock_test_name_store_id", mock_test_name_store_id());
    data.insert(
        "mock_test_requisition_repository",
        mock_test_requisition_repository(),
    );
    data.insert(
        "mock_test_requisition_line_repository",
        mock_test_requisition_line_repository(),
    );
    data.insert(
        "mock_test_requisition_service",
        mock_test_requisition_service(),
    );
    data.insert(
        "mock_test_requisition_queries",
        mock_test_requisition_queries(),
    );
    data.insert(
        "mock_test_master_list_repository",
        mock_test_master_list_repository(),
    );
    data.insert("mock_test_invoice_loaders", mock_test_invoice_loaders());
    data.insert("mock_test_remote_pull", mock_test_remote_pull());
    data.insert("mock_test_service_item", mock_test_service_item());
    data.insert("mock_test_name_query", mock_test_name_query());
    data
}

pub async fn insert_all_mock_data(
    connection: &StorageConnection,
    inserts: MockDataInserts,
) -> MockDataCollection {
    insert_mock_data(connection, inserts, all_mock_data())
}

pub fn insert_extra_mock_data(connection: &StorageConnection, extra_mock_data: MockData) {
    insert_mock_data(
        connection,
        MockDataInserts::all(),
        MockDataCollection {
            data: vec![("extra_data".to_string(), extra_mock_data)],
        },
    );
}

pub fn insert_mock_data(
    connection: &StorageConnection,
    inserts: MockDataInserts,
    mock_data: MockDataCollection,
) -> MockDataCollection {
    for (_, mock_data) in &mock_data.data {
        if inserts.names {
            let repo = NameRowRepository::new(connection);
            for row in &mock_data.names {
                repo.upsert_one(&row).unwrap();
            }
        }

        if inserts.name_tags {
            let repo = NameTagRowRepository::new(connection);
            for row in &mock_data.name_tags {
                repo.upsert_one(&row).unwrap();
            }
        }

        if inserts.period_schedules {
            let repo = PeriodScheduleRowRepository::new(connection);
            for row in &mock_data.period_schedules {
                repo.upsert_one(&row).unwrap();
            }
        }

        if inserts.periods {
            let repo = PeriodRowRepository::new(connection);
            for row in &mock_data.periods {
                repo.upsert_one(&row).unwrap();
            }
        }

        if inserts.stores {
            let repo = StoreRowRepository::new(connection);
            for row in &mock_data.stores {
                repo.upsert_one(&row).unwrap();
            }
        }

        if inserts.user_accounts {
            let repo = UserAccountRowRepository::new(connection);
            for row in &mock_data.user_accounts {
                repo.insert_one(&row).unwrap();
            }
        }

        if inserts.user_store_joins {
            let repo = UserStoreJoinRowRepository::new(connection);
            for row in &mock_data.user_store_joins {
                repo.upsert_one(&row).unwrap();
            }
        }

        if inserts.user_permissions {
            let repo = UserPermissionRowRepository::new(connection);
            for row in &mock_data.user_permissions {
                repo.upsert_one(&row).unwrap();
            }
        }

        if inserts.units {
            let repo = UnitRowRepository::new(connection);
            for row in &mock_data.units {
                repo.upsert_one(&row).unwrap();
            }
        }

        if inserts.items {
            let repo = ItemRowRepository::new(connection);
            for row in &mock_data.items {
                repo.upsert_one(&row).unwrap();
            }
        }

        if inserts.locations {
            let repo = LocationRowRepository::new(connection);
            for row in &mock_data.locations {
                repo.upsert_one(&row).unwrap();
            }
        }

        if inserts.name_store_joins {
            let repo = NameStoreJoinRepository::new(connection);
            for row in &mock_data.name_store_joins {
                repo.upsert_one(&row).unwrap();
            }
        }

        if inserts.full_requisitions {
            for row in mock_data.full_requisitions.iter() {
                insert_full_mock_requisition(&row, connection)
            }
        }

        if inserts.requisitions {
            for row in &mock_data.requisitions {
                let repo = RequisitionRowRepository::new(connection);
                repo.upsert_one(row).unwrap();
            }
        }

        if inserts.requisition_lines {
            for row in &mock_data.requisition_lines {
                let repo = RequisitionLineRowRepository::new(connection);
                repo.upsert_one(row).unwrap();
            }
        }

        if inserts.invoices {
            let repo = InvoiceRowRepository::new(connection);
            for row in &mock_data.invoices {
                repo.upsert_one(&row).unwrap();
            }
        }

        if inserts.stock_lines {
            let repo = StockLineRowRepository::new(connection);
            for row in &mock_data.stock_lines {
                repo.upsert_one(&row).unwrap();
            }
        }

        if inserts.invoice_lines {
            let repo = InvoiceLineRowRepository::new(connection);
            for row in &mock_data.invoice_lines {
                repo.upsert_one(&row).unwrap();
            }
        }

        if inserts.full_invoices {
            for row in mock_data.full_invoices.values() {
                insert_full_mock_invoice(row, connection)
            }
        }

        if inserts.full_master_lists {
            for row in mock_data.full_master_lists.iter() {
                insert_full_mock_master_list(row, connection)
            }
        }

        if inserts.numbers {
            let repo = NumberRowRepository::new(connection);
            for row in &mock_data.numbers {
                repo.upsert_one(&row).unwrap();
            }
        }

        if inserts.stocktakes {
            let repo = StocktakeRowRepository::new(connection);
            for row in &mock_data.stocktakes {
                repo.upsert_one(row).unwrap();
            }
        }

        if inserts.stocktake_lines {
            let repo = StocktakeLineRowRepository::new(connection);
            for row in &mock_data.stocktake_lines {
                repo.upsert_one(row).unwrap();
            }
        }

        if inserts.sync_buffer_rows {
            let repo = SyncBufferRowRepository::new(connection);
            for row in &mock_data.sync_buffer_rows {
                repo.upsert_one(row).unwrap();
            }
        }

        if inserts.key_value_store_rows {
            let repo = KeyValueStoreRepository::new(connection);
            for row in &mock_data.key_value_store_rows {
                repo.upsert_one(&row).unwrap();
            }
        }

        if inserts.activity_logs {
            for row in &mock_data.activity_logs {
                let repo = ActivityLogRowRepository::new(connection);
                repo.insert_one(row).unwrap();
            }
        }

        if inserts.form_schemas {
            for row in &mock_data.form_schemas {
                let repo = FormSchemaRowRepository::new(connection);
                repo.upsert_one(row).unwrap();
            }
        }

        if inserts.documents {
            for row in &mock_data.documents {
                let repo = DocumentRepository::new(connection);
                repo.insert(row, false).unwrap();
            }
        }
        if inserts.sync_logs {
            for row in &mock_data.sync_logs {
                let repo = SyncLogRowRepository::new(connection);
                repo.upsert_one(row).unwrap();
            }
        }

        if inserts.inventory_adjustment_reasons {
            for row in &mock_data.inventory_adjustment_reasons {
                let repo = InventoryAdjustmentReasonRowRepository::new(connection);
                repo.upsert_one(row).unwrap();
            }
        }

        if inserts.barcodes {
            for row in &mock_data.barcodes {
                let repo = BarcodeRowRepository::new(connection);
                repo.upsert_one(row).unwrap();
            }
        }
    }

    mock_data
}

impl MockData {
    pub fn join(mut self, other: MockData) -> MockData {
        let MockData {
            mut user_accounts,
            mut names,
            mut name_tags,
            mut period_schedules,
            mut periods,
            mut stores,
            mut units,
            mut items,
            mut locations,
            mut name_store_joins,
            mut full_requisitions,
            mut invoices,
            mut stock_lines,
            mut invoice_lines,
            full_invoices: _,
            mut full_master_lists,
            mut numbers,
            mut requisitions,
            mut requisition_lines,
            mut stocktakes,
            mut stocktake_lines,
            user_store_joins: _,
            user_permissions: _,
            mut form_schemas,
            mut documents,
            sync_buffer_rows: _,
            mut key_value_store_rows,
            mut activity_logs,
            mut sync_logs,
            mut inventory_adjustment_reasons,
            mut barcodes,
        } = other;

        self.user_accounts.append(&mut user_accounts);
        self.names.append(&mut names);
        self.name_tags.append(&mut name_tags);
        self.period_schedules.append(&mut period_schedules);
        self.periods.append(&mut periods);
        self.stores.append(&mut stores);
        self.units.append(&mut units);
        self.items.append(&mut items);
        self.locations.append(&mut locations);
        self.full_requisitions.append(&mut full_requisitions);
        self.invoices.append(&mut invoices);
        self.invoice_lines.append(&mut invoice_lines);
        // self.full_invoices.append(&mut full_invoices);
        self.full_master_lists.append(&mut full_master_lists);
        self.numbers.append(&mut numbers);
        self.requisitions.append(&mut requisitions);
        self.requisition_lines.append(&mut requisition_lines);
        self.stocktakes.append(&mut stocktakes);
        self.stocktake_lines.append(&mut stocktake_lines);
        self.name_store_joins.append(&mut name_store_joins);
        self.stock_lines.append(&mut stock_lines);
        self.form_schemas.append(&mut form_schemas);
        self.documents.append(&mut documents);
        self.key_value_store_rows.append(&mut key_value_store_rows);
        self.activity_logs.append(&mut activity_logs);
        self.sync_logs.append(&mut sync_logs);
        self.inventory_adjustment_reasons
            .append(&mut inventory_adjustment_reasons);
        self.barcodes.append(&mut barcodes);

        self
    }
}<|MERGE_RESOLUTION|>--- conflicted
+++ resolved
@@ -77,28 +77,16 @@
 pub use user_account::*;
 
 use crate::{
-<<<<<<< HEAD
-    ActivityLogRow, ActivityLogRowRepository, Document, DocumentRepository, FormSchema,
-    FormSchemaRowRepository, InventoryAdjustmentReasonRow, InventoryAdjustmentReasonRowRepository,
-    InvoiceLineRow, InvoiceLineRowRepository, InvoiceRow, ItemRow, KeyValueStoreRepository,
-    KeyValueStoreRow, LocationRow, LocationRowRepository, NumberRow, NumberRowRepository,
-    RequisitionLineRow, RequisitionLineRowRepository, RequisitionRow, RequisitionRowRepository,
-    StockLineRowRepository, StocktakeLineRowRepository, StocktakeRowRepository, SyncBufferRow,
-    SyncBufferRowRepository, SyncLogRow, SyncLogRowRepository, UserAccountRow,
-    UserAccountRowRepository, UserPermissionRow, UserPermissionRowRepository, UserStoreJoinRow,
-    UserStoreJoinRowRepository,
-=======
-    ActivityLogRow, ActivityLogRowRepository, BarcodeRow, BarcodeRowRepository,
-    InventoryAdjustmentReasonRow, InventoryAdjustmentReasonRowRepository, InvoiceLineRow,
-    InvoiceLineRowRepository, InvoiceRow, ItemRow, KeyValueStoreRepository, KeyValueStoreRow,
-    LocationRow, LocationRowRepository, NameTagRow, NameTagRowRepository, NumberRow,
-    NumberRowRepository, PeriodRow, PeriodRowRepository, PeriodScheduleRow,
-    PeriodScheduleRowRepository, RequisitionLineRow, RequisitionLineRowRepository, RequisitionRow,
-    RequisitionRowRepository, StockLineRowRepository, StocktakeLineRowRepository,
-    StocktakeRowRepository, SyncBufferRow, SyncBufferRowRepository, SyncLogRow,
-    SyncLogRowRepository, UserAccountRow, UserAccountRowRepository, UserPermissionRow,
+    ActivityLogRow, ActivityLogRowRepository, BarcodeRow, BarcodeRowRepository, Document,
+    DocumentRepository, FormSchema, FormSchemaRowRepository, InventoryAdjustmentReasonRow,
+    InventoryAdjustmentReasonRowRepository, InvoiceLineRow, InvoiceLineRowRepository, InvoiceRow,
+    ItemRow, KeyValueStoreRepository, KeyValueStoreRow, LocationRow, LocationRowRepository,
+    NameTagRow, NameTagRowRepository, NumberRow, NumberRowRepository, PeriodRow,
+    PeriodRowRepository, PeriodScheduleRow, PeriodScheduleRowRepository, RequisitionLineRow,
+    RequisitionLineRowRepository, RequisitionRow, RequisitionRowRepository, StockLineRowRepository,
+    StocktakeLineRowRepository, StocktakeRowRepository, SyncBufferRow, SyncBufferRowRepository,
+    SyncLogRow, SyncLogRowRepository, UserAccountRow, UserAccountRowRepository, UserPermissionRow,
     UserPermissionRowRepository, UserStoreJoinRow, UserStoreJoinRowRepository,
->>>>>>> 30fab837
 };
 
 use self::{activity_log::mock_activity_logs, unit::mock_units};
@@ -359,7 +347,11 @@
         self
     }
 
-<<<<<<< HEAD
+    pub fn barcodes(mut self) -> Self {
+        self.barcodes = true;
+        self
+    }
+
     pub fn form_schemas(mut self) -> Self {
         self.form_schemas = true;
         self
@@ -367,10 +359,6 @@
 
     pub fn documents(mut self) -> Self {
         self.documents = true;
-=======
-    pub fn barcodes(mut self) -> Self {
-        self.barcodes = true;
->>>>>>> 30fab837
         self
     }
 }
