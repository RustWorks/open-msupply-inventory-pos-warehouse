use std::{collections::HashMap, ops::Index, vec};

mod activity_log;
mod barcode;
mod clinician;
pub mod common;
mod context;
mod document;
mod document_registry;
mod form_schema;
mod full_invoice;
mod full_master_list;
mod invoice;
mod invoice_line;
mod item;
mod location;
mod name;
mod name_store_join;
mod name_tag;
mod number;
mod pack_variant;
mod period_and_period_schedule;
mod program;
mod program_order_types;
mod program_requisition_settings;
mod sensor;
mod stock_line;
mod stocktake;
mod stocktake_line;
mod store;
mod temperature_breach;
mod temperature_breach_config;
mod temperature_log;
mod test_invoice_count_service;
mod test_invoice_loaders;
pub mod test_item_stats;
mod test_master_list_repository;
mod test_name_query;
mod test_name_store_id;
mod test_outbound_shipment_update;
pub mod test_remaining_to_supply;
mod test_remote_pull;
mod test_requisition_line_repository;
mod test_requisition_queries;
mod test_requisition_repository;
mod test_requisition_service;
mod test_service_lines;
mod test_stocktake;
mod test_stocktake_line;
mod test_unallocated_line;
mod unit;
mod user_account;

pub use barcode::*;
pub use clinician::*;
use common::*;
pub use context::*;
pub use document::*;
pub use document_registry::*;
pub use form_schema::*;
pub use full_invoice::*;
pub use full_master_list::*;
pub use invoice::*;
pub use invoice_line::*;
pub use item::*;
pub use location::*;
pub use name::*;
pub use name_store_join::*;
pub use name_tag::*;
pub use number::*;
pub use pack_variant::*;
pub use period_and_period_schedule::*;
pub use program::*;
pub use program_order_types::*;
pub use program_requisition_settings::*;
pub use sensor::*;
pub use stock_line::*;
pub use stocktake::*;
pub use stocktake_line::*;
pub use store::*;
pub use temperature_breach::*;
pub use temperature_breach_config::*;
pub use temperature_log::*;
pub use test_invoice_count_service::*;
pub use test_invoice_loaders::*;
pub use test_master_list_repository::*;
pub use test_name_query::*;
pub use test_name_store_id::*;
pub use test_outbound_shipment_update::*;
pub use test_remote_pull::*;
pub use test_requisition_line_repository::*;
pub use test_requisition_queries::*;
pub use test_requisition_repository::*;
pub use test_requisition_service::*;
pub use test_service_lines::*;
pub use test_stocktake::*;
pub use test_stocktake_line::*;
pub use test_unallocated_line::*;
pub use user_account::*;

use crate::{
    ActivityLogRow, ActivityLogRowRepository, BarcodeRow, BarcodeRowRepository, ClinicianRow,
    ClinicianRowRepository, ClinicianStoreJoinRow, ClinicianStoreJoinRowRepository, ContextRow,
    ContextRowRepository, Document, DocumentRegistryRow, DocumentRegistryRowRepository,
    DocumentRepository, FormSchema, FormSchemaRowRepository, InventoryAdjustmentReasonRow,
    InventoryAdjustmentReasonRowRepository, InvoiceLineRow, InvoiceLineRowRepository, InvoiceRow,
<<<<<<< HEAD
    ItemRow, KeyValueStoreRepository, KeyValueStoreRow, LocationRow, LocationRowRepository,
    MasterListNameJoinRepository, MasterListNameJoinRow, MasterListRow, MasterListRowRepository,
    NameTagJoinRepository, NameTagJoinRow, NameTagRow, NameTagRowRepository, NumberRow,
    NumberRowRepository, PackVariantRow, PackVariantRowRepository, PeriodRow, PeriodRowRepository,
    PeriodScheduleRow, PeriodScheduleRowRepository, PluginDataRow, PluginDataRowRepository,
    ProgramRequisitionOrderTypeRow, ProgramRequisitionOrderTypeRowRepository,
    ProgramRequisitionSettingsRow, ProgramRequisitionSettingsRowRepository, ProgramRow,
    ProgramRowRepository, RequisitionLineRow, RequisitionLineRowRepository, RequisitionRow,
    RequisitionRowRepository, SensorRow, SensorRowRepository, StockLineRowRepository,
    StocktakeLineRowRepository, StocktakeRowRepository, SyncBufferRow, SyncBufferRowRepository,
    SyncLogRow, SyncLogRowRepository, TemperatureBreachConfigRow,
    TemperatureBreachConfigRowRepository, TemperatureBreachRow, TemperatureBreachRowRepository,
    TemperatureLogRow, TemperatureLogRowRepository, UserAccountRow, UserAccountRowRepository,
    UserPermissionRow, UserPermissionRowRepository, UserStoreJoinRow, UserStoreJoinRowRepository,
=======
    ItemLinkRowRepository, ItemRow, KeyValueStoreRepository, KeyValueStoreRow, LocationRow,
    LocationRowRepository, MasterListNameJoinRepository, MasterListNameJoinRow, MasterListRow,
    MasterListRowRepository, NameLinkRow, NameLinkRowRepository, NameTagJoinRepository,
    NameTagJoinRow, NameTagRow, NameTagRowRepository, NumberRow, NumberRowRepository, PeriodRow,
    PeriodRowRepository, PeriodScheduleRow, PeriodScheduleRowRepository, PluginDataRow,
    PluginDataRowRepository, ProgramRequisitionOrderTypeRow,
    ProgramRequisitionOrderTypeRowRepository, ProgramRequisitionSettingsRow,
    ProgramRequisitionSettingsRowRepository, ProgramRow, ProgramRowRepository, RequisitionLineRow,
    RequisitionLineRowRepository, RequisitionRow, RequisitionRowRepository, SensorRow,
    SensorRowRepository, StockLineRowRepository, StocktakeLineRowRepository,
    StocktakeRowRepository, SyncBufferRow, SyncBufferRowRepository, SyncLogRow,
    SyncLogRowRepository, TemperatureBreachConfigRow, TemperatureBreachConfigRowRepository,
    TemperatureBreachRow, TemperatureBreachRowRepository, TemperatureLogRow,
    TemperatureLogRowRepository, UserAccountRow, UserAccountRowRepository, UserPermissionRow,
    UserPermissionRowRepository, UserStoreJoinRow, UserStoreJoinRowRepository,
>>>>>>> 6c6e3ee0
};

use self::{activity_log::mock_activity_logs, unit::mock_units};

use super::{
    InvoiceRowRepository, ItemRowRepository, NameRow, NameRowRepository, NameStoreJoinRepository,
    NameStoreJoinRow, StockLineRow, StocktakeLineRow, StocktakeRow, StorageConnection, StoreRow,
    StoreRowRepository, UnitRow, UnitRowRepository,
};

#[derive(Default, Clone)]
pub struct MockData {
    pub user_accounts: Vec<UserAccountRow>,
    pub user_store_joins: Vec<UserStoreJoinRow>,
    pub user_permissions: Vec<UserPermissionRow>,
    pub names: Vec<NameRow>,
    pub name_links: Vec<NameLinkRow>,
    pub period_schedules: Vec<PeriodScheduleRow>,
    pub periods: Vec<PeriodRow>,
    pub stores: Vec<StoreRow>,
    pub units: Vec<UnitRow>,
    pub items: Vec<ItemRow>,
    pub locations: Vec<LocationRow>,
    pub sensors: Vec<SensorRow>,
    pub temperature_breaches: Vec<TemperatureBreachRow>,
    pub temperature_breach_configs: Vec<TemperatureBreachConfigRow>,
    pub temperature_logs: Vec<TemperatureLogRow>,
    pub name_store_joins: Vec<NameStoreJoinRow>,
    pub full_requisitions: Vec<FullMockRequisition>,
    pub invoices: Vec<InvoiceRow>,
    pub stock_lines: Vec<StockLineRow>,
    pub invoice_lines: Vec<InvoiceLineRow>,
    pub full_invoices: HashMap<String, FullMockInvoice>,
    pub full_master_lists: Vec<FullMockMasterList>,
    pub master_lists: Vec<MasterListRow>,
    pub master_list_name_joins: Vec<MasterListNameJoinRow>,
    pub numbers: Vec<NumberRow>,
    pub requisitions: Vec<RequisitionRow>,
    pub requisition_lines: Vec<RequisitionLineRow>,
    pub stocktakes: Vec<StocktakeRow>,
    pub stocktake_lines: Vec<StocktakeLineRow>,
    pub form_schemas: Vec<FormSchema>,
    pub documents: Vec<Document>,
    pub document_registries: Vec<DocumentRegistryRow>,
    pub sync_buffer_rows: Vec<SyncBufferRow>,
    pub key_value_store_rows: Vec<KeyValueStoreRow>,
    pub activity_logs: Vec<ActivityLogRow>,
    pub sync_logs: Vec<SyncLogRow>,
    pub name_tags: Vec<NameTagRow>,
    pub name_tag_joins: Vec<NameTagJoinRow>,
    pub inventory_adjustment_reasons: Vec<InventoryAdjustmentReasonRow>,
    pub program_requisition_settings: Vec<ProgramRequisitionSettingsRow>,
    pub programs: Vec<ProgramRow>,
    pub program_order_types: Vec<ProgramRequisitionOrderTypeRow>,
    pub barcodes: Vec<BarcodeRow>,
    pub clinicians: Vec<ClinicianRow>,
    pub clinician_store_joins: Vec<ClinicianStoreJoinRow>,
    pub contexts: Vec<ContextRow>,
    pub pack_variants: Vec<PackVariantRow>,
    pub plugin_data: Vec<PluginDataRow>,
}

impl MockData {
    pub fn insert(&self, connection: &StorageConnection) {
        insert_mock_data(
            connection,
            MockDataInserts::all(),
            MockDataCollection {
                data: vec![("".to_string(), self.clone())],
            },
        );
    }
}

#[derive(Clone, Default, PartialEq)]
pub struct MockDataInserts {
    pub user_accounts: bool,
    pub user_store_joins: bool,
    pub user_permissions: bool,
    pub names: bool,
    pub name_tags: bool,
    pub name_tag_joins: bool,
    pub period_schedules: bool,
    pub periods: bool,
    pub stores: bool,
    pub units: bool,
    pub items: bool,
    pub locations: bool,
    pub sensors: bool,
    pub temperature_breaches: bool,
    pub temperature_breach_configs: bool,
    pub temperature_logs: bool,
    pub name_store_joins: bool,
    pub full_requisitions: bool,
    pub invoices: bool,
    pub stock_lines: bool,
    pub invoice_lines: bool,
    pub full_invoices: bool,
    pub full_master_lists: bool,
    pub numbers: bool,
    pub requisitions: bool,
    pub requisition_lines: bool,
    pub stocktakes: bool,
    pub stocktake_lines: bool,
    pub logs: bool,
    pub form_schemas: bool,
    pub documents: bool,
    pub document_registries: bool,
    pub sync_buffer_rows: bool,
    pub key_value_store_rows: bool,
    pub activity_logs: bool,
    pub sync_logs: bool,
    pub inventory_adjustment_reasons: bool,
    pub barcodes: bool,
    pub programs: bool,
    pub program_requisition_settings: bool,
    pub program_order_types: bool,
    pub clinicians: bool,
    pub clinician_store_joins: bool,
    pub contexts: bool,
    pub pack_variants: bool,
    pub plugin_data: bool,
}

impl MockDataInserts {
    pub fn all() -> Self {
        MockDataInserts {
            user_accounts: true,
            user_store_joins: true,
            user_permissions: true,
            names: true,
            name_tags: true,
            name_tag_joins: true,
            period_schedules: true,
            periods: true,
            stores: true,
            units: true,
            items: true,
            locations: true,
            sensors: true,
            temperature_breaches: true,
            temperature_breach_configs: true,
            temperature_logs: true,
            name_store_joins: true,
            full_requisitions: true,
            invoices: true,
            stock_lines: true,
            invoice_lines: true,
            full_invoices: true,
            full_master_lists: true,
            numbers: true,
            requisitions: true,
            requisition_lines: true,
            stocktakes: true,
            stocktake_lines: true,
            logs: true,
            form_schemas: true,
            documents: true,
            document_registries: true,
            sync_buffer_rows: true,
            key_value_store_rows: true,
            activity_logs: true,
            sync_logs: true,
            inventory_adjustment_reasons: true,
            barcodes: true,
            programs: true,
            program_requisition_settings: true,
            program_order_types: true,
            clinicians: true,
            clinician_store_joins: true,
            contexts: true,
            pack_variants: true,
            plugin_data: true,
        }
    }

    pub fn none() -> Self {
        MockDataInserts::default()
    }

    pub fn user_accounts(mut self) -> Self {
        self.user_accounts = true;
        self
    }

    pub fn user_store_joins(mut self) -> Self {
        self.user_store_joins = true;
        self
    }

    pub fn user_permissions(mut self) -> Self {
        self.user_permissions = true;
        self
    }

    pub fn names(mut self) -> Self {
        self.names = true;
        self
    }

    pub fn name_tags(mut self) -> Self {
        self.name_tags = true;
        self
    }

    pub fn name_tag_joins(mut self) -> Self {
        self.name_tag_joins = true;
        self
    }

    pub fn period_schedules(mut self) -> Self {
        self.period_schedules = true;
        self
    }

    pub fn periods(mut self) -> Self {
        self.periods = true;
        self
    }

    pub fn numbers(mut self) -> Self {
        self.numbers = true;
        self
    }

    pub fn stores(mut self) -> Self {
        self.stores = true;
        self
    }

    pub fn units(mut self) -> Self {
        self.units = true;
        self
    }

    pub fn items(mut self) -> Self {
        self.items = true;
        self
    }

    pub fn locations(mut self) -> Self {
        self.locations = true;
        self
    }

    pub fn sensors(mut self) -> Self {
        self.sensors = true;
        self
    }

    pub fn temperature_breaches(mut self) -> Self {
        self.temperature_breaches = true;
        self
    }

    pub fn temperature_breach_configs(mut self) -> Self {
        self.temperature_breach_configs = true;
        self
    }

    pub fn temperature_logs(mut self) -> Self {
        self.temperature_logs = true;
        self
    }

    pub fn name_store_joins(mut self) -> Self {
        self.name_store_joins = true;
        self
    }

    pub fn invoices(mut self) -> Self {
        self.invoices = true;
        self
    }

    pub fn requisitions(mut self) -> Self {
        self.requisitions = true;
        self
    }

    pub fn full_requisitions(mut self) -> Self {
        self.full_requisitions = true;
        self
    }

    pub fn stock_lines(mut self) -> Self {
        self.stock_lines = true;
        self
    }

    pub fn invoice_lines(mut self) -> Self {
        self.invoice_lines = true;
        self
    }

    pub fn full_invoices(mut self) -> Self {
        self.full_invoices = true;
        self
    }

    pub fn full_master_list(mut self) -> Self {
        self.full_master_lists = true;
        self
    }

    pub fn stocktakes(mut self) -> Self {
        self.stocktakes = true;
        self
    }

    pub fn stocktake_lines(mut self) -> Self {
        self.stocktake_lines = true;
        self
    }

    pub fn key_value_store_rows(mut self) -> Self {
        self.key_value_store_rows = true;
        self
    }

    pub fn activity_logs(mut self) -> Self {
        self.activity_logs = true;
        self
    }

    pub fn sync_logs(mut self) -> Self {
        self.sync_logs = true;
        self
    }

    pub fn inventory_adjustment_reasons(mut self) -> Self {
        self.inventory_adjustment_reasons = true;
        self
    }

    pub fn barcodes(mut self) -> Self {
        self.barcodes = true;
        self
    }

    pub fn programs(mut self) -> Self {
        self.programs = true;
        self
    }

    pub fn form_schemas(mut self) -> Self {
        self.form_schemas = true;
        self
    }

    pub fn documents(mut self) -> Self {
        self.documents = true;
        self
    }

    pub fn program_requisition_settings(mut self) -> Self {
        self.program_requisition_settings = true;
        self
    }

    pub fn program_order_types(mut self) -> Self {
        self.program_order_types = true;
        self
    }

    pub fn clinicians(mut self) -> Self {
        self.clinicians = true;
        self
    }

    pub fn clinician_store_joins(mut self) -> Self {
        self.clinician_store_joins = true;
        self
    }

    pub fn contexts(mut self) -> Self {
        self.contexts = true;
        self
    }

    pub fn pack_variants(mut self) -> Self {
        self.pack_variants = true;
        self
    }

    pub fn plugin_data(mut self) -> Self {
        self.plugin_data = true;
        self
    }
}

#[derive(Default)]
pub struct MockDataCollection {
    // Note: can't use a HashMap since mock data should be inserted in order
    pub data: Vec<(String, MockData)>,
}

impl MockDataCollection {
    pub fn insert(&mut self, name: &str, data: MockData) {
        self.data.push((name.to_string(), data));
    }

    pub fn get_mut(&mut self, name: &str) -> &mut MockData {
        for (n, data) in &mut self.data {
            if n != name {
                continue;
            }
            return data;
        }
        unreachable!("Missing mock data");
    }
}

impl Index<&str> for MockDataCollection {
    type Output = MockData;

    fn index(&self, name: &str) -> &Self::Output {
        &self.data.iter().find(|entry| entry.0 == name).unwrap().1
    }
}

pub(crate) fn all_mock_data() -> MockDataCollection {
    let mut data: MockDataCollection = Default::default();
    data.insert(
        "base",
        MockData {
            user_accounts: mock_user_accounts(),
            user_store_joins: mock_user_store_joins(),
            user_permissions: mock_user_permissions(),
            names: mock_names(),
            name_links: mock_name_links(),
            name_tags: mock_name_tags(),
            period_schedules: mock_period_schedules(),
            periods: mock_periods(),
            stores: mock_stores(),
            units: mock_units(),
            items: mock_items(),
            locations: mock_locations(),
            sensors: mock_sensors(),
            temperature_logs: mock_temperature_logs(),
            temperature_breaches: mock_temperature_breaches(),
            temperature_breach_configs: mock_temperature_breach_configs(),
            name_store_joins: mock_name_store_joins(),
            invoices: mock_invoices(),
            stock_lines: mock_stock_lines(),
            invoice_lines: mock_invoice_lines(),
            full_invoices: mock_full_invoices(),
            full_master_lists: mock_full_master_lists(),
            numbers: mock_numbers(),
            stocktakes: mock_stocktake_data(),
            stocktake_lines: mock_stocktake_line_data(),
            form_schemas: mock_form_schemas(),
            documents: mock_documents(),
            document_registries: mock_document_registries(),
            activity_logs: mock_activity_logs(),
            programs: mock_programs(),
            program_requisition_settings: mock_program_requisition_settings(),
            program_order_types: mock_program_order_types(),
            name_tag_joins: mock_name_tag_joins(),
            contexts: mock_contexts(),
<<<<<<< HEAD
            pack_variants: mock_pack_variants(),
=======
            clinicians: mock_clinicians(),
>>>>>>> 6c6e3ee0
            ..Default::default()
        },
    );
    data.insert(
        "test_invoice_count_service_data",
        test_invoice_count_service_data(),
    );
    data.insert(
        "test_outbound_shipment_update_data",
        test_outbound_shipment_update_data(),
    );
    data.insert("test_stocktake_line_data", test_stocktake_line_data());
    data.insert("test_stocktake_data", test_stocktake_data());
    data.insert("mock_test_unallocated_line", mock_test_unallocated_line());
    data.insert("mock_test_name_store_id", mock_test_name_store_id());
    data.insert(
        "mock_test_requisition_repository",
        mock_test_requisition_repository(),
    );
    data.insert(
        "mock_test_requisition_line_repository",
        mock_test_requisition_line_repository(),
    );
    data.insert(
        "mock_test_requisition_service",
        mock_test_requisition_service(),
    );
    data.insert(
        "mock_test_requisition_queries",
        mock_test_requisition_queries(),
    );
    data.insert(
        "mock_test_master_list_repository",
        mock_test_master_list_repository(),
    );
    data.insert("mock_test_invoice_loaders", mock_test_invoice_loaders());
    data.insert("mock_test_remote_pull", mock_test_remote_pull());
    data.insert("mock_test_service_item", mock_test_service_item());
    data.insert("mock_test_name_query", mock_test_name_query());
    data
}

pub async fn insert_all_mock_data(
    connection: &StorageConnection,
    inserts: MockDataInserts,
) -> MockDataCollection {
    insert_mock_data(connection, inserts, all_mock_data())
}

pub fn insert_extra_mock_data(connection: &StorageConnection, extra_mock_data: MockData) {
    insert_mock_data(
        connection,
        MockDataInserts::all(),
        MockDataCollection {
            data: vec![("extra_data".to_string(), extra_mock_data)],
        },
    );
}

pub fn insert_mock_data(
    connection: &StorageConnection,
    inserts: MockDataInserts,
    mock_data: MockDataCollection,
) -> MockDataCollection {
    for (_, mock_data) in &mock_data.data {
        if inserts.names {
            let name_repo = NameRowRepository::new(connection);
            for row in &mock_data.names {
                name_repo.upsert_one(row).unwrap();
            }
            let name_link_repo = NameLinkRowRepository::new(connection);
            for row in &mock_data.name_links {
                name_link_repo.upsert_one(row).unwrap();
            }
        }

        if inserts.name_tags {
            let repo = NameTagRowRepository::new(connection);
            for row in &mock_data.name_tags {
                repo.upsert_one(&row).unwrap();
            }
        }

        if inserts.period_schedules {
            let repo = PeriodScheduleRowRepository::new(connection);
            for row in &mock_data.period_schedules {
                repo.upsert_one(&row).unwrap();
            }
        }

        if inserts.periods {
            let repo = PeriodRowRepository::new(connection);
            for row in &mock_data.periods {
                repo.upsert_one(&row).unwrap();
            }
        }

        if inserts.stores {
            let repo = StoreRowRepository::new(connection);
            for row in &mock_data.stores {
                repo.upsert_one(&row).unwrap();
            }
        }

        if inserts.user_accounts {
            let repo = UserAccountRowRepository::new(connection);
            for row in &mock_data.user_accounts {
                repo.insert_one(&row).unwrap();
            }
        }

        if inserts.user_store_joins {
            let repo = UserStoreJoinRowRepository::new(connection);
            for row in &mock_data.user_store_joins {
                repo.upsert_one(&row).unwrap();
            }
        }

        if inserts.contexts {
            let repo = ContextRowRepository::new(connection);
            for row in &mock_data.contexts {
                repo.upsert_one(&row).unwrap();
            }
        }

        if inserts.user_permissions {
            let repo = UserPermissionRowRepository::new(connection);
            for row in &mock_data.user_permissions {
                repo.upsert_one(&row).unwrap();
            }
        }

        if inserts.units {
            let repo = UnitRowRepository::new(connection);
            for row in &mock_data.units {
                repo.upsert_one(&row).unwrap();
            }
        }

        if inserts.items {
            let item_repo = ItemRowRepository::new(connection);
            let item_link_repo = ItemLinkRowRepository::new(connection);

            for row in &mock_data.items {
                item_repo.upsert_one(&row).unwrap();
                item_link_repo
                    .upsert_one(&mock_item_link_from_item(&row))
                    .unwrap();
            }
        }

        if inserts.locations {
            let repo = LocationRowRepository::new(connection);
            for row in &mock_data.locations {
                repo.upsert_one(&row).unwrap();
            }
        }

        if inserts.sensors {
            let repo = SensorRowRepository::new(connection);
            for row in &mock_data.sensors {
                repo.upsert_one(&row).unwrap();
            }
        }

        if inserts.temperature_breaches {
            let repo = TemperatureBreachRowRepository::new(connection);
            for row in &mock_data.temperature_breaches {
                repo.upsert_one(&row).unwrap();
            }
        }

        if inserts.temperature_breach_configs {
            let repo = TemperatureBreachConfigRowRepository::new(connection);
            for row in &mock_data.temperature_breach_configs {
                repo.upsert_one(&row).unwrap();
            }
        }

        if inserts.temperature_logs {
            let repo = TemperatureLogRowRepository::new(connection);
            for row in &mock_data.temperature_logs {
                repo.upsert_one(&row).unwrap();
            }
        }

        if inserts.name_store_joins {
            let repo = NameStoreJoinRepository::new(connection);
            for row in &mock_data.name_store_joins {
                repo.upsert_one(&row).unwrap();
            }
        }

        if inserts.full_requisitions {
            for row in mock_data.full_requisitions.iter() {
                insert_full_mock_requisition(&row, connection)
            }
        }

        if inserts.requisitions {
            for row in &mock_data.requisitions {
                let repo = RequisitionRowRepository::new(connection);
                repo.upsert_one(row).unwrap();
            }
        }

        if inserts.requisition_lines {
            for row in &mock_data.requisition_lines {
                let repo = RequisitionLineRowRepository::new(connection);
                repo.upsert_one(row).unwrap();
            }
        }

        if inserts.invoices {
            let repo = InvoiceRowRepository::new(connection);
            for row in &mock_data.invoices {
                repo.upsert_one(&row).unwrap();
            }
        }

        if inserts.stock_lines {
            let repo = StockLineRowRepository::new(connection);
            for row in &mock_data.stock_lines {
                repo.upsert_one(&row).unwrap();
            }
        }

        if inserts.invoice_lines {
            let repo = InvoiceLineRowRepository::new(connection);
            for row in &mock_data.invoice_lines {
                repo.upsert_one(&row).unwrap();
            }
        }

        if inserts.full_invoices {
            for row in mock_data.full_invoices.values() {
                insert_full_mock_invoice(row, connection)
            }
        }

        if inserts.full_master_lists {
            for row in mock_data.full_master_lists.iter() {
                insert_full_mock_master_list(row, connection)
            }
        }

        for row in &mock_data.master_lists {
            let repo = MasterListRowRepository::new(connection);
            repo.upsert_one(&row).unwrap();
        }

        for row in &mock_data.master_list_name_joins {
            let repo = MasterListNameJoinRepository::new(connection);
            repo.upsert_one(&row).unwrap();
        }

        if inserts.numbers {
            let repo = NumberRowRepository::new(connection);
            for row in &mock_data.numbers {
                repo.upsert_one(&row).unwrap();
            }
        }

        if inserts.stocktakes {
            let repo = StocktakeRowRepository::new(connection);
            for row in &mock_data.stocktakes {
                repo.upsert_one(row).unwrap();
            }
        }

        if inserts.stocktake_lines {
            let repo = StocktakeLineRowRepository::new(connection);
            for row in &mock_data.stocktake_lines {
                repo.upsert_one(row).unwrap();
            }
        }

        if inserts.sync_buffer_rows {
            let repo = SyncBufferRowRepository::new(connection);
            for row in &mock_data.sync_buffer_rows {
                repo.upsert_one(row).unwrap();
            }
        }

        if inserts.key_value_store_rows {
            let repo = KeyValueStoreRepository::new(connection);
            for row in &mock_data.key_value_store_rows {
                repo.upsert_one(&row).unwrap();
            }
        }

        if inserts.activity_logs {
            for row in &mock_data.activity_logs {
                let repo = ActivityLogRowRepository::new(connection);
                repo.insert_one(row).unwrap();
            }
        }

        if inserts.form_schemas {
            for row in &mock_data.form_schemas {
                let repo = FormSchemaRowRepository::new(connection);
                repo.upsert_one(row).unwrap();
            }
        }

        if inserts.documents {
            for row in &mock_data.documents {
                let repo = DocumentRepository::new(connection);
                repo.insert(row).unwrap();
            }
        }

        if inserts.document_registries {
            for row in &mock_data.document_registries {
                let repo = DocumentRegistryRowRepository::new(connection);
                repo.upsert_one(row).unwrap();
            }
        }

        if inserts.sync_logs {
            for row in &mock_data.sync_logs {
                let repo = SyncLogRowRepository::new(connection);
                repo.upsert_one(row).unwrap();
            }
        }

        if inserts.inventory_adjustment_reasons {
            for row in &mock_data.inventory_adjustment_reasons {
                let repo = InventoryAdjustmentReasonRowRepository::new(connection);
                repo.upsert_one(row).unwrap();
            }
        }

        if inserts.programs {
            for row in &mock_data.programs {
                let repo = ProgramRowRepository::new(connection);
                repo.upsert_one(row).unwrap();
            }
        }

        if inserts.program_requisition_settings {
            for row in &mock_data.program_requisition_settings {
                let repo = ProgramRequisitionSettingsRowRepository::new(connection);
                repo.upsert_one(row).unwrap();
            }
        }

        if inserts.program_order_types {
            for row in &mock_data.program_order_types {
                let repo = ProgramRequisitionOrderTypeRowRepository::new(connection);
                repo.upsert_one(row).unwrap();
            }
        }

        if inserts.barcodes {
            for row in &mock_data.barcodes {
                let repo = BarcodeRowRepository::new(connection);
                repo.upsert_one(row).unwrap();
            }
        }

        if inserts.name_tag_joins {
            let repo = NameTagJoinRepository::new(connection);
            for row in &mock_data.name_tag_joins {
                repo.upsert_one(&row).unwrap();
            }
        }

        if inserts.clinicians {
            let repo = ClinicianRowRepository::new(connection);
            for row in &mock_data.clinicians {
                repo.upsert_one(&row).unwrap();
            }
        }

        if inserts.clinician_store_joins {
            let repo = ClinicianStoreJoinRowRepository::new(connection);
            for row in &mock_data.clinician_store_joins {
                repo.upsert_one(&row).unwrap();
            }
        }

        if inserts.pack_variants {
            let repo = PackVariantRowRepository::new(connection);
            for row in &mock_data.pack_variants {
                repo.upsert_one(&row).unwrap();
            }
        }

        if inserts.plugin_data {
            let repo = PluginDataRowRepository::new(connection);
            for row in &mock_data.plugin_data {
                repo.upsert_one(&row).unwrap();
            }
        }
    }
    mock_data
}

impl MockData {
    pub fn join(mut self, other: MockData) -> MockData {
        let MockData {
            mut user_accounts,
            mut names,
            mut name_links,
            mut name_tags,
            mut period_schedules,
            mut periods,
            mut stores,
            mut units,
            mut items,
            mut locations,
            mut sensors,
            mut temperature_breaches,
            mut temperature_breach_configs,
            mut temperature_logs,
            mut name_store_joins,
            mut full_requisitions,
            mut invoices,
            mut stock_lines,
            mut invoice_lines,
            full_invoices: _,
            mut full_master_lists,
            mut numbers,
            mut requisitions,
            mut requisition_lines,
            mut stocktakes,
            mut stocktake_lines,
            user_store_joins: _,
            user_permissions: _,
            mut form_schemas,
            mut documents,
            mut document_registries,
            sync_buffer_rows: _,
            mut key_value_store_rows,
            mut activity_logs,
            mut sync_logs,
            mut inventory_adjustment_reasons,
            mut name_tag_joins,
            mut program_requisition_settings,
            mut programs,
            mut master_lists,
            mut master_list_name_joins,
            mut program_order_types,
            mut barcodes,
            mut clinicians,
            mut clinician_store_joins,
            mut contexts,
            mut pack_variants,
            plugin_data: _,
        } = other;

        self.user_accounts.append(&mut user_accounts);
        self.names.append(&mut names);
        self.name_links.append(&mut name_links);
        self.name_tags.append(&mut name_tags);
        self.period_schedules.append(&mut period_schedules);
        self.periods.append(&mut periods);
        self.stores.append(&mut stores);
        self.units.append(&mut units);
        self.items.append(&mut items);
        self.locations.append(&mut locations);
        self.sensors.append(&mut sensors);
        self.temperature_logs.append(&mut temperature_logs);
        self.temperature_breaches.append(&mut temperature_breaches);
        self.temperature_breach_configs
            .append(&mut temperature_breach_configs);
        self.full_requisitions.append(&mut full_requisitions);
        self.invoices.append(&mut invoices);
        self.invoice_lines.append(&mut invoice_lines);
        // self.full_invoices.append(&mut full_invoices);
        self.full_master_lists.append(&mut full_master_lists);
        self.numbers.append(&mut numbers);
        self.requisitions.append(&mut requisitions);
        self.requisition_lines.append(&mut requisition_lines);
        self.stocktakes.append(&mut stocktakes);
        self.stocktake_lines.append(&mut stocktake_lines);
        self.name_store_joins.append(&mut name_store_joins);
        self.stock_lines.append(&mut stock_lines);
        self.form_schemas.append(&mut form_schemas);
        self.documents.append(&mut documents);
        self.document_registries.append(&mut document_registries);
        self.key_value_store_rows.append(&mut key_value_store_rows);
        self.activity_logs.append(&mut activity_logs);
        self.sync_logs.append(&mut sync_logs);
        self.inventory_adjustment_reasons
            .append(&mut inventory_adjustment_reasons);
        self.name_tag_joins.append(&mut name_tag_joins);
        self.program_requisition_settings
            .append(&mut program_requisition_settings);
        self.programs.append(&mut programs);
        self.master_lists.append(&mut master_lists);
        self.master_list_name_joins
            .append(&mut master_list_name_joins);
        self.program_order_types.append(&mut program_order_types);
        self.barcodes.append(&mut barcodes);
        self.clinicians.append(&mut clinicians);
        self.clinician_store_joins
            .append(&mut clinician_store_joins);
        self.contexts.append(&mut contexts);
        self.pack_variants.append(&mut pack_variants);

        self
    }
}<|MERGE_RESOLUTION|>--- conflicted
+++ resolved
@@ -104,22 +104,6 @@
     ContextRowRepository, Document, DocumentRegistryRow, DocumentRegistryRowRepository,
     DocumentRepository, FormSchema, FormSchemaRowRepository, InventoryAdjustmentReasonRow,
     InventoryAdjustmentReasonRowRepository, InvoiceLineRow, InvoiceLineRowRepository, InvoiceRow,
-<<<<<<< HEAD
-    ItemRow, KeyValueStoreRepository, KeyValueStoreRow, LocationRow, LocationRowRepository,
-    MasterListNameJoinRepository, MasterListNameJoinRow, MasterListRow, MasterListRowRepository,
-    NameTagJoinRepository, NameTagJoinRow, NameTagRow, NameTagRowRepository, NumberRow,
-    NumberRowRepository, PackVariantRow, PackVariantRowRepository, PeriodRow, PeriodRowRepository,
-    PeriodScheduleRow, PeriodScheduleRowRepository, PluginDataRow, PluginDataRowRepository,
-    ProgramRequisitionOrderTypeRow, ProgramRequisitionOrderTypeRowRepository,
-    ProgramRequisitionSettingsRow, ProgramRequisitionSettingsRowRepository, ProgramRow,
-    ProgramRowRepository, RequisitionLineRow, RequisitionLineRowRepository, RequisitionRow,
-    RequisitionRowRepository, SensorRow, SensorRowRepository, StockLineRowRepository,
-    StocktakeLineRowRepository, StocktakeRowRepository, SyncBufferRow, SyncBufferRowRepository,
-    SyncLogRow, SyncLogRowRepository, TemperatureBreachConfigRow,
-    TemperatureBreachConfigRowRepository, TemperatureBreachRow, TemperatureBreachRowRepository,
-    TemperatureLogRow, TemperatureLogRowRepository, UserAccountRow, UserAccountRowRepository,
-    UserPermissionRow, UserPermissionRowRepository, UserStoreJoinRow, UserStoreJoinRowRepository,
-=======
     ItemLinkRowRepository, ItemRow, KeyValueStoreRepository, KeyValueStoreRow, LocationRow,
     LocationRowRepository, MasterListNameJoinRepository, MasterListNameJoinRow, MasterListRow,
     MasterListRowRepository, NameLinkRow, NameLinkRowRepository, NameTagJoinRepository,
@@ -135,7 +119,6 @@
     TemperatureBreachRow, TemperatureBreachRowRepository, TemperatureLogRow,
     TemperatureLogRowRepository, UserAccountRow, UserAccountRowRepository, UserPermissionRow,
     UserPermissionRowRepository, UserStoreJoinRow, UserStoreJoinRowRepository,
->>>>>>> 6c6e3ee0
 };
 
 use self::{activity_log::mock_activity_logs, unit::mock_units};
@@ -596,11 +579,8 @@
             program_order_types: mock_program_order_types(),
             name_tag_joins: mock_name_tag_joins(),
             contexts: mock_contexts(),
-<<<<<<< HEAD
             pack_variants: mock_pack_variants(),
-=======
             clinicians: mock_clinicians(),
->>>>>>> 6c6e3ee0
             ..Default::default()
         },
     );
