use std::{collections::HashMap, ops::Index, vec};

mod activity_log;
pub mod asset;
pub mod asset_log;
mod barcode;
mod clinician;
pub mod common;
mod context;
mod currency;
mod document;
mod document_registry;
mod form_schema;
mod full_invoice;
mod full_master_list;
mod invoice;
mod invoice_line;
mod item;
mod location;
mod name;
mod name_store_join;
mod name_tag;
mod number;
mod pack_variant;
mod period_and_period_schedule;
mod program;
mod program_order_types;
mod program_requisition_settings;
mod sensor;
mod stock_line;
mod stocktake;
mod stocktake_line;
mod store;
mod temperature_breach;
mod temperature_breach_config;
mod temperature_log;
mod test_invoice_count_service;
mod test_invoice_loaders;
pub mod test_item_stats;
mod test_master_list_repository;
mod test_name_query;
mod test_name_store_id;
mod test_outbound_shipment_update;
pub mod test_remaining_to_supply;
mod test_remote_pull;
mod test_requisition_line_repository;
mod test_requisition_queries;
mod test_requisition_repository;
mod test_requisition_service;
mod test_service_lines;
mod test_stocktake;
mod test_stocktake_line;
mod test_unallocated_line;
mod unit;
mod user_account;

pub use asset::*;
pub use asset_log::*;
pub use barcode::*;
pub use clinician::*;
use common::*;
pub use context::*;
pub use currency::*;
pub use document::*;
pub use document_registry::*;
pub use form_schema::*;
pub use full_invoice::*;
pub use full_master_list::*;
pub use invoice::*;
pub use invoice_line::*;
pub use item::*;
pub use location::*;
pub use name::*;
pub use name_store_join::*;
pub use name_tag::*;
pub use number::*;
pub use pack_variant::*;
pub use period_and_period_schedule::*;
pub use program::*;
pub use program_order_types::*;
pub use program_requisition_settings::*;
pub use sensor::*;
pub use stock_line::*;
pub use stocktake::*;
pub use stocktake_line::*;
pub use store::*;
pub use temperature_breach::*;
pub use temperature_breach_config::*;
pub use temperature_log::*;
pub use test_invoice_count_service::*;
pub use test_invoice_loaders::*;
pub use test_master_list_repository::*;
pub use test_name_query::*;
pub use test_name_store_id::*;
pub use test_outbound_shipment_update::*;
pub use test_remote_pull::*;
pub use test_requisition_line_repository::*;
pub use test_requisition_queries::*;
pub use test_requisition_repository::*;
pub use test_requisition_service::*;
pub use test_service_lines::*;
pub use test_stocktake::*;
pub use test_stocktake_line::*;
pub use test_unallocated_line::*;
pub use user_account::*;

use crate::{
    assets::{
        asset_log_row::{AssetLogRow, AssetLogRowRepository},
        asset_row::{AssetRow, AssetRowRepository},
    },
    ActivityLogRow, ActivityLogRowRepository, BarcodeRow, BarcodeRowRepository, ClinicianRow,
    ClinicianRowRepository, ClinicianStoreJoinRow, ClinicianStoreJoinRowRepository, ContextRow,
    ContextRowRepository, CurrencyRow, Document, DocumentRegistryRow,
    DocumentRegistryRowRepository, DocumentRepository, FormSchema, FormSchemaRowRepository,
    InventoryAdjustmentReasonRow, InventoryAdjustmentReasonRowRepository, InvoiceLineRow,
    InvoiceLineRowRepository, InvoiceRow, ItemLinkRowRepository, ItemRow, KeyValueStoreRepository,
    KeyValueStoreRow, LocationRow, LocationRowRepository, MasterListNameJoinRepository,
    MasterListNameJoinRow, MasterListRow, MasterListRowRepository, NameLinkRow,
    NameLinkRowRepository, NameTagJoinRepository, NameTagJoinRow, NameTagRow, NameTagRowRepository,
    NumberRow, NumberRowRepository, PackVariantRow, PackVariantRowRepository, PeriodRow,
    PeriodRowRepository, PeriodScheduleRow, PeriodScheduleRowRepository, PluginDataRow,
    PluginDataRowRepository, ProgramRequisitionOrderTypeRow,
    ProgramRequisitionOrderTypeRowRepository, ProgramRequisitionSettingsRow,
    ProgramRequisitionSettingsRowRepository, ProgramRow, ProgramRowRepository, RequisitionLineRow,
    RequisitionLineRowRepository, RequisitionRow, RequisitionRowRepository, ReturnReasonRow,
    ReturnReasonRowRepository, SensorRow, SensorRowRepository, StockLineRowRepository,
    StocktakeLineRowRepository, StocktakeRowRepository, SyncBufferRow, SyncBufferRowRepository,
    SyncLogRow, SyncLogRowRepository, TemperatureBreachConfigRow,
    TemperatureBreachConfigRowRepository, TemperatureBreachRow, TemperatureBreachRowRepository,
    TemperatureLogRow, TemperatureLogRowRepository, UserAccountRow, UserAccountRowRepository,
    UserPermissionRow, UserPermissionRowRepository, UserStoreJoinRow, UserStoreJoinRowRepository,
};

use self::{activity_log::mock_activity_logs, unit::mock_units};

use super::{
    InvoiceRowRepository, ItemRowRepository, NameRow, NameRowRepository, NameStoreJoinRepository,
    NameStoreJoinRow, StockLineRow, StocktakeLineRow, StocktakeRow, StorageConnection, StoreRow,
    StoreRowRepository, UnitRow, UnitRowRepository,
};

#[derive(Default, Clone)]
pub struct MockData {
    pub user_accounts: Vec<UserAccountRow>,
    pub user_store_joins: Vec<UserStoreJoinRow>,
    pub user_permissions: Vec<UserPermissionRow>,
    pub names: Vec<NameRow>,
    pub name_links: Vec<NameLinkRow>,
    pub period_schedules: Vec<PeriodScheduleRow>,
    pub periods: Vec<PeriodRow>,
    pub stores: Vec<StoreRow>,
    pub units: Vec<UnitRow>,
    pub currencies: Vec<CurrencyRow>,
    pub items: Vec<ItemRow>,
    pub locations: Vec<LocationRow>,
    pub sensors: Vec<SensorRow>,
    pub temperature_breaches: Vec<TemperatureBreachRow>,
    pub temperature_breach_configs: Vec<TemperatureBreachConfigRow>,
    pub temperature_logs: Vec<TemperatureLogRow>,
    pub name_store_joins: Vec<NameStoreJoinRow>,
    pub full_requisitions: Vec<FullMockRequisition>,
    pub invoices: Vec<InvoiceRow>,
    pub stock_lines: Vec<StockLineRow>,
    pub invoice_lines: Vec<InvoiceLineRow>,
    pub full_invoices: HashMap<String, FullMockInvoice>,
    pub full_master_lists: Vec<FullMockMasterList>,
    pub master_lists: Vec<MasterListRow>,
    pub master_list_name_joins: Vec<MasterListNameJoinRow>,
    pub numbers: Vec<NumberRow>,
    pub requisitions: Vec<RequisitionRow>,
    pub requisition_lines: Vec<RequisitionLineRow>,
    pub stocktakes: Vec<StocktakeRow>,
    pub stocktake_lines: Vec<StocktakeLineRow>,
    pub form_schemas: Vec<FormSchema>,
    pub documents: Vec<Document>,
    pub document_registries: Vec<DocumentRegistryRow>,
    pub sync_buffer_rows: Vec<SyncBufferRow>,
    pub key_value_store_rows: Vec<KeyValueStoreRow>,
    pub activity_logs: Vec<ActivityLogRow>,
    pub sync_logs: Vec<SyncLogRow>,
    pub name_tags: Vec<NameTagRow>,
    pub name_tag_joins: Vec<NameTagJoinRow>,
    pub inventory_adjustment_reasons: Vec<InventoryAdjustmentReasonRow>,
    pub return_reasons: Vec<ReturnReasonRow>,
    pub program_requisition_settings: Vec<ProgramRequisitionSettingsRow>,
    pub programs: Vec<ProgramRow>,
    pub program_order_types: Vec<ProgramRequisitionOrderTypeRow>,
    pub barcodes: Vec<BarcodeRow>,
    pub clinicians: Vec<ClinicianRow>,
    pub clinician_store_joins: Vec<ClinicianStoreJoinRow>,
    pub contexts: Vec<ContextRow>,
    pub pack_variants: Vec<PackVariantRow>,
    pub plugin_data: Vec<PluginDataRow>,
    pub assets: Vec<AssetRow>,
    pub asset_logs: Vec<AssetLogRow>,
}

impl MockData {
    pub fn insert(&self, connection: &StorageConnection) {
        insert_mock_data(
            connection,
            MockDataInserts::all(),
            MockDataCollection {
                data: vec![("".to_string(), self.clone())],
            },
        );
    }
}

#[derive(Clone, Default, PartialEq)]
pub struct MockDataInserts {
    pub user_accounts: bool,
    pub user_store_joins: bool,
    pub user_permissions: bool,
    pub names: bool,
    pub name_tags: bool,
    pub name_tag_joins: bool,
    pub period_schedules: bool,
    pub periods: bool,
    pub stores: bool,
    pub units: bool,
    pub currencies: bool,
    pub items: bool,
    pub locations: bool,
    pub sensors: bool,
    pub temperature_breaches: bool,
    pub temperature_breach_configs: bool,
    pub temperature_logs: bool,
    pub name_store_joins: bool,
    pub full_requisitions: bool,
    pub invoices: bool,
    pub stock_lines: bool,
    pub invoice_lines: bool,
    pub full_invoices: bool,
    pub full_master_lists: bool,
    pub numbers: bool,
    pub requisitions: bool,
    pub requisition_lines: bool,
    pub stocktakes: bool,
    pub stocktake_lines: bool,
    pub logs: bool,
    pub form_schemas: bool,
    pub documents: bool,
    pub document_registries: bool,
    pub sync_buffer_rows: bool,
    pub key_value_store_rows: bool,
    pub activity_logs: bool,
    pub sync_logs: bool,
    pub inventory_adjustment_reasons: bool,
    pub return_reasons: bool,
    pub barcodes: bool,
    pub programs: bool,
    pub program_requisition_settings: bool,
    pub program_order_types: bool,
    pub clinicians: bool,
    pub clinician_store_joins: bool,
    pub contexts: bool,
    pub pack_variants: bool,
    pub plugin_data: bool,
    pub assets: bool,
    pub asset_logs: bool,
}

impl MockDataInserts {
    pub fn all() -> Self {
        MockDataInserts {
            user_accounts: true,
            user_store_joins: true,
            user_permissions: true,
            names: true,
            name_tags: true,
            name_tag_joins: true,
            period_schedules: true,
            periods: true,
            stores: true,
            units: true,
            currencies: true,
            items: true,
            locations: true,
            sensors: true,
            temperature_breaches: true,
            temperature_breach_configs: true,
            temperature_logs: true,
            name_store_joins: true,
            full_requisitions: true,
            invoices: true,
            stock_lines: true,
            invoice_lines: true,
            full_invoices: true,
            full_master_lists: true,
            numbers: true,
            requisitions: true,
            requisition_lines: true,
            stocktakes: true,
            stocktake_lines: true,
            logs: true,
            form_schemas: true,
            documents: true,
            document_registries: true,
            sync_buffer_rows: true,
            key_value_store_rows: true,
            activity_logs: true,
            sync_logs: true,
            inventory_adjustment_reasons: true,
            return_reasons: true,
            barcodes: true,
            programs: true,
            program_requisition_settings: true,
            program_order_types: true,
            clinicians: true,
            clinician_store_joins: true,
            contexts: true,
            pack_variants: true,
            plugin_data: true,
            assets: true,
            asset_logs: true,
        }
    }

    pub fn none() -> Self {
        MockDataInserts::default()
    }

    pub fn user_accounts(mut self) -> Self {
        self.user_accounts = true;
        self
    }

    pub fn user_store_joins(mut self) -> Self {
        self.user_store_joins = true;
        self
    }

    pub fn user_permissions(mut self) -> Self {
        self.user_permissions = true;
        self
    }

    pub fn names(mut self) -> Self {
        self.names = true;
        self
    }

    pub fn name_tags(mut self) -> Self {
        self.name_tags = true;
        self
    }

    pub fn name_tag_joins(mut self) -> Self {
        self.name_tag_joins = true;
        self
    }

    pub fn period_schedules(mut self) -> Self {
        self.period_schedules = true;
        self
    }

    pub fn periods(mut self) -> Self {
        self.periods = true;
        self
    }

    pub fn numbers(mut self) -> Self {
        self.numbers = true;
        self
    }

    pub fn stores(mut self) -> Self {
        self.names = true;
        self.stores = true;
        self
    }

    pub fn units(mut self) -> Self {
        self.units = true;
        self
    }

    pub fn currencies(mut self) -> Self {
        self.currencies = true;
        self
    }

    pub fn items(mut self) -> Self {
        self.items = true;
        self
    }

    pub fn locations(mut self) -> Self {
        self.locations = true;
        self
    }

    pub fn sensors(mut self) -> Self {
        self.sensors = true;
        self
    }

    pub fn temperature_breaches(mut self) -> Self {
        self.temperature_breaches = true;
        self
    }

    pub fn temperature_breach_configs(mut self) -> Self {
        self.temperature_breach_configs = true;
        self
    }

    pub fn temperature_logs(mut self) -> Self {
        self.temperature_logs = true;
        self
    }

    pub fn name_store_joins(mut self) -> Self {
        self.name_store_joins = true;
        self
    }

    pub fn invoices(mut self) -> Self {
        self.invoices = true;
        self
    }

    pub fn requisitions(mut self) -> Self {
        self.requisitions = true;
        self
    }

    pub fn full_requisitions(mut self) -> Self {
        self.full_requisitions = true;
        self
    }

    pub fn stock_lines(mut self) -> Self {
        self.stock_lines = true;
        self
    }

    pub fn invoice_lines(mut self) -> Self {
        self.invoice_lines = true;
        self
    }

    pub fn full_invoices(mut self) -> Self {
        self.full_invoices = true;
        self
    }

    pub fn full_master_list(mut self) -> Self {
        self.full_master_lists = true;
        self
    }

    pub fn stocktakes(mut self) -> Self {
        self.stocktakes = true;
        self
    }

    pub fn stocktake_lines(mut self) -> Self {
        self.stocktake_lines = true;
        self
    }

    pub fn key_value_store_rows(mut self) -> Self {
        self.key_value_store_rows = true;
        self
    }

    pub fn activity_logs(mut self) -> Self {
        self.activity_logs = true;
        self
    }

    pub fn sync_logs(mut self) -> Self {
        self.sync_logs = true;
        self
    }

    pub fn inventory_adjustment_reasons(mut self) -> Self {
        self.inventory_adjustment_reasons = true;
        self
    }
    pub fn return_reasons(mut self) -> Self {
        self.return_reasons = true;
        self
    }

    pub fn barcodes(mut self) -> Self {
        self.barcodes = true;
        self
    }

    pub fn programs(mut self) -> Self {
        self.programs = true;
        self
    }

    pub fn form_schemas(mut self) -> Self {
        self.form_schemas = true;
        self
    }

    pub fn documents(mut self) -> Self {
        self.documents = true;
        self
    }

    pub fn program_requisition_settings(mut self) -> Self {
        self.program_requisition_settings = true;
        self
    }

    pub fn program_order_types(mut self) -> Self {
        self.program_order_types = true;
        self
    }

    pub fn clinicians(mut self) -> Self {
        self.clinicians = true;
        self
    }

    pub fn clinician_store_joins(mut self) -> Self {
        self.clinician_store_joins = true;
        self
    }

    pub fn contexts(mut self) -> Self {
        self.contexts = true;
        self
    }

    pub fn pack_variants(mut self) -> Self {
        self.pack_variants = true;
        self
    }

    pub fn plugin_data(mut self) -> Self {
        self.plugin_data = true;
        self
    }

    pub fn assets(mut self) -> Self {
        self.names = true;
        self.stores = true;
        self.assets = true;
        self
    }

    pub fn asset_logs(mut self) -> Self {
        self.names = true;
        self.stores = true;
        self.assets = true;
        self.user_accounts = true;
        self.asset_logs = true;
        self
    }
}

#[derive(Default)]
pub struct MockDataCollection {
    // Note: can't use a HashMap since mock data should be inserted in order
    pub data: Vec<(String, MockData)>,
}

impl MockDataCollection {
    pub fn insert(&mut self, name: &str, data: MockData) {
        self.data.push((name.to_string(), data));
    }

    pub fn get_mut(&mut self, name: &str) -> &mut MockData {
        for (n, data) in &mut self.data {
            if n != name {
                continue;
            }
            return data;
        }
        unreachable!("Missing mock data");
    }
}

impl Index<&str> for MockDataCollection {
    type Output = MockData;

    fn index(&self, name: &str) -> &Self::Output {
        &self.data.iter().find(|entry| entry.0 == name).unwrap().1
    }
}

pub(crate) fn all_mock_data() -> MockDataCollection {
    let mut data: MockDataCollection = Default::default();
    data.insert(
        "base",
        MockData {
            user_accounts: mock_user_accounts(),
            user_store_joins: mock_user_store_joins(),
            user_permissions: mock_user_permissions(),
            names: mock_names(),
            name_links: mock_name_links(),
            name_tags: mock_name_tags(),
            period_schedules: mock_period_schedules(),
            periods: mock_periods(),
            stores: mock_stores(),
            currencies: mock_currencies(),
            units: mock_units(),
            items: mock_items(),
            locations: mock_locations(),
            sensors: mock_sensors(),
            temperature_logs: mock_temperature_logs(),
            temperature_breaches: mock_temperature_breaches(),
            temperature_breach_configs: mock_temperature_breach_configs(),
            name_store_joins: mock_name_store_joins(),
            invoices: mock_invoices(),
            stock_lines: mock_stock_lines(),
            invoice_lines: mock_invoice_lines(),
            full_invoices: mock_full_invoices(),
            full_master_lists: mock_full_master_lists(),
            numbers: mock_numbers(),
            stocktakes: mock_stocktake_data(),
            stocktake_lines: mock_stocktake_line_data(),
            form_schemas: mock_form_schemas(),
            documents: mock_documents(),
            document_registries: mock_document_registries(),
            activity_logs: mock_activity_logs(),
            programs: mock_programs(),
            program_requisition_settings: mock_program_requisition_settings(),
            program_order_types: mock_program_order_types(),
            name_tag_joins: mock_name_tag_joins(),
            contexts: mock_contexts(),
            pack_variants: mock_pack_variants(),
            clinicians: mock_clinicians(),
            assets: mock_assets(),
            asset_logs: mock_asset_logs(),
            ..Default::default()
        },
    );
    data.insert(
        "test_invoice_count_service_data",
        test_invoice_count_service_data(),
    );

    data.insert(
        "test_outbound_shipment_update_data",
        test_outbound_shipment_update_data(),
    );
    data.insert("test_stocktake_line_data", test_stocktake_line_data());
    data.insert("test_stocktake_data", test_stocktake_data());
    data.insert("mock_test_unallocated_line", mock_test_unallocated_line());
    data.insert("mock_test_name_store_id", mock_test_name_store_id());
    data.insert(
        "mock_test_requisition_repository",
        mock_test_requisition_repository(),
    );
    data.insert(
        "mock_test_requisition_line_repository",
        mock_test_requisition_line_repository(),
    );
    data.insert(
        "mock_test_requisition_service",
        mock_test_requisition_service(),
    );
    data.insert(
        "mock_test_requisition_queries",
        mock_test_requisition_queries(),
    );
    data.insert(
        "mock_test_master_list_repository",
        mock_test_master_list_repository(),
    );
    data.insert("mock_test_invoice_loaders", mock_test_invoice_loaders());
    data.insert("mock_test_remote_pull", mock_test_remote_pull());
    data.insert("mock_test_service_item", mock_test_service_item());
    data.insert("mock_test_name_query", mock_test_name_query());
    data
}

pub async fn insert_all_mock_data(
    connection: &StorageConnection,
    inserts: MockDataInserts,
) -> MockDataCollection {
    insert_mock_data(connection, inserts, all_mock_data())
}

pub fn insert_extra_mock_data(connection: &StorageConnection, extra_mock_data: MockData) {
    insert_mock_data(
        connection,
        MockDataInserts::all(),
        MockDataCollection {
            data: vec![("extra_data".to_string(), extra_mock_data)],
        },
    );
}

pub fn insert_mock_data(
    mut connection: &StorageConnection,
    inserts: MockDataInserts,
    mock_data: MockDataCollection,
) -> MockDataCollection {
    for (_, mock_data) in &mock_data.data {
        if inserts.names {
<<<<<<< HEAD
            let repo = NameRowRepository::new(&mut connection);
=======
            let name_repo = NameRowRepository::new(connection);
>>>>>>> 2ca48bab
            for row in &mock_data.names {
                name_repo.upsert_one(row).unwrap();
            }
            let name_link_repo = NameLinkRowRepository::new(connection);
            for row in &mock_data.name_links {
                name_link_repo.upsert_one(row).unwrap();
            }
        }

        if inserts.name_tags {
            let repo = NameTagRowRepository::new(&mut connection);
            for row in &mock_data.name_tags {
                repo.upsert_one(row).unwrap();
            }
        }

        if inserts.period_schedules {
            let repo = PeriodScheduleRowRepository::new(&mut connection);
            for row in &mock_data.period_schedules {
                repo.upsert_one(row).unwrap();
            }
        }

        if inserts.periods {
            let repo = PeriodRowRepository::new(&mut connection);
            for row in &mock_data.periods {
                repo.upsert_one(row).unwrap();
            }
        }

        if inserts.stores {
            let repo = StoreRowRepository::new(&mut connection);
            for row in &mock_data.stores {
                repo.upsert_one(row).unwrap();
            }
        }

        if inserts.user_accounts {
            let repo = UserAccountRowRepository::new(&mut connection);
            for row in &mock_data.user_accounts {
                repo.insert_one(row).unwrap();
            }
        }

        if inserts.user_store_joins {
            let repo = UserStoreJoinRowRepository::new(&mut connection);
            for row in &mock_data.user_store_joins {
                repo.upsert_one(row).unwrap();
            }
        }

        if inserts.contexts {
            let repo = ContextRowRepository::new(&mut connection);
            for row in &mock_data.contexts {
                repo.upsert_one(row).unwrap();
            }
        }

        if inserts.user_permissions {
            let repo = UserPermissionRowRepository::new(&mut connection);
            for row in &mock_data.user_permissions {
                repo.upsert_one(row).unwrap();
            }
        }

        if inserts.units {
            let repo = UnitRowRepository::new(&mut connection);
            for row in &mock_data.units {
                repo.upsert_one(row).unwrap();
            }
        }

        if inserts.currencies {
            let repo = crate::CurrencyRowRepository::new(connection);
            for row in &mock_data.currencies {
                repo.upsert_one(row).unwrap();
            }
        }

        if inserts.items {
<<<<<<< HEAD
            let repo = ItemRowRepository::new(&mut connection);
=======
            let item_repo = ItemRowRepository::new(connection);
            let item_link_repo = ItemLinkRowRepository::new(connection);

>>>>>>> 2ca48bab
            for row in &mock_data.items {
                item_repo.upsert_one(row).unwrap();
                item_link_repo
                    .upsert_one(&mock_item_link_from_item(row))
                    .unwrap();
            }
        }

        if inserts.locations {
            let repo = LocationRowRepository::new(&mut connection);
            for row in &mock_data.locations {
                repo.upsert_one(row).unwrap();
            }
        }

        if inserts.sensors {
            let repo = SensorRowRepository::new(connection);
            for row in &mock_data.sensors {
                repo.upsert_one(row).unwrap();
            }
        }

        if inserts.temperature_breaches {
            let repo = TemperatureBreachRowRepository::new(connection);
            for row in &mock_data.temperature_breaches {
                repo.upsert_one(row).unwrap();
            }
        }

        if inserts.temperature_breach_configs {
            let repo = TemperatureBreachConfigRowRepository::new(connection);
            for row in &mock_data.temperature_breach_configs {
                repo.upsert_one(row).unwrap();
            }
        }

        if inserts.temperature_logs {
            let repo = TemperatureLogRowRepository::new(connection);
            for row in &mock_data.temperature_logs {
                repo.upsert_one(row).unwrap();
            }
        }

        if inserts.name_store_joins {
            let repo = NameStoreJoinRepository::new(&mut connection);
            for row in &mock_data.name_store_joins {
                repo.upsert_one(row).unwrap();
            }
        }

        if inserts.full_requisitions {
            for row in mock_data.full_requisitions.iter() {
                insert_full_mock_requisition(row, connection)
            }
        }

        if inserts.requisitions {
            for row in &mock_data.requisitions {
                let repo = RequisitionRowRepository::new(&mut connection);
                repo.upsert_one(row).unwrap();
            }
        }

        if inserts.requisition_lines {
            for row in &mock_data.requisition_lines {
                let repo = RequisitionLineRowRepository::new(&mut connection);
                repo.upsert_one(row).unwrap();
            }
        }

        if inserts.invoices {
            let repo = InvoiceRowRepository::new(&mut connection);
            for row in &mock_data.invoices {
                repo.upsert_one(row).unwrap();
            }
        }

        if inserts.stock_lines {
            let repo = StockLineRowRepository::new(&mut connection);
            for row in &mock_data.stock_lines {
                repo.upsert_one(row).unwrap();
            }
        }

        if inserts.invoice_lines {
            let repo = InvoiceLineRowRepository::new(&mut connection);
            for row in &mock_data.invoice_lines {
                repo.upsert_one(row).unwrap();
            }
        }

        if inserts.full_invoices {
            for row in mock_data.full_invoices.values() {
                insert_full_mock_invoice(row, &mut connection)
            }
        }

        if inserts.full_master_lists {
            for row in mock_data.full_master_lists.iter() {
                insert_full_mock_master_list(row, &mut connection)
            }
        }

        for row in &mock_data.master_lists {
<<<<<<< HEAD
            let repo = MasterListRowRepository::new(&mut connection);
            repo.upsert_one(&row).unwrap();
        }

        for row in &mock_data.master_list_name_joins {
            let repo = MasterListNameJoinRepository::new(&mut connection);
            repo.upsert_one(&row).unwrap();
=======
            let repo = MasterListRowRepository::new(connection);
            repo.upsert_one(row).unwrap();
        }

        for row in &mock_data.master_list_name_joins {
            let repo = MasterListNameJoinRepository::new(connection);
            repo.upsert_one(row).unwrap();
>>>>>>> 2ca48bab
        }

        if inserts.numbers {
            let repo = NumberRowRepository::new(&mut connection);
            for row in &mock_data.numbers {
                repo.upsert_one(row).unwrap();
            }
        }

        if inserts.stocktakes {
            let repo = StocktakeRowRepository::new(&mut connection);
            for row in &mock_data.stocktakes {
                repo.upsert_one(row).unwrap();
            }
        }

        if inserts.stocktake_lines {
            let repo = StocktakeLineRowRepository::new(&mut connection);
            for row in &mock_data.stocktake_lines {
                repo.upsert_one(row).unwrap();
            }
        }

        if inserts.sync_buffer_rows {
            let repo = SyncBufferRowRepository::new(&mut connection);
            for row in &mock_data.sync_buffer_rows {
                repo.upsert_one(row).unwrap();
            }
        }

        if inserts.key_value_store_rows {
            let repo = KeyValueStoreRepository::new(&mut connection);
            for row in &mock_data.key_value_store_rows {
                repo.upsert_one(row).unwrap();
            }
        }

        if inserts.activity_logs {
            for row in &mock_data.activity_logs {
                let repo = ActivityLogRowRepository::new(&mut connection);
                repo.insert_one(row).unwrap();
            }
        }

        if inserts.form_schemas {
            for row in &mock_data.form_schemas {
                let repo = FormSchemaRowRepository::new(&mut connection);
                repo.upsert_one(row).unwrap();
            }
        }

        if inserts.documents {
            for row in &mock_data.documents {
                let repo = DocumentRepository::new(&mut connection);
                repo.insert(row).unwrap();
            }
        }

        if inserts.document_registries {
            for row in &mock_data.document_registries {
                let repo = DocumentRegistryRowRepository::new(&mut connection);
                repo.upsert_one(row).unwrap();
            }
        }

        if inserts.sync_logs {
            for row in &mock_data.sync_logs {
                let repo = SyncLogRowRepository::new(&mut connection);
                repo.upsert_one(row).unwrap();
            }
        }

        if inserts.inventory_adjustment_reasons {
            for row in &mock_data.inventory_adjustment_reasons {
                let repo = InventoryAdjustmentReasonRowRepository::new(&mut connection);
                repo.upsert_one(row).unwrap();
            }
        }
        if inserts.return_reasons {
            for row in &mock_data.return_reasons {
                let repo = ReturnReasonRowRepository::new(connection);
                repo.upsert_one(row).unwrap();
            }
        }

        if inserts.programs {
            for row in &mock_data.programs {
                let repo = ProgramRowRepository::new(&mut connection);
                repo.upsert_one(row).unwrap();
            }
        }

        if inserts.program_requisition_settings {
            for row in &mock_data.program_requisition_settings {
                let repo = ProgramRequisitionSettingsRowRepository::new(&mut connection);
                repo.upsert_one(row).unwrap();
            }
        }

        if inserts.program_order_types {
            for row in &mock_data.program_order_types {
                let repo = ProgramRequisitionOrderTypeRowRepository::new(&mut connection);
                repo.upsert_one(row).unwrap();
            }
        }

        if inserts.barcodes {
            for row in &mock_data.barcodes {
                let repo = BarcodeRowRepository::new(&mut connection);
                repo.upsert_one(row).unwrap();
            }
        }

        if inserts.name_tag_joins {
            let repo = NameTagJoinRepository::new(&mut connection);
            for row in &mock_data.name_tag_joins {
                repo.upsert_one(row).unwrap();
            }
        }

        if inserts.clinicians {
            let repo = ClinicianRowRepository::new(&mut connection);
            for row in &mock_data.clinicians {
                repo.upsert_one(row).unwrap();
            }
        }

        if inserts.clinician_store_joins {
            let repo = ClinicianStoreJoinRowRepository::new(&mut connection);
            for row in &mock_data.clinician_store_joins {
                repo.upsert_one(row).unwrap();
            }
        }

        if inserts.pack_variants {
            let repo = PackVariantRowRepository::new(connection);
            for row in &mock_data.pack_variants {
                repo.upsert_one(row).unwrap();
            }
        }

        if inserts.plugin_data {
            let repo = PluginDataRowRepository::new(connection);
            for row in &mock_data.plugin_data {
                repo.upsert_one(row).unwrap();
            }
        }

        if inserts.assets {
            for row in &mock_data.assets {
                let repo = AssetRowRepository::new(connection);
                repo.upsert_one(row).unwrap();
            }
        }

        if inserts.asset_logs {
            let repo = AssetLogRowRepository::new(connection);
            for row in &mock_data.asset_logs {
                repo.upsert_one(row).unwrap();
            }
        }
    }
    mock_data
}

impl MockData {
    pub fn join(mut self, other: MockData) -> MockData {
        let MockData {
            mut user_accounts,
            mut names,
            mut name_links,
            mut name_tags,
            mut period_schedules,
            mut periods,
            mut stores,
            mut units,
            mut items,
            mut locations,
            mut sensors,
            mut temperature_breaches,
            mut temperature_breach_configs,
            mut temperature_logs,
            mut name_store_joins,
            mut full_requisitions,
            mut invoices,
            mut stock_lines,
            mut invoice_lines,
            full_invoices: _,
            mut full_master_lists,
            mut numbers,
            mut requisitions,
            mut requisition_lines,
            mut stocktakes,
            mut stocktake_lines,
            user_store_joins: _,
            user_permissions: _,
            mut form_schemas,
            mut documents,
            mut document_registries,
            sync_buffer_rows: _,
            mut key_value_store_rows,
            mut activity_logs,
            mut sync_logs,
            mut inventory_adjustment_reasons,
            mut return_reasons,
            mut name_tag_joins,
            mut program_requisition_settings,
            mut programs,
            mut master_lists,
            mut master_list_name_joins,
            mut program_order_types,
            mut barcodes,
            mut clinicians,
            mut clinician_store_joins,
            mut contexts,
            mut pack_variants,
            mut assets,
            mut asset_logs,
            plugin_data: _,
            mut currencies,
        } = other;

        self.user_accounts.append(&mut user_accounts);
        self.names.append(&mut names);
        self.name_links.append(&mut name_links);
        self.name_tags.append(&mut name_tags);
        self.period_schedules.append(&mut period_schedules);
        self.periods.append(&mut periods);
        self.stores.append(&mut stores);
        self.units.append(&mut units);
        self.items.append(&mut items);
        self.locations.append(&mut locations);
        self.sensors.append(&mut sensors);
        self.temperature_logs.append(&mut temperature_logs);
        self.temperature_breaches.append(&mut temperature_breaches);
        self.temperature_breach_configs
            .append(&mut temperature_breach_configs);
        self.full_requisitions.append(&mut full_requisitions);
        self.invoices.append(&mut invoices);
        self.invoice_lines.append(&mut invoice_lines);
        // self.full_invoices.append(&mut full_invoices);
        self.full_master_lists.append(&mut full_master_lists);
        self.numbers.append(&mut numbers);
        self.requisitions.append(&mut requisitions);
        self.requisition_lines.append(&mut requisition_lines);
        self.stocktakes.append(&mut stocktakes);
        self.stocktake_lines.append(&mut stocktake_lines);
        self.name_store_joins.append(&mut name_store_joins);
        self.stock_lines.append(&mut stock_lines);
        self.form_schemas.append(&mut form_schemas);
        self.documents.append(&mut documents);
        self.document_registries.append(&mut document_registries);
        self.key_value_store_rows.append(&mut key_value_store_rows);
        self.activity_logs.append(&mut activity_logs);
        self.sync_logs.append(&mut sync_logs);
        self.inventory_adjustment_reasons
            .append(&mut inventory_adjustment_reasons);
        self.return_reasons.append(&mut return_reasons);
        self.name_tag_joins.append(&mut name_tag_joins);
        self.program_requisition_settings
            .append(&mut program_requisition_settings);
        self.programs.append(&mut programs);
        self.master_lists.append(&mut master_lists);
        self.master_list_name_joins
            .append(&mut master_list_name_joins);
        self.program_order_types.append(&mut program_order_types);
        self.barcodes.append(&mut barcodes);
        self.clinicians.append(&mut clinicians);
        self.clinician_store_joins
            .append(&mut clinician_store_joins);
        self.contexts.append(&mut contexts);
        self.pack_variants.append(&mut pack_variants);
        self.currencies.append(&mut currencies);
        self.assets.append(&mut assets);
        self.asset_logs.append(&mut asset_logs);

        self
    }
}<|MERGE_RESOLUTION|>--- conflicted
+++ resolved
@@ -700,11 +700,7 @@
 ) -> MockDataCollection {
     for (_, mock_data) in &mock_data.data {
         if inserts.names {
-<<<<<<< HEAD
-            let repo = NameRowRepository::new(&mut connection);
-=======
             let name_repo = NameRowRepository::new(connection);
->>>>>>> 2ca48bab
             for row in &mock_data.names {
                 name_repo.upsert_one(row).unwrap();
             }
@@ -785,13 +781,9 @@
         }
 
         if inserts.items {
-<<<<<<< HEAD
-            let repo = ItemRowRepository::new(&mut connection);
-=======
             let item_repo = ItemRowRepository::new(connection);
             let item_link_repo = ItemLinkRowRepository::new(connection);
 
->>>>>>> 2ca48bab
             for row in &mock_data.items {
                 item_repo.upsert_one(row).unwrap();
                 item_link_repo
@@ -896,23 +888,13 @@
         }
 
         for row in &mock_data.master_lists {
-<<<<<<< HEAD
             let repo = MasterListRowRepository::new(&mut connection);
-            repo.upsert_one(&row).unwrap();
+            repo.upsert_one(row).unwrap();
         }
 
         for row in &mock_data.master_list_name_joins {
             let repo = MasterListNameJoinRepository::new(&mut connection);
-            repo.upsert_one(&row).unwrap();
-=======
-            let repo = MasterListRowRepository::new(connection);
             repo.upsert_one(row).unwrap();
-        }
-
-        for row in &mock_data.master_list_name_joins {
-            let repo = MasterListNameJoinRepository::new(connection);
-            repo.upsert_one(row).unwrap();
->>>>>>> 2ca48bab
         }
 
         if inserts.numbers {
