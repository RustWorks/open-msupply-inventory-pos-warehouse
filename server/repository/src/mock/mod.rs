--- conflicted
+++ resolved
@@ -386,7 +386,6 @@
         self
     }
 
-<<<<<<< HEAD
     pub fn form_schemas(mut self) -> Self {
         self.form_schemas = true;
         self
@@ -394,7 +393,9 @@
 
     pub fn documents(mut self) -> Self {
         self.documents = true;
-=======
+        self
+    }
+
     pub fn program_requisition_settings(mut self) -> Self {
         self.program_requisition_settings = true;
         self
@@ -402,7 +403,6 @@
 
     pub fn program_order_types(mut self) -> Self {
         self.program_order_types = true;
->>>>>>> caa3c882
         self
     }
 }
