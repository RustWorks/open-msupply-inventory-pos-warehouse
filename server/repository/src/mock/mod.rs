use std::{collections::HashMap, ops::Index, vec};

mod activity_log;
mod barcode;
pub mod common;
mod context;
mod document;
mod form_schema;
mod full_invoice;
mod full_master_list;
mod invoice;
mod invoice_line;
mod item;
mod location;
mod name;
mod name_store_join;
mod name_tag;
mod number;
mod period_and_period_schedule;
mod program;
mod program_order_types;
mod program_requisition_settings;
mod stock_line;
mod stocktake;
mod stocktake_line;
mod store;
mod test_invoice_count_service;
mod test_invoice_loaders;
pub mod test_item_stats;
mod test_master_list_repository;
mod test_name_query;
mod test_name_store_id;
mod test_outbound_shipment_update;
pub mod test_remaining_to_supply;
mod test_remote_pull;
mod test_requisition_line_repository;
mod test_requisition_queries;
mod test_requisition_repository;
mod test_requisition_service;
mod test_service_lines;
mod test_stocktake;
mod test_stocktake_line;
mod test_unallocated_line;
mod unit;
mod user_account;

pub use barcode::*;
use common::*;
pub use context::*;
pub use document::*;
pub use form_schema::*;
pub use full_invoice::*;
pub use full_master_list::*;
pub use invoice::*;
pub use invoice_line::*;
pub use item::*;
pub use location::*;
pub use name::*;
pub use name_store_join::*;
pub use name_tag::*;
pub use number::*;
pub use period_and_period_schedule::*;
pub use program::*;
pub use program_order_types::*;
pub use program_requisition_settings::*;
pub use stock_line::*;
pub use stocktake::*;
pub use stocktake_line::*;
pub use store::*;
pub use test_invoice_count_service::*;
pub use test_invoice_loaders::*;
pub use test_master_list_repository::*;
pub use test_name_query::*;
pub use test_name_store_id::*;
pub use test_outbound_shipment_update::*;
pub use test_remote_pull::*;
pub use test_requisition_line_repository::*;
pub use test_requisition_queries::*;
pub use test_requisition_repository::*;
pub use test_requisition_service::*;
pub use test_service_lines::*;
pub use test_stocktake::*;
pub use test_stocktake_line::*;
pub use test_unallocated_line::*;
pub use user_account::*;

use crate::{
<<<<<<< HEAD
    ActivityLogRow, ActivityLogRowRepository, BarcodeRow, BarcodeRowRepository, ContextRow,
    ContextRowRepository, Document, DocumentRepository, FormSchema, FormSchemaRowRepository,
    InventoryAdjustmentReasonRow, InventoryAdjustmentReasonRowRepository, InvoiceLineRow,
    InvoiceLineRowRepository, InvoiceRow, ItemRow, KeyValueStoreRepository, KeyValueStoreRow,
    LocationRow, LocationRowRepository, MasterListNameJoinRepository, MasterListNameJoinRow,
    MasterListRow, MasterListRowRepository, NameTagJoinRepository, NameTagJoinRow, NameTagRow,
    NameTagRowRepository, NumberRow, NumberRowRepository, PeriodRow, PeriodRowRepository,
    PeriodScheduleRow, PeriodScheduleRowRepository, ProgramRequisitionOrderTypeRow,
=======
    ActivityLogRow, ActivityLogRowRepository, BarcodeRow, BarcodeRowRepository, ClinicianRow,
    ClinicianRowRepository, ClinicianStoreJoinRow, ClinicianStoreJoinRowRepository, Document,
    DocumentRepository, FormSchema, FormSchemaRowRepository, InventoryAdjustmentReasonRow,
    InventoryAdjustmentReasonRowRepository, InvoiceLineRow, InvoiceLineRowRepository, InvoiceRow,
    ItemRow, KeyValueStoreRepository, KeyValueStoreRow, LocationRow, LocationRowRepository,
    MasterListNameJoinRepository, MasterListNameJoinRow, MasterListRow, MasterListRowRepository,
    NameTagJoinRepository, NameTagJoinRow, NameTagRow, NameTagRowRepository, NumberRow,
    NumberRowRepository, PeriodRow, PeriodRowRepository, PeriodScheduleRow,
    PeriodScheduleRowRepository, ProgramRequisitionOrderTypeRow,
>>>>>>> 987138c0
    ProgramRequisitionOrderTypeRowRepository, ProgramRequisitionSettingsRow,
    ProgramRequisitionSettingsRowRepository, ProgramRow, ProgramRowRepository, RequisitionLineRow,
    RequisitionLineRowRepository, RequisitionRow, RequisitionRowRepository, StockLineRowRepository,
    StocktakeLineRowRepository, StocktakeRowRepository, SyncBufferRow, SyncBufferRowRepository,
    SyncLogRow, SyncLogRowRepository, UserAccountRow, UserAccountRowRepository, UserPermissionRow,
    UserPermissionRowRepository, UserStoreJoinRow, UserStoreJoinRowRepository,
};

use self::{activity_log::mock_activity_logs, unit::mock_units};

use super::{
    InvoiceRowRepository, ItemRowRepository, NameRow, NameRowRepository, NameStoreJoinRepository,
    NameStoreJoinRow, StockLineRow, StocktakeLineRow, StocktakeRow, StorageConnection, StoreRow,
    StoreRowRepository, UnitRow, UnitRowRepository,
};

#[derive(Default, Clone)]
pub struct MockData {
    pub user_accounts: Vec<UserAccountRow>,
    pub user_store_joins: Vec<UserStoreJoinRow>,
    pub user_permissions: Vec<UserPermissionRow>,
    pub names: Vec<NameRow>,
    pub period_schedules: Vec<PeriodScheduleRow>,
    pub periods: Vec<PeriodRow>,
    pub stores: Vec<StoreRow>,
    pub units: Vec<UnitRow>,
    pub items: Vec<ItemRow>,
    pub locations: Vec<LocationRow>,
    pub name_store_joins: Vec<NameStoreJoinRow>,
    pub full_requisitions: Vec<FullMockRequisition>,
    pub invoices: Vec<InvoiceRow>,
    pub stock_lines: Vec<StockLineRow>,
    pub invoice_lines: Vec<InvoiceLineRow>,
    pub full_invoices: HashMap<String, FullMockInvoice>,
    pub full_master_lists: Vec<FullMockMasterList>,
    pub master_lists: Vec<MasterListRow>,
    pub master_list_name_joins: Vec<MasterListNameJoinRow>,
    pub numbers: Vec<NumberRow>,
    pub requisitions: Vec<RequisitionRow>,
    pub requisition_lines: Vec<RequisitionLineRow>,
    pub stocktakes: Vec<StocktakeRow>,
    pub stocktake_lines: Vec<StocktakeLineRow>,
    pub form_schemas: Vec<FormSchema>,
    pub documents: Vec<Document>,
    pub sync_buffer_rows: Vec<SyncBufferRow>,
    pub key_value_store_rows: Vec<KeyValueStoreRow>,
    pub activity_logs: Vec<ActivityLogRow>,
    pub sync_logs: Vec<SyncLogRow>,
    pub name_tags: Vec<NameTagRow>,
    pub name_tag_joins: Vec<NameTagJoinRow>,
    pub inventory_adjustment_reasons: Vec<InventoryAdjustmentReasonRow>,
    pub program_requisition_settings: Vec<ProgramRequisitionSettingsRow>,
    pub programs: Vec<ProgramRow>,
    pub program_order_types: Vec<ProgramRequisitionOrderTypeRow>,
    pub barcodes: Vec<BarcodeRow>,
<<<<<<< HEAD
    pub contexts: Vec<ContextRow>,
=======
    pub clinicians: Vec<ClinicianRow>,
    pub clinician_store_joins: Vec<ClinicianStoreJoinRow>,
>>>>>>> 987138c0
}

impl MockData {
    pub fn insert(&self, connection: &StorageConnection) {
        insert_mock_data(
            connection,
            MockDataInserts::all(),
            MockDataCollection {
                data: vec![("".to_string(), self.clone())],
            },
        );
    }
}

#[derive(Default)]
pub struct MockDataInserts {
    pub user_accounts: bool,
    pub user_store_joins: bool,
    pub user_permissions: bool,
    pub names: bool,
    pub name_tags: bool,
    pub name_tag_joins: bool,
    pub period_schedules: bool,
    pub periods: bool,
    pub stores: bool,
    pub units: bool,
    pub items: bool,
    pub locations: bool,
    pub name_store_joins: bool,
    pub full_requisitions: bool,
    pub invoices: bool,
    pub stock_lines: bool,
    pub invoice_lines: bool,
    pub full_invoices: bool,
    pub full_master_lists: bool,
    pub numbers: bool,
    pub requisitions: bool,
    pub requisition_lines: bool,
    pub stocktakes: bool,
    pub stocktake_lines: bool,
    pub logs: bool,
    pub form_schemas: bool,
    pub documents: bool,
    pub sync_buffer_rows: bool,
    pub key_value_store_rows: bool,
    pub activity_logs: bool,
    pub sync_logs: bool,
    pub inventory_adjustment_reasons: bool,
    pub barcodes: bool,
    pub programs: bool,
    pub program_requisition_settings: bool,
    pub program_order_types: bool,
<<<<<<< HEAD
    pub contexts: bool,
=======
    pub clinicians: bool,
    pub clinician_store_joins: bool,
>>>>>>> 987138c0
}

impl MockDataInserts {
    pub fn all() -> Self {
        MockDataInserts {
            user_accounts: true,
            user_store_joins: true,
            user_permissions: true,
            names: true,
            name_tags: true,
            name_tag_joins: true,
            period_schedules: true,
            periods: true,
            stores: true,
            units: true,
            items: true,
            locations: true,
            name_store_joins: true,
            full_requisitions: true,
            invoices: true,
            stock_lines: true,
            invoice_lines: true,
            full_invoices: true,
            full_master_lists: true,
            numbers: true,
            requisitions: true,
            requisition_lines: true,
            stocktakes: true,
            stocktake_lines: true,
            logs: true,
            form_schemas: true,
            documents: true,
            sync_buffer_rows: true,
            key_value_store_rows: true,
            activity_logs: true,
            sync_logs: true,
            inventory_adjustment_reasons: true,
            barcodes: true,
            programs: true,
            program_requisition_settings: true,
            program_order_types: true,
<<<<<<< HEAD
            contexts: true,
=======
            clinicians: true,
            clinician_store_joins: true,
>>>>>>> 987138c0
        }
    }

    pub fn none() -> Self {
        MockDataInserts::default()
    }

    pub fn user_accounts(mut self) -> Self {
        self.user_accounts = true;
        self
    }

    pub fn user_store_joins(mut self) -> Self {
        self.user_store_joins = true;
        self
    }

    pub fn user_permissions(mut self) -> Self {
        self.user_permissions = true;
        self
    }

    pub fn names(mut self) -> Self {
        self.names = true;
        self
    }

    pub fn name_tags(mut self) -> Self {
        self.name_tags = true;
        self
    }

    pub fn name_tag_joins(mut self) -> Self {
        self.name_tag_joins = true;
        self
    }

    pub fn period_schedules(mut self) -> Self {
        self.period_schedules = true;
        self
    }

    pub fn periods(mut self) -> Self {
        self.periods = true;
        self
    }

    pub fn numbers(mut self) -> Self {
        self.numbers = true;
        self
    }

    pub fn stores(mut self) -> Self {
        self.stores = true;
        self
    }

    pub fn units(mut self) -> Self {
        self.units = true;
        self
    }

    pub fn items(mut self) -> Self {
        self.items = true;
        self
    }

    pub fn locations(mut self) -> Self {
        self.locations = true;
        self
    }

    pub fn name_store_joins(mut self) -> Self {
        self.name_store_joins = true;
        self
    }

    pub fn invoices(mut self) -> Self {
        self.invoices = true;
        self
    }

    pub fn full_requisitions(mut self) -> Self {
        self.full_requisitions = true;
        self
    }

    pub fn stock_lines(mut self) -> Self {
        self.stock_lines = true;
        self
    }

    pub fn invoice_lines(mut self) -> Self {
        self.invoice_lines = true;
        self
    }

    pub fn full_invoices(mut self) -> Self {
        self.full_invoices = true;
        self
    }

    pub fn full_master_list(mut self) -> Self {
        self.full_master_lists = true;
        self
    }

    pub fn stocktakes(mut self) -> Self {
        self.stocktakes = true;
        self
    }

    pub fn stocktake_lines(mut self) -> Self {
        self.stocktake_lines = true;
        self
    }

    pub fn key_value_store_rows(mut self) -> Self {
        self.key_value_store_rows = true;
        self
    }

    pub fn activity_logs(mut self) -> Self {
        self.activity_logs = true;
        self
    }

    pub fn sync_logs(mut self) -> Self {
        self.sync_logs = true;
        self
    }

    pub fn inventory_adjustment_reasons(mut self) -> Self {
        self.inventory_adjustment_reasons = true;
        self
    }

    pub fn barcodes(mut self) -> Self {
        self.barcodes = true;
        self
    }

    pub fn programs(mut self) -> Self {
        self.programs = true;
        self
    }

    pub fn form_schemas(mut self) -> Self {
        self.form_schemas = true;
        self
    }

    pub fn documents(mut self) -> Self {
        self.documents = true;
        self
    }

    pub fn program_requisition_settings(mut self) -> Self {
        self.program_requisition_settings = true;
        self
    }

    pub fn program_order_types(mut self) -> Self {
        self.program_order_types = true;
        self
    }

<<<<<<< HEAD
    pub fn contexts(mut self) -> Self {
        self.contexts = true;
=======
    pub fn clinicians(mut self) -> Self {
        self.clinicians = true;
        self
    }

    pub fn clinician_store_joins(mut self) -> Self {
        self.clinician_store_joins = true;
>>>>>>> 987138c0
        self
    }
}

#[derive(Default)]
pub struct MockDataCollection {
    // Note: can't use a HashMap since mock data should be inserted in order
    pub data: Vec<(String, MockData)>,
}

impl MockDataCollection {
    pub fn insert(&mut self, name: &str, data: MockData) {
        self.data.push((name.to_string(), data));
    }

    pub fn get_mut(&mut self, name: &str) -> &mut MockData {
        for (n, data) in &mut self.data {
            if n != name {
                continue;
            }
            return data;
        }
        unreachable!("Missing mock data");
    }
}

impl Index<&str> for MockDataCollection {
    type Output = MockData;

    fn index(&self, name: &str) -> &Self::Output {
        &self.data.iter().find(|entry| entry.0 == name).unwrap().1
    }
}

fn all_mock_data() -> MockDataCollection {
    let mut data: MockDataCollection = Default::default();
    data.insert(
        "base",
        MockData {
            user_accounts: mock_user_accounts(),
            user_store_joins: mock_user_store_joins(),
            user_permissions: mock_user_permissions(),
            names: mock_names(),
            name_tags: mock_name_tags(),
            period_schedules: mock_period_schedules(),
            periods: mock_periods(),
            stores: mock_stores(),
            units: mock_units(),
            items: mock_items(),
            locations: mock_locations(),
            name_store_joins: mock_name_store_joins(),
            invoices: mock_invoices(),
            stock_lines: mock_stock_lines(),
            invoice_lines: mock_invoice_lines(),
            full_invoices: mock_full_invoices(),
            full_master_lists: mock_full_master_lists(),
            numbers: mock_numbers(),
            stocktakes: mock_stocktake_data(),
            stocktake_lines: mock_stocktake_line_data(),
            form_schemas: mock_form_schemas(),
            documents: mock_documents(),
            activity_logs: mock_activity_logs(),
            programs: mock_programs(),
            program_requisition_settings: mock_program_requisition_settings(),
            program_order_types: mock_program_order_types(),
            name_tag_joins: mock_name_tag_joins(),
            contexts: mock_contexts(),
            ..Default::default()
        },
    );
    data.insert(
        "test_invoice_count_service_data",
        test_invoice_count_service_data(),
    );
    data.insert(
        "test_outbound_shipment_update_data",
        test_outbound_shipment_update_data(),
    );
    data.insert("test_stocktake_line_data", test_stocktake_line_data());
    data.insert("test_stocktake_data", test_stocktake_data());
    data.insert("mock_test_unallocated_line", mock_test_unallocated_line());
    data.insert("mock_test_name_store_id", mock_test_name_store_id());
    data.insert(
        "mock_test_requisition_repository",
        mock_test_requisition_repository(),
    );
    data.insert(
        "mock_test_requisition_line_repository",
        mock_test_requisition_line_repository(),
    );
    data.insert(
        "mock_test_requisition_service",
        mock_test_requisition_service(),
    );
    data.insert(
        "mock_test_requisition_queries",
        mock_test_requisition_queries(),
    );
    data.insert(
        "mock_test_master_list_repository",
        mock_test_master_list_repository(),
    );
    data.insert("mock_test_invoice_loaders", mock_test_invoice_loaders());
    data.insert("mock_test_remote_pull", mock_test_remote_pull());
    data.insert("mock_test_service_item", mock_test_service_item());
    data.insert("mock_test_name_query", mock_test_name_query());
    data
}

pub async fn insert_all_mock_data(
    connection: &StorageConnection,
    inserts: MockDataInserts,
) -> MockDataCollection {
    insert_mock_data(connection, inserts, all_mock_data())
}

pub fn insert_extra_mock_data(connection: &StorageConnection, extra_mock_data: MockData) {
    insert_mock_data(
        connection,
        MockDataInserts::all(),
        MockDataCollection {
            data: vec![("extra_data".to_string(), extra_mock_data)],
        },
    );
}

pub fn insert_mock_data(
    connection: &StorageConnection,
    inserts: MockDataInserts,
    mock_data: MockDataCollection,
) -> MockDataCollection {
    for (_, mock_data) in &mock_data.data {
        if inserts.names {
            let repo = NameRowRepository::new(connection);
            for row in &mock_data.names {
                repo.upsert_one(&row).unwrap();
            }
        }

        if inserts.name_tags {
            let repo = NameTagRowRepository::new(connection);
            for row in &mock_data.name_tags {
                repo.upsert_one(&row).unwrap();
            }
        }

        if inserts.period_schedules {
            let repo = PeriodScheduleRowRepository::new(connection);
            for row in &mock_data.period_schedules {
                repo.upsert_one(&row).unwrap();
            }
        }

        if inserts.periods {
            let repo = PeriodRowRepository::new(connection);
            for row in &mock_data.periods {
                repo.upsert_one(&row).unwrap();
            }
        }

        if inserts.stores {
            let repo = StoreRowRepository::new(connection);
            for row in &mock_data.stores {
                repo.upsert_one(&row).unwrap();
            }
        }

        if inserts.user_accounts {
            let repo = UserAccountRowRepository::new(connection);
            for row in &mock_data.user_accounts {
                repo.insert_one(&row).unwrap();
            }
        }

        if inserts.user_store_joins {
            let repo = UserStoreJoinRowRepository::new(connection);
            for row in &mock_data.user_store_joins {
                repo.upsert_one(&row).unwrap();
            }
        }

        if inserts.contexts {
            let repo = ContextRowRepository::new(connection);
            for row in &mock_data.contexts {
                repo.upsert_one(&row).unwrap();
            }
        }

        if inserts.user_permissions {
            let repo = UserPermissionRowRepository::new(connection);
            for row in &mock_data.user_permissions {
                repo.upsert_one(&row).unwrap();
            }
        }

        if inserts.units {
            let repo = UnitRowRepository::new(connection);
            for row in &mock_data.units {
                repo.upsert_one(&row).unwrap();
            }
        }

        if inserts.items {
            let repo = ItemRowRepository::new(connection);
            for row in &mock_data.items {
                repo.upsert_one(&row).unwrap();
            }
        }

        if inserts.locations {
            let repo = LocationRowRepository::new(connection);
            for row in &mock_data.locations {
                repo.upsert_one(&row).unwrap();
            }
        }

        if inserts.name_store_joins {
            let repo = NameStoreJoinRepository::new(connection);
            for row in &mock_data.name_store_joins {
                repo.upsert_one(&row).unwrap();
            }
        }

        if inserts.full_requisitions {
            for row in mock_data.full_requisitions.iter() {
                insert_full_mock_requisition(&row, connection)
            }
        }

        if inserts.requisitions {
            for row in &mock_data.requisitions {
                let repo = RequisitionRowRepository::new(connection);
                repo.upsert_one(row).unwrap();
            }
        }

        if inserts.requisition_lines {
            for row in &mock_data.requisition_lines {
                let repo = RequisitionLineRowRepository::new(connection);
                repo.upsert_one(row).unwrap();
            }
        }

        if inserts.invoices {
            let repo = InvoiceRowRepository::new(connection);
            for row in &mock_data.invoices {
                repo.upsert_one(&row).unwrap();
            }
        }

        if inserts.stock_lines {
            let repo = StockLineRowRepository::new(connection);
            for row in &mock_data.stock_lines {
                repo.upsert_one(&row).unwrap();
            }
        }

        if inserts.invoice_lines {
            let repo = InvoiceLineRowRepository::new(connection);
            for row in &mock_data.invoice_lines {
                repo.upsert_one(&row).unwrap();
            }
        }

        if inserts.full_invoices {
            for row in mock_data.full_invoices.values() {
                insert_full_mock_invoice(row, connection)
            }
        }

        if inserts.full_master_lists {
            for row in mock_data.full_master_lists.iter() {
                insert_full_mock_master_list(row, connection)
            }
        }

        for row in &mock_data.master_lists {
            let repo = MasterListRowRepository::new(connection);
            repo.upsert_one(&row).unwrap();
        }

        for row in &mock_data.master_list_name_joins {
            let repo = MasterListNameJoinRepository::new(connection);
            repo.upsert_one(&row).unwrap();
        }

        if inserts.numbers {
            let repo = NumberRowRepository::new(connection);
            for row in &mock_data.numbers {
                repo.upsert_one(&row).unwrap();
            }
        }

        if inserts.stocktakes {
            let repo = StocktakeRowRepository::new(connection);
            for row in &mock_data.stocktakes {
                repo.upsert_one(row).unwrap();
            }
        }

        if inserts.stocktake_lines {
            let repo = StocktakeLineRowRepository::new(connection);
            for row in &mock_data.stocktake_lines {
                repo.upsert_one(row).unwrap();
            }
        }

        if inserts.sync_buffer_rows {
            let repo = SyncBufferRowRepository::new(connection);
            for row in &mock_data.sync_buffer_rows {
                repo.upsert_one(row).unwrap();
            }
        }

        if inserts.key_value_store_rows {
            let repo = KeyValueStoreRepository::new(connection);
            for row in &mock_data.key_value_store_rows {
                repo.upsert_one(&row).unwrap();
            }
        }

        if inserts.activity_logs {
            for row in &mock_data.activity_logs {
                let repo = ActivityLogRowRepository::new(connection);
                repo.insert_one(row).unwrap();
            }
        }

        if inserts.form_schemas {
            for row in &mock_data.form_schemas {
                let repo = FormSchemaRowRepository::new(connection);
                repo.upsert_one(row).unwrap();
            }
        }

        if inserts.documents {
            for row in &mock_data.documents {
                let repo = DocumentRepository::new(connection);
                repo.insert(row, false).unwrap();
            }
        }
        if inserts.sync_logs {
            for row in &mock_data.sync_logs {
                let repo = SyncLogRowRepository::new(connection);
                repo.upsert_one(row).unwrap();
            }
        }

        if inserts.inventory_adjustment_reasons {
            for row in &mock_data.inventory_adjustment_reasons {
                let repo = InventoryAdjustmentReasonRowRepository::new(connection);
                repo.upsert_one(row).unwrap();
            }
        }

        if inserts.programs {
            for row in &mock_data.programs {
                let repo = ProgramRowRepository::new(connection);
                repo.upsert_one(row).unwrap();
            }
        }

        if inserts.program_requisition_settings {
            for row in &mock_data.program_requisition_settings {
                let repo = ProgramRequisitionSettingsRowRepository::new(connection);
                repo.upsert_one(row).unwrap();
            }
        }

        if inserts.program_order_types {
            for row in &mock_data.program_order_types {
                let repo = ProgramRequisitionOrderTypeRowRepository::new(connection);
                repo.upsert_one(row).unwrap();
            }
        }

        if inserts.barcodes {
            for row in &mock_data.barcodes {
                let repo = BarcodeRowRepository::new(connection);
                repo.upsert_one(row).unwrap();
            }
        }

        if inserts.name_tag_joins {
            let repo = NameTagJoinRepository::new(connection);
            for row in &mock_data.name_tag_joins {
                repo.upsert_one(&row).unwrap();
            }
        }

        if inserts.clinicians {
            let repo = ClinicianRowRepository::new(connection);
            for row in &mock_data.clinicians {
                repo.upsert_one(&row).unwrap();
            }
        }

        if inserts.clinician_store_joins {
            let repo = ClinicianStoreJoinRowRepository::new(connection);
            for row in &mock_data.clinician_store_joins {
                repo.upsert_one(&row).unwrap();
            }
        }
    }
    mock_data
}

impl MockData {
    pub fn join(mut self, other: MockData) -> MockData {
        let MockData {
            mut user_accounts,
            mut names,
            mut name_tags,
            mut period_schedules,
            mut periods,
            mut stores,
            mut units,
            mut items,
            mut locations,
            mut name_store_joins,
            mut full_requisitions,
            mut invoices,
            mut stock_lines,
            mut invoice_lines,
            full_invoices: _,
            mut full_master_lists,
            mut numbers,
            mut requisitions,
            mut requisition_lines,
            mut stocktakes,
            mut stocktake_lines,
            user_store_joins: _,
            user_permissions: _,
            mut form_schemas,
            mut documents,
            sync_buffer_rows: _,
            mut key_value_store_rows,
            mut activity_logs,
            mut sync_logs,
            mut inventory_adjustment_reasons,
            mut name_tag_joins,
            mut program_requisition_settings,
            mut programs,
            mut master_lists,
            mut master_list_name_joins,
            mut program_order_types,
            mut barcodes,
<<<<<<< HEAD
            mut contexts,
=======
            mut clinicians,
            mut clinician_store_joins,
>>>>>>> 987138c0
        } = other;

        self.user_accounts.append(&mut user_accounts);
        self.names.append(&mut names);
        self.name_tags.append(&mut name_tags);
        self.period_schedules.append(&mut period_schedules);
        self.periods.append(&mut periods);
        self.stores.append(&mut stores);
        self.units.append(&mut units);
        self.items.append(&mut items);
        self.locations.append(&mut locations);
        self.full_requisitions.append(&mut full_requisitions);
        self.invoices.append(&mut invoices);
        self.invoice_lines.append(&mut invoice_lines);
        // self.full_invoices.append(&mut full_invoices);
        self.full_master_lists.append(&mut full_master_lists);
        self.numbers.append(&mut numbers);
        self.requisitions.append(&mut requisitions);
        self.requisition_lines.append(&mut requisition_lines);
        self.stocktakes.append(&mut stocktakes);
        self.stocktake_lines.append(&mut stocktake_lines);
        self.name_store_joins.append(&mut name_store_joins);
        self.stock_lines.append(&mut stock_lines);
        self.form_schemas.append(&mut form_schemas);
        self.documents.append(&mut documents);
        self.key_value_store_rows.append(&mut key_value_store_rows);
        self.activity_logs.append(&mut activity_logs);
        self.sync_logs.append(&mut sync_logs);
        self.inventory_adjustment_reasons
            .append(&mut inventory_adjustment_reasons);
        self.name_tag_joins.append(&mut name_tag_joins);
        self.program_requisition_settings
            .append(&mut program_requisition_settings);
        self.programs.append(&mut programs);
        self.master_lists.append(&mut master_lists);
        self.master_list_name_joins
            .append(&mut master_list_name_joins);
        self.program_order_types.append(&mut program_order_types);
        self.barcodes.append(&mut barcodes);
<<<<<<< HEAD
        self.contexts.append(&mut contexts);
=======
        self.clinicians.append(&mut clinicians);
        self.clinician_store_joins
            .append(&mut clinician_store_joins);
>>>>>>> 987138c0

        self
    }
}<|MERGE_RESOLUTION|>--- conflicted
+++ resolved
@@ -85,8 +85,8 @@
 pub use user_account::*;
 
 use crate::{
-<<<<<<< HEAD
-    ActivityLogRow, ActivityLogRowRepository, BarcodeRow, BarcodeRowRepository, ContextRow,
+    ActivityLogRow, ActivityLogRowRepository, BarcodeRow, BarcodeRowRepository, ClinicianRow,
+    ClinicianRowRepository, ClinicianStoreJoinRow, ClinicianStoreJoinRowRepository, ContextRow,
     ContextRowRepository, Document, DocumentRepository, FormSchema, FormSchemaRowRepository,
     InventoryAdjustmentReasonRow, InventoryAdjustmentReasonRowRepository, InvoiceLineRow,
     InvoiceLineRowRepository, InvoiceRow, ItemRow, KeyValueStoreRepository, KeyValueStoreRow,
@@ -94,17 +94,6 @@
     MasterListRow, MasterListRowRepository, NameTagJoinRepository, NameTagJoinRow, NameTagRow,
     NameTagRowRepository, NumberRow, NumberRowRepository, PeriodRow, PeriodRowRepository,
     PeriodScheduleRow, PeriodScheduleRowRepository, ProgramRequisitionOrderTypeRow,
-=======
-    ActivityLogRow, ActivityLogRowRepository, BarcodeRow, BarcodeRowRepository, ClinicianRow,
-    ClinicianRowRepository, ClinicianStoreJoinRow, ClinicianStoreJoinRowRepository, Document,
-    DocumentRepository, FormSchema, FormSchemaRowRepository, InventoryAdjustmentReasonRow,
-    InventoryAdjustmentReasonRowRepository, InvoiceLineRow, InvoiceLineRowRepository, InvoiceRow,
-    ItemRow, KeyValueStoreRepository, KeyValueStoreRow, LocationRow, LocationRowRepository,
-    MasterListNameJoinRepository, MasterListNameJoinRow, MasterListRow, MasterListRowRepository,
-    NameTagJoinRepository, NameTagJoinRow, NameTagRow, NameTagRowRepository, NumberRow,
-    NumberRowRepository, PeriodRow, PeriodRowRepository, PeriodScheduleRow,
-    PeriodScheduleRowRepository, ProgramRequisitionOrderTypeRow,
->>>>>>> 987138c0
     ProgramRequisitionOrderTypeRowRepository, ProgramRequisitionSettingsRow,
     ProgramRequisitionSettingsRowRepository, ProgramRow, ProgramRowRepository, RequisitionLineRow,
     RequisitionLineRowRepository, RequisitionRow, RequisitionRowRepository, StockLineRowRepository,
@@ -160,12 +149,9 @@
     pub programs: Vec<ProgramRow>,
     pub program_order_types: Vec<ProgramRequisitionOrderTypeRow>,
     pub barcodes: Vec<BarcodeRow>,
-<<<<<<< HEAD
-    pub contexts: Vec<ContextRow>,
-=======
     pub clinicians: Vec<ClinicianRow>,
     pub clinician_store_joins: Vec<ClinicianStoreJoinRow>,
->>>>>>> 987138c0
+    pub contexts: Vec<ContextRow>,
 }
 
 impl MockData {
@@ -218,12 +204,9 @@
     pub programs: bool,
     pub program_requisition_settings: bool,
     pub program_order_types: bool,
-<<<<<<< HEAD
-    pub contexts: bool,
-=======
     pub clinicians: bool,
     pub clinician_store_joins: bool,
->>>>>>> 987138c0
+    pub contexts: bool,
 }
 
 impl MockDataInserts {
@@ -265,12 +248,9 @@
             programs: true,
             program_requisition_settings: true,
             program_order_types: true,
-<<<<<<< HEAD
-            contexts: true,
-=======
             clinicians: true,
             clinician_store_joins: true,
->>>>>>> 987138c0
+            contexts: true,
         }
     }
 
@@ -438,18 +418,18 @@
         self
     }
 
-<<<<<<< HEAD
+    pub fn clinicians(mut self) -> Self {
+        self.clinicians = true;
+        self
+    }
+
+    pub fn clinician_store_joins(mut self) -> Self {
+        self.clinician_store_joins = true;
+        self
+    }
+
     pub fn contexts(mut self) -> Self {
         self.contexts = true;
-=======
-    pub fn clinicians(mut self) -> Self {
-        self.clinicians = true;
-        self
-    }
-
-    pub fn clinician_store_joins(mut self) -> Self {
-        self.clinician_store_joins = true;
->>>>>>> 987138c0
         self
     }
 }
@@ -897,12 +877,9 @@
             mut master_list_name_joins,
             mut program_order_types,
             mut barcodes,
-<<<<<<< HEAD
-            mut contexts,
-=======
             mut clinicians,
             mut clinician_store_joins,
->>>>>>> 987138c0
+            mut contexts,
         } = other;
 
         self.user_accounts.append(&mut user_accounts);
@@ -942,13 +919,10 @@
             .append(&mut master_list_name_joins);
         self.program_order_types.append(&mut program_order_types);
         self.barcodes.append(&mut barcodes);
-<<<<<<< HEAD
-        self.contexts.append(&mut contexts);
-=======
         self.clinicians.append(&mut clinicians);
         self.clinician_store_joins
             .append(&mut clinician_store_joins);
->>>>>>> 987138c0
+        self.contexts.append(&mut contexts);
 
         self
     }
