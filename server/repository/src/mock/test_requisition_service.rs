--- conflicted
+++ resolved
@@ -390,11 +390,8 @@
                     location_id: None,
                     stock_line_id: None,
                     inventory_adjustment_reason_id: None,
-<<<<<<< HEAD
                     return_reason_id: None,
-=======
                     foreign_currency_price_before_tax: None,
->>>>>>> 068faea9
                 },
                 stock_line: mock_stock_line_a(),
             },
@@ -419,11 +416,8 @@
                     location_id: None,
                     stock_line_id: None,
                     inventory_adjustment_reason_id: None,
-<<<<<<< HEAD
                     return_reason_id: None,
-=======
                     foreign_currency_price_before_tax: None,
->>>>>>> 068faea9
                 },
                 stock_line: mock_stock_line_a(),
             },
