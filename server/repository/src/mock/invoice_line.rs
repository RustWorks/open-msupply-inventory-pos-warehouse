use crate::{mock::mock_prescription_a, InvoiceLineRow, InvoiceLineRowType};

use chrono::NaiveDate;
use util::inline_init;

use super::{mock_outbound_return_a, mock_stock_line_si_d};

pub fn mock_outbound_shipment_a_invoice_lines() -> Vec<InvoiceLineRow> {
    let mock_outbound_shipment_a_invoice_line_a: InvoiceLineRow = InvoiceLineRow {
        id: String::from("outbound_shipment_a_line_a"),
        invoice_id: String::from("outbound_shipment_a"),
        item_link_id: String::from("item_a"),
        location_id: None,
        item_name: String::from("Item A"),
        item_code: String::from("item_a_code"),
        stock_line_id: Some(String::from("item_a_line_a")),
        batch: Some(String::from("item_a_line_a")),
        expiry_date: Some(NaiveDate::from_ymd_opt(2020, 8, 1).unwrap()),
        pack_size: 1,
        cost_price_per_pack: 0.0,
        sell_price_per_pack: 0.0,
        total_before_tax: 0.87,
        total_after_tax: 1.0,
        tax: Some(15.0),
        r#type: InvoiceLineRowType::StockOut,
        number_of_packs: 10.0,
        note: None,
        inventory_adjustment_reason_id: None,
<<<<<<< HEAD
        return_reason_id: None,
=======
        foreign_currency_price_before_tax: None,
>>>>>>> 068faea9
    };

    let mock_outbound_shipment_a_invoice_line_b: InvoiceLineRow = InvoiceLineRow {
        id: String::from("outbound_shipment_a_line_b"),
        invoice_id: String::from("outbound_shipment_a"),
        item_link_id: String::from("item_b"),
        location_id: None,
        item_name: String::from("Item B"),
        item_code: String::from("item_b_code"),
        stock_line_id: Some(String::from("item_b_line_a")),
        batch: Some(String::from("item_a_line_a")),
        expiry_date: Some(NaiveDate::from_ymd_opt(2020, 8, 2).unwrap()),
        pack_size: 1,
        cost_price_per_pack: 0.0,
        sell_price_per_pack: 0.0,
        total_before_tax: 1.74,
        total_after_tax: 2.0,
        tax: Some(15.0),
        r#type: InvoiceLineRowType::StockOut,
        number_of_packs: 4.0,
        note: None,
        inventory_adjustment_reason_id: None,
<<<<<<< HEAD
        return_reason_id: None,
=======
        foreign_currency_price_before_tax: None,
>>>>>>> 068faea9
    };

    vec![
        mock_outbound_shipment_a_invoice_line_a,
        mock_outbound_shipment_a_invoice_line_b,
    ]
}

pub fn mock_outbound_shipment_b_invoice_lines() -> Vec<InvoiceLineRow> {
    let mock_outbound_shipment_b_invoice_line_a: InvoiceLineRow = InvoiceLineRow {
        id: String::from("outbound_shipment_b_line_a"),
        invoice_id: String::from("outbound_shipment_b"),
        item_link_id: String::from("item_a"),
        location_id: None,
        item_name: String::from("Item A"),
        item_code: String::from("item_a_code"),
        stock_line_id: Some(String::from("item_a_line_a")),
        batch: Some(String::from("item_a_line_a")),
        expiry_date: Some(NaiveDate::from_ymd_opt(2020, 8, 3).unwrap()),
        pack_size: 1,
        cost_price_per_pack: 0.0,
        sell_price_per_pack: 0.0,
        total_before_tax: 3.0,
        total_after_tax: 3.0,
        tax: None,
        r#type: InvoiceLineRowType::StockOut,
        number_of_packs: 3.0,
        note: None,
        inventory_adjustment_reason_id: None,
<<<<<<< HEAD
        return_reason_id: None,
=======
        foreign_currency_price_before_tax: None,
>>>>>>> 068faea9
    };

    let mock_outbound_shipment_b_invoice_line_b: InvoiceLineRow = InvoiceLineRow {
        id: String::from("outbound_shipment_b_line_b"),
        invoice_id: String::from("outbound_shipment_b"),
        item_link_id: String::from("item_b"),
        item_name: String::from("Item B"),
        location_id: None,
        item_code: String::from("item_b_code"),
        stock_line_id: Some(String::from("item_b_line_a")),
        batch: Some(String::from("item_a_line_a")),
        expiry_date: Some(NaiveDate::from_ymd_opt(2020, 8, 4).unwrap()),
        pack_size: 1,
        cost_price_per_pack: 0.0,
        sell_price_per_pack: 0.0,
        total_before_tax: 4.0,
        total_after_tax: 4.0,
        tax: None,
        r#type: InvoiceLineRowType::StockOut,
        number_of_packs: 5.0,
        note: None,
        inventory_adjustment_reason_id: None,
<<<<<<< HEAD
        return_reason_id: None,
=======
        foreign_currency_price_before_tax: None,
>>>>>>> 068faea9
    };

    vec![
        mock_outbound_shipment_b_invoice_line_a,
        mock_outbound_shipment_b_invoice_line_b,
    ]
}

pub fn mock_outbound_shipment_c_invoice_lines() -> Vec<InvoiceLineRow> {
    let mock_outbound_shipment_c_invoice_line_a: InvoiceLineRow = InvoiceLineRow {
        id: String::from("outbound_shipment_c_line_a"),
        invoice_id: String::from("outbound_shipment_c"),
        item_link_id: String::from("item_a"),
        location_id: None,
        item_name: String::from("Item A"),
        item_code: String::from("item_a_code"),
        stock_line_id: Some(String::from("stock_line_ci_c_siline_a")),
        batch: Some(String::from("item_a_ci_c_siline_a")),
        expiry_date: Some(NaiveDate::from_ymd_opt(2020, 1, 4).unwrap()),
        pack_size: 3,
        cost_price_per_pack: 8.0,
        sell_price_per_pack: 9.0,
        total_before_tax: 27.0,
        total_after_tax: 27.0,
        tax: None,
        r#type: InvoiceLineRowType::StockOut,
        number_of_packs: 3.0,
        note: None,
        inventory_adjustment_reason_id: None,
<<<<<<< HEAD
        return_reason_id: None,
=======
        foreign_currency_price_before_tax: None,
>>>>>>> 068faea9
    };

    let mock_outbound_shipment_c_invoice_line_b: InvoiceLineRow = InvoiceLineRow {
        id: String::from("outbound_shipment_c_line_b"),
        invoice_id: String::from("outbound_shipment_c"),
        location_id: None,
        item_link_id: String::from("item_b"),
        item_name: String::from("Item B"),
        item_code: String::from("item_b_code"),
        stock_line_id: Some(String::from("stock_line_ci_c_siline_b")),
        batch: None,
        expiry_date: Some(NaiveDate::from_ymd_opt(2020, 3, 23).unwrap()),
        pack_size: 7,
        cost_price_per_pack: 54.0,
        sell_price_per_pack: 34.0,
        total_before_tax: 34.0,
        total_after_tax: 34.0,
        tax: None,
        r#type: InvoiceLineRowType::StockOut,
        number_of_packs: 1.0,
        note: None,
        inventory_adjustment_reason_id: None,
<<<<<<< HEAD
        return_reason_id: None,
=======
        foreign_currency_price_before_tax: None,
>>>>>>> 068faea9
    };

    vec![
        mock_outbound_shipment_c_invoice_line_a,
        mock_outbound_shipment_c_invoice_line_b,
    ]
}

pub fn mock_outbound_shipment_d_invoice_lines() -> Vec<InvoiceLineRow> {
    let mock_outbound_shipment_d_invoice_line_a: InvoiceLineRow = InvoiceLineRow {
        id: String::from("outbound_shipment_d_line_a"),
        invoice_id: String::from("outbound_shipment_d"),
        item_link_id: String::from("item_a"),
        location_id: None,
        item_name: String::from("Item A"),
        item_code: String::from("item_a_code"),
        stock_line_id: Some(String::from("stock_line_ci_d_siline_a")),
        batch: Some(String::from("stock_line_ci_d_siline_a")),
        expiry_date: Some(NaiveDate::from_ymd_opt(2020, 1, 4).unwrap()),
        pack_size: 2,
        cost_price_per_pack: 10.0,
        sell_price_per_pack: 11.0,
        total_before_tax: 22.0,
        total_after_tax: 22.0,
        tax: None,
        r#type: InvoiceLineRowType::StockOut,
        number_of_packs: 2.0,
        note: None,
        inventory_adjustment_reason_id: None,
<<<<<<< HEAD
        return_reason_id: None,
=======
        foreign_currency_price_before_tax: None,
>>>>>>> 068faea9
    };

    vec![mock_outbound_shipment_d_invoice_line_a]
}

pub fn mock_outbound_shipment_no_stock_line() -> Vec<InvoiceLineRow> {
    let mock_outbound_shipment_no_stock_line: InvoiceLineRow = InvoiceLineRow {
        id: String::from("mock_outbound_shipment_no_stock_line"),
        invoice_id: String::from("mock_new_outbound_shipment_no_stockline"),
        item_link_id: String::from("item_a"),
        location_id: None,
        item_name: String::from("Item A"),
        item_code: String::from("item_a_code"),
        stock_line_id: None,
        batch: None,
        expiry_date: Some(NaiveDate::from_ymd_opt(2020, 1, 4).unwrap()),
        pack_size: 2,
        cost_price_per_pack: 10.0,
        sell_price_per_pack: 11.0,
        total_before_tax: 22.0,
        total_after_tax: 22.0,
        tax: None,
        r#type: InvoiceLineRowType::StockOut,
        number_of_packs: 2.0,
        note: None,
        inventory_adjustment_reason_id: None,
<<<<<<< HEAD
        return_reason_id: None,
=======
        foreign_currency_price_before_tax: None,
>>>>>>> 068faea9
    };

    vec![mock_outbound_shipment_no_stock_line]
}

pub fn mock_inbound_shipment_a_invoice_lines() -> Vec<InvoiceLineRow> {
    let mock_inbound_shipment_a_invoice_line_a: InvoiceLineRow = InvoiceLineRow {
        id: String::from("inbound_shipment_a_line_a"),
        invoice_id: String::from("inbound_shipment_a"),
        item_link_id: String::from("item_a"),
        location_id: None,
        item_name: String::from("Item A"),
        item_code: String::from("item_a_code"),
        stock_line_id: Some(String::from("item_a_line_a")),
        batch: Some(String::from("item_a_line_a")),
        expiry_date: Some(NaiveDate::from_ymd_opt(2020, 8, 5).unwrap()),
        pack_size: 1,
        cost_price_per_pack: 0.0,
        sell_price_per_pack: 0.0,
        total_before_tax: 5.0,
        total_after_tax: 5.0,
        tax: None,
        r#type: InvoiceLineRowType::StockIn,
        number_of_packs: 1.0,
        note: None,
        inventory_adjustment_reason_id: None,
<<<<<<< HEAD
        return_reason_id: None,
=======
        foreign_currency_price_before_tax: None,
>>>>>>> 068faea9
    };

    let mock_inbound_shipment_a_invoice_line_b: InvoiceLineRow = InvoiceLineRow {
        id: String::from("inbound_shipment_a_line_b"),
        invoice_id: String::from("inbound_shipment_a"),
        item_link_id: String::from("item_b"),
        location_id: None,
        item_name: String::from("Item B"),
        item_code: String::from("item_b_code"),
        stock_line_id: Some(String::from("item_b_line_a")),
        batch: Some(String::from("item_a_line_a")),
        expiry_date: Some(NaiveDate::from_ymd_opt(2020, 8, 6).unwrap()),
        pack_size: 1,
        cost_price_per_pack: 0.0,
        sell_price_per_pack: 0.0,
        total_before_tax: 6.0,
        total_after_tax: 6.0,
        tax: None,
        r#type: InvoiceLineRowType::StockIn,
        number_of_packs: 1.0,
        note: None,
        inventory_adjustment_reason_id: None,
<<<<<<< HEAD
        return_reason_id: None,
=======
        foreign_currency_price_before_tax: None,
>>>>>>> 068faea9
    };

    vec![
        mock_inbound_shipment_a_invoice_line_a,
        mock_inbound_shipment_a_invoice_line_b,
    ]
}

pub fn mock_inbound_shipment_b_invoice_lines() -> Vec<InvoiceLineRow> {
    let mock_inbound_shipment_b_invoice_line_a: InvoiceLineRow = InvoiceLineRow {
        id: String::from("inbound_shipment_b_line_a"),
        invoice_id: String::from("inbound_shipment_b"),
        item_link_id: String::from("item_a"),
        location_id: None,
        item_name: String::from("Item A"),
        item_code: String::from("item_a_code"),
        stock_line_id: Some(String::from("item_a_line_a")),
        batch: Some(String::from("item_a_line_a")),
        expiry_date: Some(NaiveDate::from_ymd_opt(2020, 8, 7).unwrap()),
        pack_size: 1,
        cost_price_per_pack: 0.0,
        sell_price_per_pack: 0.0,
        total_before_tax: 7.0,
        total_after_tax: 7.0,
        tax: None,
        r#type: InvoiceLineRowType::StockIn,
        number_of_packs: 1.0,
        note: None,
        inventory_adjustment_reason_id: None,
<<<<<<< HEAD
        return_reason_id: None,
=======
        foreign_currency_price_before_tax: None,
>>>>>>> 068faea9
    };

    let mock_inbound_shipment_b_invoice_line_b: InvoiceLineRow = InvoiceLineRow {
        id: String::from("inbound_shipment_b_line_b"),
        invoice_id: String::from("inbound_shipment_b"),
        item_link_id: String::from("item_b"),
        location_id: None,
        item_name: String::from("Item B"),
        item_code: String::from("item_b_code"),
        stock_line_id: Some(String::from("item_b_line_a")),
        batch: Some(String::from("item_a_line_a")),
        expiry_date: Some(NaiveDate::from_ymd_opt(2020, 8, 8).unwrap()),
        pack_size: 1,
        cost_price_per_pack: 0.0,
        sell_price_per_pack: 0.0,
        total_before_tax: 8.0,
        total_after_tax: 8.0,
        tax: None,
        r#type: InvoiceLineRowType::StockIn,
        number_of_packs: 1.0,
        note: None,
        inventory_adjustment_reason_id: None,
<<<<<<< HEAD
        return_reason_id: None,
=======
        foreign_currency_price_before_tax: None,
>>>>>>> 068faea9
    };

    vec![
        mock_inbound_shipment_b_invoice_line_a,
        mock_inbound_shipment_b_invoice_line_b,
    ]
}

pub fn mock_inbound_shipment_c_invoice_lines() -> Vec<InvoiceLineRow> {
    let mock_inbound_shipment_c_invoice_line_a: InvoiceLineRow = InvoiceLineRow {
        id: String::from("inbound_shipment_c_line_a"),
        invoice_id: String::from("inbound_shipment_c"),
        item_link_id: String::from("item_a"),
        location_id: Some("location_1".to_owned()),
        item_name: String::from("Item A"),
        item_code: String::from("item_a_code"),
        stock_line_id: None,
        batch: Some(String::from("item_a_si_c_siline_a")),
        expiry_date: None,
        pack_size: 1,
        cost_price_per_pack: 7.0,
        sell_price_per_pack: 5.0,
        total_before_tax: 21.0,
        total_after_tax: 21.0,
        tax: None,
        r#type: InvoiceLineRowType::StockIn,
        number_of_packs: 3.0,
        note: None,
        inventory_adjustment_reason_id: None,
<<<<<<< HEAD
        return_reason_id: None,
=======
        foreign_currency_price_before_tax: None,
>>>>>>> 068faea9
    };

    let mock_inbound_shipment_c_invoice_line_b: InvoiceLineRow = InvoiceLineRow {
        id: String::from("inbound_shipment_c_line_b"),
        invoice_id: String::from("inbound_shipment_c"),
        item_link_id: String::from("item_b"),
        location_id: None,
        item_name: String::from("Item B"),
        item_code: String::from("item_b_code"),
        stock_line_id: None,
        batch: Some(String::from("item_b_si_c_siline_b")),
        expiry_date: Some(NaiveDate::from_ymd_opt(2020, 8, 8).unwrap()),
        pack_size: 1,
        cost_price_per_pack: 4.0,
        sell_price_per_pack: 2.0,
        total_before_tax: 8.0,
        total_after_tax: 8.0,
        tax: None,
        r#type: InvoiceLineRowType::StockIn,
        number_of_packs: 2.0,
        note: None,
        inventory_adjustment_reason_id: None,
<<<<<<< HEAD
        return_reason_id: None,
=======
        foreign_currency_price_before_tax: None,
>>>>>>> 068faea9
    };

    let mock_inbound_shipment_c_invoice_line_c: InvoiceLineRow = InvoiceLineRow {
        id: String::from("inbound_shipment_c_line_c"),
        invoice_id: String::from("inbound_shipment_c"),
        item_link_id: String::from("item_g"),
        location_id: None,
        item_name: String::from("item_g"),
        item_code: String::from("item_g"),
        stock_line_id: None,
        batch: Some(String::from("item_g_si_c_siline_g")),
        expiry_date: None,
        pack_size: 1,
        cost_price_per_pack: 4.0,
        sell_price_per_pack: 2.0,
        total_before_tax: 8.0,
        total_after_tax: 8.0,
        tax: None,
        r#type: InvoiceLineRowType::StockIn,
        number_of_packs: 2.0,
        note: None,
        inventory_adjustment_reason_id: None,
<<<<<<< HEAD
        return_reason_id: None,
=======
        foreign_currency_price_before_tax: None,
>>>>>>> 068faea9
    };

    vec![
        mock_inbound_shipment_c_invoice_line_a,
        mock_inbound_shipment_c_invoice_line_b,
        mock_inbound_shipment_c_invoice_line_c,
    ]
}

pub fn mock_inbound_shipment_d_invoice_lines() -> Vec<InvoiceLineRow> {
    let mock_inbound_shipment_d_invoice_line_a: InvoiceLineRow = InvoiceLineRow {
        id: String::from("inbound_shipment_d_line_a"),
        invoice_id: String::from("inbound_shipment_d"),
        item_link_id: String::from("item_a"),
        location_id: None,
        item_name: String::from("Item A"),
        item_code: String::from("item_a_code"),
        stock_line_id: Some(String::from("stock_line_si_d_siline_a")),
        batch: Some(String::from("item_a_si_d_siline_a")),
        expiry_date: None,
        pack_size: 1,
        cost_price_per_pack: 2.0,
        sell_price_per_pack: 18.0,
        total_before_tax: 14.0,
        total_after_tax: 14.0,
        tax: None,
        r#type: InvoiceLineRowType::StockIn,
        number_of_packs: 7.0,
        note: None,
        inventory_adjustment_reason_id: None,
<<<<<<< HEAD
        return_reason_id: None,
=======
        foreign_currency_price_before_tax: None,
>>>>>>> 068faea9
    };

    let mock_inbound_shipment_d_invoice_line_b: InvoiceLineRow = InvoiceLineRow {
        id: String::from("inbound_shipment_d_line_b"),
        invoice_id: String::from("inbound_shipment_d"),
        item_link_id: String::from("item_b"),
        location_id: Some("location_1".to_owned()),
        item_name: String::from("Item B"),
        item_code: String::from("item_b_code"),
        stock_line_id: Some(String::from("stock_line_si_d_siline_b")),
        batch: Some(String::from("item_b_si_c_siline_d")),
        expiry_date: Some(NaiveDate::from_ymd_opt(2020, 8, 11).unwrap()),
        pack_size: 3,
        cost_price_per_pack: 45.0,
        sell_price_per_pack: 34.0,
        total_before_tax: 270.0,
        total_after_tax: 270.0,
        tax: None,
        r#type: InvoiceLineRowType::StockIn,
        number_of_packs: 2.0,
        note: None,
        inventory_adjustment_reason_id: None,
<<<<<<< HEAD
        return_reason_id: None,
=======
        foreign_currency_price_before_tax: None,
>>>>>>> 068faea9
    };

    vec![
        mock_inbound_shipment_d_invoice_line_a,
        mock_inbound_shipment_d_invoice_line_b,
    ]
}

pub fn mock_prescription_a_invoice_line_a() -> InvoiceLineRow {
    inline_init(|l: &mut InvoiceLineRow| {
        l.id = "prescription_a_invoice_line_a".to_string();
        l.invoice_id = mock_prescription_a().id;
        l.item_link_id = "item_a".to_string();
        l.item_code = "item_a_code".to_string();
        l.item_name = "Item A".to_string();
        l.stock_line_id = Some(mock_stock_line_si_d()[0].id.clone());
        l.batch = mock_stock_line_si_d()[0].batch.clone();
        l.pack_size = 1;
        l.cost_price_per_pack = 2.0;
        l.sell_price_per_pack = 18.0;
        l.number_of_packs = 5.0;
        l.total_before_tax = 10.0;
        l.total_after_tax = 10.0;
        l.r#type = InvoiceLineRowType::StockOut
    })
}

pub fn mock_prescription_a_invoice_line_b() -> InvoiceLineRow {
    inline_init(|l: &mut InvoiceLineRow| {
        l.id = "prescription_a_invoice_line_b".to_string();
        l.invoice_id = mock_prescription_a().id;
        l.item_link_id = "item_b".to_string();
        l.item_code = "item_b_code".to_string();
        l.stock_line_id = Some("stock_line_si_d_siline_b".to_string());
        l.pack_size = 1;
        l.cost_price_per_pack = 3.0;
        l.sell_price_per_pack = 5.0;
        l.number_of_packs = 10.0;
        l.total_before_tax = 50.0;
        l.total_after_tax = 50.0;
        l.r#type = InvoiceLineRowType::StockOut
    })
}

pub fn mock_outbound_return_a_invoice_line_a() -> InvoiceLineRow {
    inline_init(|l: &mut InvoiceLineRow| {
        l.id = "outbound_return_a_invoice_line_a".to_string();
        l.invoice_id = mock_outbound_return_a().id;
        l.item_link_id = "item_b".to_string();
        l.item_code = "item_b_code".to_string();
        l.note = Some("return_comment".to_string());
        l.r#type = InvoiceLineRowType::StockOut
    })
}

pub fn mock_outbound_return_a_invoice_lines() -> Vec<InvoiceLineRow> {
    let mock_outbound_return_a_invoice_line_a = mock_outbound_return_a_invoice_line_a();

    vec![mock_outbound_return_a_invoice_line_a]
}

pub fn mock_prescription_a_invoice_lines() -> Vec<InvoiceLineRow> {
    let mock_prescription_a_invoice_line_a = mock_prescription_a_invoice_line_a();
    let mock_prescription_a_invoice_line_b = mock_prescription_a_invoice_line_b();

    vec![
        mock_prescription_a_invoice_line_a,
        mock_prescription_a_invoice_line_b,
    ]
}

pub fn mock_outbound_shipment_invoice_lines() -> Vec<InvoiceLineRow> {
    let mut mock_outbound_shipment_invoice_lines = Vec::new();

    mock_outbound_shipment_invoice_lines.extend(mock_outbound_shipment_a_invoice_lines());
    mock_outbound_shipment_invoice_lines.extend(mock_outbound_shipment_b_invoice_lines());
    mock_outbound_shipment_invoice_lines.extend(mock_outbound_shipment_c_invoice_lines());
    mock_outbound_shipment_invoice_lines.extend(mock_outbound_shipment_d_invoice_lines());
    mock_outbound_shipment_invoice_lines.extend(mock_outbound_shipment_no_stock_line());
    mock_outbound_shipment_invoice_lines
}

pub fn mock_inbound_shipment_invoice_lines() -> Vec<InvoiceLineRow> {
    let mut mock_inbound_shipment_invoice_lines = Vec::new();

    mock_inbound_shipment_invoice_lines.extend(mock_inbound_shipment_a_invoice_lines());
    mock_inbound_shipment_invoice_lines.extend(mock_inbound_shipment_b_invoice_lines());
    mock_inbound_shipment_invoice_lines.extend(mock_inbound_shipment_c_invoice_lines());
    mock_inbound_shipment_invoice_lines.extend(mock_inbound_shipment_d_invoice_lines());
    mock_inbound_shipment_invoice_lines
}

pub fn mock_invoice_lines() -> Vec<InvoiceLineRow> {
    let mut mock_invoice_lines: Vec<InvoiceLineRow> = Vec::new();

    mock_invoice_lines.extend(mock_outbound_shipment_invoice_lines());
    mock_invoice_lines.extend(mock_inbound_shipment_invoice_lines());
    mock_invoice_lines.extend(mock_prescription_a_invoice_lines());
    mock_invoice_lines.extend(mock_outbound_return_a_invoice_lines());

    mock_invoice_lines
}<|MERGE_RESOLUTION|>--- conflicted
+++ resolved
@@ -26,11 +26,8 @@
         number_of_packs: 10.0,
         note: None,
         inventory_adjustment_reason_id: None,
-<<<<<<< HEAD
-        return_reason_id: None,
-=======
-        foreign_currency_price_before_tax: None,
->>>>>>> 068faea9
+        return_reason_id: None,
+        foreign_currency_price_before_tax: None,
     };
 
     let mock_outbound_shipment_a_invoice_line_b: InvoiceLineRow = InvoiceLineRow {
@@ -53,11 +50,8 @@
         number_of_packs: 4.0,
         note: None,
         inventory_adjustment_reason_id: None,
-<<<<<<< HEAD
-        return_reason_id: None,
-=======
-        foreign_currency_price_before_tax: None,
->>>>>>> 068faea9
+        return_reason_id: None,
+        foreign_currency_price_before_tax: None,
     };
 
     vec![
@@ -87,11 +81,8 @@
         number_of_packs: 3.0,
         note: None,
         inventory_adjustment_reason_id: None,
-<<<<<<< HEAD
-        return_reason_id: None,
-=======
-        foreign_currency_price_before_tax: None,
->>>>>>> 068faea9
+        return_reason_id: None,
+        foreign_currency_price_before_tax: None,
     };
 
     let mock_outbound_shipment_b_invoice_line_b: InvoiceLineRow = InvoiceLineRow {
@@ -114,11 +105,8 @@
         number_of_packs: 5.0,
         note: None,
         inventory_adjustment_reason_id: None,
-<<<<<<< HEAD
-        return_reason_id: None,
-=======
-        foreign_currency_price_before_tax: None,
->>>>>>> 068faea9
+        return_reason_id: None,
+        foreign_currency_price_before_tax: None,
     };
 
     vec![
@@ -148,11 +136,8 @@
         number_of_packs: 3.0,
         note: None,
         inventory_adjustment_reason_id: None,
-<<<<<<< HEAD
-        return_reason_id: None,
-=======
-        foreign_currency_price_before_tax: None,
->>>>>>> 068faea9
+        return_reason_id: None,
+        foreign_currency_price_before_tax: None,
     };
 
     let mock_outbound_shipment_c_invoice_line_b: InvoiceLineRow = InvoiceLineRow {
@@ -175,11 +160,8 @@
         number_of_packs: 1.0,
         note: None,
         inventory_adjustment_reason_id: None,
-<<<<<<< HEAD
-        return_reason_id: None,
-=======
-        foreign_currency_price_before_tax: None,
->>>>>>> 068faea9
+        return_reason_id: None,
+        foreign_currency_price_before_tax: None,
     };
 
     vec![
@@ -209,11 +191,8 @@
         number_of_packs: 2.0,
         note: None,
         inventory_adjustment_reason_id: None,
-<<<<<<< HEAD
-        return_reason_id: None,
-=======
-        foreign_currency_price_before_tax: None,
->>>>>>> 068faea9
+        return_reason_id: None,
+        foreign_currency_price_before_tax: None,
     };
 
     vec![mock_outbound_shipment_d_invoice_line_a]
@@ -240,11 +219,8 @@
         number_of_packs: 2.0,
         note: None,
         inventory_adjustment_reason_id: None,
-<<<<<<< HEAD
-        return_reason_id: None,
-=======
-        foreign_currency_price_before_tax: None,
->>>>>>> 068faea9
+        return_reason_id: None,
+        foreign_currency_price_before_tax: None,
     };
 
     vec![mock_outbound_shipment_no_stock_line]
@@ -271,11 +247,8 @@
         number_of_packs: 1.0,
         note: None,
         inventory_adjustment_reason_id: None,
-<<<<<<< HEAD
-        return_reason_id: None,
-=======
-        foreign_currency_price_before_tax: None,
->>>>>>> 068faea9
+        return_reason_id: None,
+        foreign_currency_price_before_tax: None,
     };
 
     let mock_inbound_shipment_a_invoice_line_b: InvoiceLineRow = InvoiceLineRow {
@@ -298,11 +271,8 @@
         number_of_packs: 1.0,
         note: None,
         inventory_adjustment_reason_id: None,
-<<<<<<< HEAD
-        return_reason_id: None,
-=======
-        foreign_currency_price_before_tax: None,
->>>>>>> 068faea9
+        return_reason_id: None,
+        foreign_currency_price_before_tax: None,
     };
 
     vec![
@@ -332,11 +302,8 @@
         number_of_packs: 1.0,
         note: None,
         inventory_adjustment_reason_id: None,
-<<<<<<< HEAD
-        return_reason_id: None,
-=======
-        foreign_currency_price_before_tax: None,
->>>>>>> 068faea9
+        return_reason_id: None,
+        foreign_currency_price_before_tax: None,
     };
 
     let mock_inbound_shipment_b_invoice_line_b: InvoiceLineRow = InvoiceLineRow {
@@ -359,11 +326,8 @@
         number_of_packs: 1.0,
         note: None,
         inventory_adjustment_reason_id: None,
-<<<<<<< HEAD
-        return_reason_id: None,
-=======
-        foreign_currency_price_before_tax: None,
->>>>>>> 068faea9
+        return_reason_id: None,
+        foreign_currency_price_before_tax: None,
     };
 
     vec![
@@ -393,11 +357,8 @@
         number_of_packs: 3.0,
         note: None,
         inventory_adjustment_reason_id: None,
-<<<<<<< HEAD
-        return_reason_id: None,
-=======
-        foreign_currency_price_before_tax: None,
->>>>>>> 068faea9
+        return_reason_id: None,
+        foreign_currency_price_before_tax: None,
     };
 
     let mock_inbound_shipment_c_invoice_line_b: InvoiceLineRow = InvoiceLineRow {
@@ -420,11 +381,8 @@
         number_of_packs: 2.0,
         note: None,
         inventory_adjustment_reason_id: None,
-<<<<<<< HEAD
-        return_reason_id: None,
-=======
-        foreign_currency_price_before_tax: None,
->>>>>>> 068faea9
+        return_reason_id: None,
+        foreign_currency_price_before_tax: None,
     };
 
     let mock_inbound_shipment_c_invoice_line_c: InvoiceLineRow = InvoiceLineRow {
@@ -447,11 +405,8 @@
         number_of_packs: 2.0,
         note: None,
         inventory_adjustment_reason_id: None,
-<<<<<<< HEAD
-        return_reason_id: None,
-=======
-        foreign_currency_price_before_tax: None,
->>>>>>> 068faea9
+        return_reason_id: None,
+        foreign_currency_price_before_tax: None,
     };
 
     vec![
@@ -482,11 +437,8 @@
         number_of_packs: 7.0,
         note: None,
         inventory_adjustment_reason_id: None,
-<<<<<<< HEAD
-        return_reason_id: None,
-=======
-        foreign_currency_price_before_tax: None,
->>>>>>> 068faea9
+        return_reason_id: None,
+        foreign_currency_price_before_tax: None,
     };
 
     let mock_inbound_shipment_d_invoice_line_b: InvoiceLineRow = InvoiceLineRow {
@@ -509,11 +461,8 @@
         number_of_packs: 2.0,
         note: None,
         inventory_adjustment_reason_id: None,
-<<<<<<< HEAD
-        return_reason_id: None,
-=======
-        foreign_currency_price_before_tax: None,
->>>>>>> 068faea9
+        return_reason_id: None,
+        foreign_currency_price_before_tax: None,
     };
 
     vec![
