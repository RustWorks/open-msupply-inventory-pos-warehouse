--- conflicted
+++ resolved
@@ -25,13 +25,8 @@
         sell_price_per_pack: 0.0,
         total_before_tax: 0.87,
         total_after_tax: 1.0,
-<<<<<<< HEAD
-        tax: Some(15.0),
-        r#type: InvoiceLineType::StockOut,
-=======
         tax_percentage: Some(15.0),
         r#type: InvoiceLineRowType::StockOut,
->>>>>>> df5d697c
         number_of_packs: 10.0,
         note: None,
         inventory_adjustment_reason_id: None,
@@ -54,13 +49,8 @@
         sell_price_per_pack: 0.0,
         total_before_tax: 1.74,
         total_after_tax: 2.0,
-<<<<<<< HEAD
-        tax: Some(15.0),
-        r#type: InvoiceLineType::StockOut,
-=======
         tax_percentage: Some(15.0),
         r#type: InvoiceLineRowType::StockOut,
->>>>>>> df5d697c
         number_of_packs: 4.0,
         note: None,
         inventory_adjustment_reason_id: None,
@@ -90,13 +80,8 @@
         sell_price_per_pack: 0.0,
         total_before_tax: 3.0,
         total_after_tax: 3.0,
-<<<<<<< HEAD
-        tax: None,
-        r#type: InvoiceLineType::StockOut,
-=======
-        tax_percentage: None,
-        r#type: InvoiceLineRowType::StockOut,
->>>>>>> df5d697c
+        tax_percentage: None,
+        r#type: InvoiceLineRowType::StockOut,
         number_of_packs: 3.0,
         note: None,
         inventory_adjustment_reason_id: None,
@@ -119,13 +104,8 @@
         sell_price_per_pack: 0.0,
         total_before_tax: 4.0,
         total_after_tax: 4.0,
-<<<<<<< HEAD
-        tax: None,
-        r#type: InvoiceLineType::StockOut,
-=======
-        tax_percentage: None,
-        r#type: InvoiceLineRowType::StockOut,
->>>>>>> df5d697c
+        tax_percentage: None,
+        r#type: InvoiceLineRowType::StockOut,
         number_of_packs: 5.0,
         note: None,
         inventory_adjustment_reason_id: None,
@@ -155,13 +135,8 @@
         sell_price_per_pack: 9.0,
         total_before_tax: 27.0,
         total_after_tax: 27.0,
-<<<<<<< HEAD
-        tax: None,
-        r#type: InvoiceLineType::StockOut,
-=======
-        tax_percentage: None,
-        r#type: InvoiceLineRowType::StockOut,
->>>>>>> df5d697c
+        tax_percentage: None,
+        r#type: InvoiceLineRowType::StockOut,
         number_of_packs: 3.0,
         note: None,
         inventory_adjustment_reason_id: None,
@@ -184,13 +159,8 @@
         sell_price_per_pack: 34.0,
         total_before_tax: 34.0,
         total_after_tax: 34.0,
-<<<<<<< HEAD
-        tax: None,
-        r#type: InvoiceLineType::StockOut,
-=======
-        tax_percentage: None,
-        r#type: InvoiceLineRowType::StockOut,
->>>>>>> df5d697c
+        tax_percentage: None,
+        r#type: InvoiceLineRowType::StockOut,
         number_of_packs: 1.0,
         note: None,
         inventory_adjustment_reason_id: None,
@@ -220,13 +190,8 @@
         sell_price_per_pack: 11.0,
         total_before_tax: 22.0,
         total_after_tax: 22.0,
-<<<<<<< HEAD
-        tax: None,
-        r#type: InvoiceLineType::StockOut,
-=======
-        tax_percentage: None,
-        r#type: InvoiceLineRowType::StockOut,
->>>>>>> df5d697c
+        tax_percentage: None,
+        r#type: InvoiceLineRowType::StockOut,
         number_of_packs: 2.0,
         note: None,
         inventory_adjustment_reason_id: None,
@@ -253,13 +218,8 @@
         sell_price_per_pack: 11.0,
         total_before_tax: 22.0,
         total_after_tax: 22.0,
-<<<<<<< HEAD
-        tax: None,
-        r#type: InvoiceLineType::StockOut,
-=======
-        tax_percentage: None,
-        r#type: InvoiceLineRowType::StockOut,
->>>>>>> df5d697c
+        tax_percentage: None,
+        r#type: InvoiceLineRowType::StockOut,
         number_of_packs: 2.0,
         note: None,
         inventory_adjustment_reason_id: None,
@@ -286,13 +246,8 @@
         sell_price_per_pack: 0.0,
         total_before_tax: 5.0,
         total_after_tax: 5.0,
-<<<<<<< HEAD
-        tax: None,
-        r#type: InvoiceLineType::StockIn,
-=======
-        tax_percentage: None,
-        r#type: InvoiceLineRowType::StockIn,
->>>>>>> df5d697c
+        tax_percentage: None,
+        r#type: InvoiceLineRowType::StockIn,
         number_of_packs: 1.0,
         note: None,
         inventory_adjustment_reason_id: None,
@@ -315,13 +270,8 @@
         sell_price_per_pack: 0.0,
         total_before_tax: 6.0,
         total_after_tax: 6.0,
-<<<<<<< HEAD
-        tax: None,
-        r#type: InvoiceLineType::StockIn,
-=======
-        tax_percentage: None,
-        r#type: InvoiceLineRowType::StockIn,
->>>>>>> df5d697c
+        tax_percentage: None,
+        r#type: InvoiceLineRowType::StockIn,
         number_of_packs: 1.0,
         note: None,
         inventory_adjustment_reason_id: None,
@@ -351,13 +301,8 @@
         sell_price_per_pack: 0.0,
         total_before_tax: 7.0,
         total_after_tax: 7.0,
-<<<<<<< HEAD
-        tax: None,
-        r#type: InvoiceLineType::StockIn,
-=======
-        tax_percentage: None,
-        r#type: InvoiceLineRowType::StockIn,
->>>>>>> df5d697c
+        tax_percentage: None,
+        r#type: InvoiceLineRowType::StockIn,
         number_of_packs: 1.0,
         note: None,
         inventory_adjustment_reason_id: None,
@@ -380,13 +325,8 @@
         sell_price_per_pack: 0.0,
         total_before_tax: 8.0,
         total_after_tax: 8.0,
-<<<<<<< HEAD
-        tax: None,
-        r#type: InvoiceLineType::StockIn,
-=======
-        tax_percentage: None,
-        r#type: InvoiceLineRowType::StockIn,
->>>>>>> df5d697c
+        tax_percentage: None,
+        r#type: InvoiceLineRowType::StockIn,
         number_of_packs: 1.0,
         note: None,
         inventory_adjustment_reason_id: None,
@@ -416,13 +356,8 @@
         sell_price_per_pack: 5.0,
         total_before_tax: 21.0,
         total_after_tax: 21.0,
-<<<<<<< HEAD
-        tax: None,
-        r#type: InvoiceLineType::StockIn,
-=======
-        tax_percentage: None,
-        r#type: InvoiceLineRowType::StockIn,
->>>>>>> df5d697c
+        tax_percentage: None,
+        r#type: InvoiceLineRowType::StockIn,
         number_of_packs: 3.0,
         note: None,
         inventory_adjustment_reason_id: None,
@@ -445,13 +380,8 @@
         sell_price_per_pack: 2.0,
         total_before_tax: 8.0,
         total_after_tax: 8.0,
-<<<<<<< HEAD
-        tax: None,
-        r#type: InvoiceLineType::StockIn,
-=======
-        tax_percentage: None,
-        r#type: InvoiceLineRowType::StockIn,
->>>>>>> df5d697c
+        tax_percentage: None,
+        r#type: InvoiceLineRowType::StockIn,
         number_of_packs: 2.0,
         note: None,
         inventory_adjustment_reason_id: None,
@@ -474,13 +404,8 @@
         sell_price_per_pack: 2.0,
         total_before_tax: 8.0,
         total_after_tax: 8.0,
-<<<<<<< HEAD
-        tax: None,
-        r#type: InvoiceLineType::StockIn,
-=======
-        tax_percentage: None,
-        r#type: InvoiceLineRowType::StockIn,
->>>>>>> df5d697c
+        tax_percentage: None,
+        r#type: InvoiceLineRowType::StockIn,
         number_of_packs: 2.0,
         note: None,
         inventory_adjustment_reason_id: None,
@@ -511,13 +436,8 @@
         sell_price_per_pack: 18.0,
         total_before_tax: 14.0,
         total_after_tax: 14.0,
-<<<<<<< HEAD
-        tax: None,
-        r#type: InvoiceLineType::StockIn,
-=======
-        tax_percentage: None,
-        r#type: InvoiceLineRowType::StockIn,
->>>>>>> df5d697c
+        tax_percentage: None,
+        r#type: InvoiceLineRowType::StockIn,
         number_of_packs: 7.0,
         note: None,
         inventory_adjustment_reason_id: None,
@@ -540,13 +460,8 @@
         sell_price_per_pack: 34.0,
         total_before_tax: 270.0,
         total_after_tax: 270.0,
-<<<<<<< HEAD
-        tax: None,
-        r#type: InvoiceLineType::StockIn,
-=======
-        tax_percentage: None,
-        r#type: InvoiceLineRowType::StockIn,
->>>>>>> df5d697c
+        tax_percentage: None,
+        r#type: InvoiceLineRowType::StockIn,
         number_of_packs: 2.0,
         note: None,
         inventory_adjustment_reason_id: None,
