CREATE TRIGGER name_insert_trigger
  AFTER INSERT ON name
  BEGIN
    INSERT INTO changelog (table_name, record_id, row_action, is_sync_update)
      VALUES ('name', NEW.id, 'UPSERT', NEW.is_sync_update);
  END;

CREATE TRIGGER name_update_trigger
  AFTER UPDATE ON name
  BEGIN
<<<<<<< HEAD
    INSERT INTO changelog (table_name, record_id, row_action, is_sync_update)
      VALUES ('name', NEW.id, 'UPSERT', NEW.is_sync_update);
  END;

CREATE TRIGGER name_delete_trigger
  AFTER DELETE ON name
  BEGIN
    INSERT INTO changelog (table_name, record_id, row_action, is_sync_update)
      VALUES ('name', OLD.id, 'DELETE', OLD.is_sync_update);
=======
    INSERT INTO changelog (table_name, record_id, row_action)
      VALUES ('name', NEW.id, 'UPSERT');
>>>>>>> 270db41a
  END;<|MERGE_RESOLUTION|>--- conflicted
+++ resolved
@@ -8,18 +8,6 @@
 CREATE TRIGGER name_update_trigger
   AFTER UPDATE ON name
   BEGIN
-<<<<<<< HEAD
     INSERT INTO changelog (table_name, record_id, row_action, is_sync_update)
       VALUES ('name', NEW.id, 'UPSERT', NEW.is_sync_update);
-  END;
-
-CREATE TRIGGER name_delete_trigger
-  AFTER DELETE ON name
-  BEGIN
-    INSERT INTO changelog (table_name, record_id, row_action, is_sync_update)
-      VALUES ('name', OLD.id, 'DELETE', OLD.is_sync_update);
-=======
-    INSERT INTO changelog (table_name, record_id, row_action)
-      VALUES ('name', NEW.id, 'UPSERT');
->>>>>>> 270db41a
   END;