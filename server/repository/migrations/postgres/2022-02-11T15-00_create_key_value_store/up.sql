-- https://github.com/openmsupply/open-msupply/blob/611f59207bd46178844c99c267f75115a721cc1c/server/repository/src/db_diesel/key_value_store.rs#L21-L40
CREATE TYPE key_type AS ENUM (
    -- Cursor for pulling central records from the central server
    'CENTRAL_SYNC_PULL_CURSOR',
    'REMOTE_SYNC_INITILISATION_STARTED',
    'REMOTE_SYNC_INITILISATION_FINISHED',
    'REMOTE_SYNC_PUSH_CURSOR',
    -- sync settings
    'SETTINGS_SYNC_URL',
    'SETTINGS_SYNC_USERNAME',
    'SETTINGS_SYNC_PASSWORD_SHA256',
    'SETTINGS_SYNC_INTERVAL_SEC',
    'SETTINGS_SYNC_CENTRAL_SERVER_SITE_ID',
<<<<<<< HEAD
    'SETTINGS_SYNC_SITE_ID',
    'SETTINGS_SYNC_SITE_HARDWARE_ID'
=======
    'SETTINGS_SYNC_SIDE_ID',
    'SETTINGS_SYNC_SIDE_HARDWARE_ID',
    'SETTINGS_SYNC_IS_DISABLED'
>>>>>>> 9af47b92
);

-- key value store, e.g. to store local server state
CREATE TABLE key_value_store (
    id key_type NOT NULL PRIMARY KEY,
    value_string TEXT,
    value_int INTEGER,
    value_bigint BIGINT,
    value_float DOUBLE PRECISION,
    value_bool BOOLEAN
)<|MERGE_RESOLUTION|>--- conflicted
+++ resolved
@@ -11,14 +11,9 @@
     'SETTINGS_SYNC_PASSWORD_SHA256',
     'SETTINGS_SYNC_INTERVAL_SEC',
     'SETTINGS_SYNC_CENTRAL_SERVER_SITE_ID',
-<<<<<<< HEAD
     'SETTINGS_SYNC_SITE_ID',
     'SETTINGS_SYNC_SITE_HARDWARE_ID'
-=======
-    'SETTINGS_SYNC_SIDE_ID',
-    'SETTINGS_SYNC_SIDE_HARDWARE_ID',
     'SETTINGS_SYNC_IS_DISABLED'
->>>>>>> 9af47b92
 );
 
 -- key value store, e.g. to store local server state
