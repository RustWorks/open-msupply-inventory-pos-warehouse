--- conflicted
+++ resolved
@@ -8,19 +8,6 @@
   END;
 $$ LANGUAGE 'plpgsql';
 
-<<<<<<< HEAD
-CREATE FUNCTION delete_name_store_join_changelog()
-RETURNS trigger AS
-$$
-  BEGIN
-    INSERT INTO changelog (table_name, record_id, row_action, store_id, is_sync_update)
-          VALUES ('name_store_join', OLD.id, 'DELETE', OLD.store_id, OLD.is_sync_update);
-    RETURN NULL;
-  END;
-$$ LANGUAGE 'plpgsql';
-
-=======
->>>>>>> fdf4145d
 CREATE TRIGGER name_store_join_upsert_trigger
   AFTER INSERT OR UPDATE ON name_store_join
   FOR EACH ROW EXECUTE FUNCTION upsert_name_store_join_changelog();