--- conflicted
+++ resolved
@@ -1,16 +1,12 @@
-CREATE TYPE language_type AS ENUM
-(
+CREATE TYPE language_type AS ENUM (
     'ENGLISH',
     'FRENCH',
     'SPANISH',
-<<<<<<< HEAD
-    'LATIN',
-=======
->>>>>>> facb6464
     'LAOS',
     'KHMER',
     'PORTUGUESE',
     'RUSSIAN'
 );
 
-ALTER TABLE user_account ADD COLUMN IF NOT EXISTS "language" language_type NOT NULL DEFAULT 'ENGLISH';+ALTER TABLE user_account
+    ADD COLUMN IF NOT EXISTS "language" language_type NOT NULL DEFAULT 'ENGLISH';
