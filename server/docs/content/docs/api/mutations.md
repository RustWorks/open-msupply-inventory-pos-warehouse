--- conflicted
+++ resolved
@@ -77,11 +77,7 @@
 
 Invoice lines that previously existed but are missing in `lines` list will be deleted. 
 
-<<<<<<< HEAD
-_{TODO we can expand this query to also have `deletedInvoiceLines`, `partialInvoiceLines`, if and when needed}_
-=======
 {TODO we can expand this query to also have `deletedLines`, `partialLines`, if and when needed}
->>>>>>> 36869ccc
 
 <details>
 <summary>IMPLEMENTATION DETAILS</summary>
@@ -96,15 +92,11 @@
 `type` to be set as: `CUSTOMER_INVOICE`
 `store_id` to be set as current logged in store in session
 
-<<<<<<< HEAD
-On status change `confirm_datetime`, `entry_datetime`, and `finalised_datetime` should be changed
-=======
 On Insertion `entry_datetime` is set.
 
 On status change the datetime fields are set:
 - `confirm_datetime` is set when the status is changed to `confirmed`
 - `finalised_datetime` is set when the status is changed to `finalised`
->>>>>>> 36869ccc
 
 </details>
 &nbsp;
@@ -191,15 +183,10 @@
     # GraphQL Validation > 0
     packSize: Number!
     batch: String
-<<<<<<< HEAD
-    sellPricePerPack: Float
-    costPricePerPack: Float
-=======
     # GraphQL Validation >= 0
     sellPricePerPack: Float!
     # GraphQL Validation >= 0
     costPricePerPack: Float!
->>>>>>> 36869ccc
     expiryDate: Date 
     # GraphQL Validation >= 0
     numberOfPacks: Number!
@@ -265,13 +252,8 @@
 - `finalised_datetime` is set when the status is changed to `finalised`
 
 </details>
-<<<<<<< HEAD
-&nbsp;
-## SUPPLIER INVOICE LINE
-=======
 
 ## Supplier Invoice Line
->>>>>>> 36869ccc
 
 Supplier invoice lines are always linked to an invoice, and are mutated via [Supplier Invoice](/docs/api/mutations/#supplier-invoice) mutations.
 
