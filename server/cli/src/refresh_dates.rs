--- conflicted
+++ resolved
@@ -30,7 +30,6 @@
         ("requisition_line", "snapshot_datetime"),
         ("stocktake", "created_datetime"),
         ("stocktake", "finalised_datetime"),
-<<<<<<< HEAD
         ("sync_log", "started_datetime"),
         ("sync_log", "done_datetime"),
         ("sync_log", "prepare_initial_start_datetime"),
@@ -58,9 +57,7 @@
     vec![
         ("sync_buffer", "received_datetime"),
         ("sync_buffer", "integration_datetime"),
-=======
         ("log", "datetime"),
->>>>>>> efc7bafb
     ]
     .iter()
     .map(|(table_name, field_name)| TableAndFieldName {
