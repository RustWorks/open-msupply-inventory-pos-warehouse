--- conflicted
+++ resolved
@@ -45,15 +45,10 @@
         ("temperature_breach", "start_datetime"),
         ("temperature_breach", "end_datetime"),
         ("temperature_log", "datetime"),
-<<<<<<< HEAD
-        ("activity_log", "datetime"),
-        ("user_account", "last_successful_sync"),
         ("asset", "created_datetime"),
         ("asset", "modified_datetime"),
         ("asset_internal_location", "created_datetime"),
         ("asset_internal_location", "modified_datetime"),
-=======
->>>>>>> 068faea9
     ]
     .iter()
     .map(|(table_name, field_name)| TableAndFieldName {
@@ -105,12 +100,9 @@
         ("stocktake_line", "expiry_date"),
         ("period", "start_date"),
         ("period", "end_date"),
-<<<<<<< HEAD
+        ("currency", "date_updated"),
         ("asset", "installation_date"),
         ("asset", "replacement_date"),
-=======
-        ("currency", "date_updated"),
->>>>>>> 068faea9
     ]
     .iter()
     .map(|(table_name, field_name)| TableAndFieldName {
