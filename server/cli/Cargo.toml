--- conflicted
+++ resolved
@@ -19,7 +19,6 @@
 server = { path = "../server" }
 graphql = { path = "../graphql" }
 
-anyhow = "1.0.56"
 async-graphql = "3.0.35"
 clap = { version = "3.1.8", features = ["derive"] }
 chrono = { version = "0.4.23" }
@@ -29,14 +28,9 @@
 serde = "1.0.126"
 serde_json = "1.0.66"
 simple-log = { version = "1.6" }
-<<<<<<< HEAD
 tokio = { version = "1.17.0", features = ["macros"] }
-=======
-log = "0.4.14"
-async-graphql = "3.0.35"
 
 anyhow.workspace = true
->>>>>>> db5aac00
 
 [dev-dependencies]
 actix-rt = "2.6.0"
