--- conflicted
+++ resolved
@@ -132,13 +132,6 @@
     filter: Option<InvoiceFilterInput>,
     sort: Option<Vec<InvoiceSortInput>>,
 ) -> Result<InvoicesResponse> {
-<<<<<<< HEAD
-    if let Some(inv_type) = filter
-        .clone()
-        .map(|filter| filter.r#type.map(|t| t.equal_to).flatten().unwrap())
-    {
-        if let Some(invoice) = outbound_return(ctx, &inv_type) {
-=======
     if let Some(inv_type) = filter.clone().map(|filter| {
         filter
             .r#type
@@ -146,8 +139,7 @@
             .flatten()
             .unwrap_or_else(|| InvoiceNodeType::InboundShipment) // ..default to something that isn't a return
     }) {
-        if let Some(invoice) = supplier_return(ctx, &inv_type) {
->>>>>>> 446b716d
+        if let Some(invoice) = outbound_return(ctx, &inv_type) {
             return Ok(InvoicesResponse::Response(InvoiceConnector::from_vec(
                 vec![invoice],
             )));
