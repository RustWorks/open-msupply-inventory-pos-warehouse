use async_graphql::*;
use graphql_core::pagination::PaginationInput;
use graphql_types::types::*;
use mutations::AddToShipmentFromMasterListInput;

pub mod invoice_queries;
use self::invoice_queries::*;

pub mod mutations;
use self::mutations::{inbound_shipment, outbound_shipment, prescription, supplier_return};

#[cfg(test)]
mod query_tests;

#[derive(Default, Clone)]
pub struct InvoiceQueries;

#[Object]
impl InvoiceQueries {
    pub async fn invoice(
        &self,
        ctx: &Context<'_>,
        store_id: String,
        #[graphql(desc = "id of the invoice")] id: String,
    ) -> Result<InvoiceResponse> {
        get_invoice(ctx, Some(store_id), &id)
    }

    pub async fn invoice_by_number(
        &self,
        ctx: &Context<'_>,
        store_id: String,
        invoice_number: u32,
        r#type: InvoiceNodeType,
    ) -> Result<InvoiceResponse> {
        get_invoice_by_number(ctx, store_id, invoice_number, r#type)
    }

    pub async fn invoices(
        &self,
        ctx: &Context<'_>,
        store_id: String,
        #[graphql(desc = "Pagination option (first and offset)")] page: Option<PaginationInput>,
        #[graphql(desc = "Filter option")] filter: Option<InvoiceFilterInput>,
        #[graphql(desc = "Sort options (only first sort input is evaluated for this endpoint)")]
        sort: Option<Vec<InvoiceSortInput>>,
    ) -> Result<InvoicesResponse> {
        get_invoices(ctx, store_id, page, filter, sort)
    }

    async fn insert_prescription(
        &self,
        ctx: &Context<'_>,
        store_id: String,
        input: prescription::insert::InsertInput,
    ) -> Result<prescription::insert::InsertResponse> {
        prescription::insert::insert(ctx, &store_id, input)
    }
}

#[derive(Default, Clone)]
pub struct InvoiceMutations;

#[Object]
impl InvoiceMutations {
    async fn insert_outbound_shipment(
        &self,
        ctx: &Context<'_>,
        store_id: String,
        input: outbound_shipment::insert::InsertInput,
    ) -> Result<outbound_shipment::insert::InsertResponse> {
        outbound_shipment::insert::insert(ctx, &store_id, input)
    }

    async fn update_outbound_shipment(
        &self,
        ctx: &Context<'_>,
        store_id: String,
        input: outbound_shipment::update::UpdateInput,
    ) -> Result<outbound_shipment::update::UpdateResponse> {
        outbound_shipment::update::update(ctx, &store_id, input)
    }

    async fn update_outbound_shipment_name(
        &self,
        ctx: &Context<'_>,
        store_id: String,
        input: outbound_shipment::update_name::UpdateNameInput,
    ) -> Result<outbound_shipment::update_name::UpdateNameResponse> {
        outbound_shipment::update_name::update_name(ctx, &store_id, input)
    }

    async fn delete_outbound_shipment(
        &self,
        ctx: &Context<'_>,
        store_id: String,
        id: String,
    ) -> Result<outbound_shipment::delete::DeleteResponse> {
        outbound_shipment::delete::delete(ctx, &store_id, id)
    }

    async fn insert_inbound_shipment(
        &self,
        ctx: &Context<'_>,
        store_id: String,
        input: inbound_shipment::insert::InsertInput,
    ) -> Result<inbound_shipment::insert::InsertResponse> {
        inbound_shipment::insert::insert(ctx, &store_id, input)
    }

    async fn update_inbound_shipment(
        &self,
        ctx: &Context<'_>,
        store_id: String,
        input: inbound_shipment::update::UpdateInput,
    ) -> Result<inbound_shipment::update::UpdateResponse> {
        inbound_shipment::update::update(ctx, &store_id, input)
    }

    async fn delete_inbound_shipment(
        &self,
        ctx: &Context<'_>,
        store_id: String,
        input: inbound_shipment::delete::DeleteInput,
    ) -> Result<inbound_shipment::delete::DeleteResponse> {
        inbound_shipment::delete::delete(ctx, &store_id, input)
    }

    /// Add invoice lines from master item master list
    async fn add_to_outbound_shipment_from_master_list(
        &self,
        ctx: &Context<'_>,
        store_id: String,
        input: AddToShipmentFromMasterListInput,
    ) -> Result<outbound_shipment::AddFromMasterListResponse> {
        outbound_shipment::add_from_master_list(ctx, &store_id, input)
    }

    async fn add_to_inbound_shipment_from_master_list(
        &self,
        ctx: &Context<'_>,
        store_id: String,
        input: AddToShipmentFromMasterListInput,
    ) -> Result<inbound_shipment::AddFromMasterListResponse> {
        inbound_shipment::add_from_master_list(ctx, &store_id, input)
    }

    async fn insert_prescription(
        &self,
        ctx: &Context<'_>,
        store_id: String,
        input: prescription::insert::InsertInput,
    ) -> Result<prescription::insert::InsertResponse> {
        prescription::insert::insert(ctx, &store_id, input)
    }

    async fn update_prescription(
        &self,
        ctx: &Context<'_>,
        store_id: String,
        input: prescription::update::UpdateInput,
    ) -> Result<prescription::update::UpdateResponse> {
        prescription::update::update(ctx, &store_id, input)
    }

    async fn delete_prescription(
        &self,
        ctx: &Context<'_>,
        store_id: String,
        id: String,
    ) -> Result<prescription::delete::DeleteResponse> {
        prescription::delete::delete(ctx, &store_id, id)
    }

<<<<<<< HEAD
    async fn delete_supplier_returns(
        &self,
        ctx: &Context<'_>,
        store_id: String,
        input: supplier_return::delete::DeleteInput,
    ) -> Result<supplier_return::delete::DeleteResponse> {
        supplier_return::delete::delete(ctx, &store_id, input)
=======
    async fn insert_supplier_return(
        &self,
        ctx: &Context<'_>,
        input: supplier_return::insert::InsertInput,
    ) -> Result<supplier_return::insert::InsertResponse> {
        supplier_return::insert::insert(ctx, input)
>>>>>>> b06adde5
    }
}<|MERGE_RESOLUTION|>--- conflicted
+++ resolved
@@ -172,7 +172,14 @@
         prescription::delete::delete(ctx, &store_id, id)
     }
 
-<<<<<<< HEAD
+    async fn insert_supplier_return(
+        &self,
+        ctx: &Context<'_>,
+        input: supplier_return::insert::InsertInput,
+    ) -> Result<supplier_return::insert::InsertResponse> {
+        supplier_return::insert::insert(ctx, input)
+    }
+
     async fn delete_supplier_returns(
         &self,
         ctx: &Context<'_>,
@@ -180,13 +187,5 @@
         input: supplier_return::delete::DeleteInput,
     ) -> Result<supplier_return::delete::DeleteResponse> {
         supplier_return::delete::delete(ctx, &store_id, input)
-=======
-    async fn insert_supplier_return(
-        &self,
-        ctx: &Context<'_>,
-        input: supplier_return::insert::InsertInput,
-    ) -> Result<supplier_return::insert::InsertResponse> {
-        supplier_return::insert::insert(ctx, input)
->>>>>>> b06adde5
     }
 }