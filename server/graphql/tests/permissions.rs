#[cfg(test)]
mod permission_tests {
    use std::sync::{Arc, Mutex};

    use async_graphql::MergedObject;
    use graphql_core::test_helpers::setup_graphl_test;
    use repository::{mock::MockDataInserts, StorageConnectionManager};
    use service::{
        auth::{AuthError, AuthServiceTrait, Resource, ResourceAccessRequest, ValidatedUser},
        auth_data::AuthData,
        service_provider::{ServiceContext, ServiceProvider},
    };

    // TODO for some reason Rust complained when using the Full{Query|Mutation} definition from
    // lib.rs. As a workaround these defs are copied here. Hopefully this should be possible but I
    // gave up on this for now.
    use graphql_batch_mutations::BatchMutations;
    use graphql_general::{GeneralQueries, ServerAdminMutations, ServerAdminQueries};
    use graphql_invoice::{InvoiceMutations, InvoiceQueries};
    use graphql_invoice_line::InvoiceLineMutations;
    use graphql_location::{LocationMutations, LocationQueries};
    use graphql_reports::ReportQueries;
    use graphql_requisition::{RequisitionMutations, RequisitionQueries};
    use graphql_requisition_line::RequisitionLineMutations;
    use graphql_stocktake::{StocktakeMutations, StocktakeQueries};
    use graphql_stocktake_line::StocktakeLineMutations;

    #[derive(MergedObject, Default, Clone)]
    pub struct FullQuery(
        pub InvoiceQueries,
        pub LocationQueries,
        pub StocktakeQueries,
        pub GeneralQueries,
        pub RequisitionQueries,
        pub ReportQueries,
        pub ServerAdminQueries,
    );

    #[derive(MergedObject, Default, Clone)]
    pub struct FullMutation(
        pub InvoiceMutations,
        pub InvoiceLineMutations,
        pub LocationMutations,
        pub StocktakeMutations,
        pub StocktakeLineMutations,
        pub BatchMutations,
        pub RequisitionMutations,
        pub RequisitionLineMutations,
        pub ServerAdminMutations,
    );

    pub fn full_query() -> FullQuery {
        FullQuery(
            InvoiceQueries,
            LocationQueries,
            StocktakeQueries,
            GeneralQueries,
            RequisitionQueries,
            ReportQueries,
            ServerAdminQueries,
        )
    }

    pub fn full_mutation() -> FullMutation {
        FullMutation(
            InvoiceMutations,
            InvoiceLineMutations,
            LocationMutations,
            StocktakeMutations,
            StocktakeLineMutations,
            BatchMutations,
            RequisitionMutations,
            RequisitionLineMutations,
            ServerAdminMutations,
        )
    }

    #[derive(Clone)]
    pub struct TestService {
        expected: ResourceAccessRequest,
        actual: Arc<Mutex<Option<ResourceAccessRequest>>>,
    }

    struct TestData {
        name: &'static str,
        query: &'static str,
        expected: ResourceAccessRequest,
    }

    fn resource_mapping_query_test_data() -> Vec<TestData> {
        vec![
            TestData {
                name: "invoice",
                query: r#"query Query {
                  invoice(id: "", storeId: "") {
                    ... on InvoiceNode {
                      id
                    }
                  }
                }"#,
                expected: ResourceAccessRequest {
                    resource: Resource::QueryInvoice,
                    store_id: Some("some".to_string()),
                },
            },
            TestData {
                name: "invoiceByNumber",
                query: r#"query Query {
                  invoiceByNumber(invoiceNumber: 10, storeId: "", type: OUTBOUND_SHIPMENT) {
                    ... on InvoiceNode {
                      id
                    }
                  }
                }"#,
                expected: ResourceAccessRequest {
                    resource: Resource::QueryInvoice,
                    store_id: Some("some".to_string()),
                },
            },
            TestData {
                name: "invoiceCounts",
                query: r#"query Query {
                invoiceCounts(storeId: "") {
                  outbound {
                    toBePicked
                  }
                }
              }"#,
                expected: ResourceAccessRequest {
                    resource: Resource::InvoiceCount,
                    store_id: Some("some".to_string()),
                },
            },
            TestData {
                name: "invoices",
                query: r#"query Query {
                invoices(storeId: "") {
                  ... on InvoiceConnector {
                    nodes {
                      id
                    }
                  }
                }
              }"#,
                expected: ResourceAccessRequest {
                    resource: Resource::QueryInvoice,
                    store_id: Some("some".to_string()),
                },
            },
            TestData {
                name: "items",
                query: r#"query Query {
                items(storeId: "") {
                  ... on ItemConnector {
                    nodes {
                      id
                    }
                  }
                }
              }"#,
                expected: ResourceAccessRequest {
                    resource: Resource::QueryItems,
                    store_id: Some("some".to_string()),
                },
            },
            TestData {
                name: "locations",
                query: r#"query Query {
                locations(storeId: "") {
                  ... on LocationConnector {
                    nodes {
                      id
                    }
                  }
                }
              }"#,
                expected: ResourceAccessRequest {
                    resource: Resource::QueryLocation,
                    store_id: Some("some".to_string()),
                },
            },
            TestData {
                name: "masterLists",
                query: r#"query Query {
                masterLists(storeId: "") {
                  ... on MasterListConnector {
                    nodes {
                      id
                    }
                  }
                }
              }"#,
                expected: ResourceAccessRequest {
                    resource: Resource::QueryMasterList,
                    store_id: Some("some".to_string()),
                },
            },
            TestData {
                name: "names",
                query: r#"query Query {
                names(storeId: "") {
                  ... on NameConnector {
                    nodes {
                      id
                    }
                  }
                }
              }"#,
                expected: ResourceAccessRequest {
                    resource: Resource::QueryName,
                    store_id: Some("some".to_string()),
                },
            },
            TestData {
                name: "printReport",
                query: r#"query Query {
                printReport(dataId: "", reportId: "", storeId: "") {
                  ... on PrintReportNode {
                    __typename
                    fileId
                  }
                }
              }"#,
                expected: ResourceAccessRequest {
                    resource: Resource::Report,
                    store_id: Some("some".to_string()),
                },
            },
            TestData {
                name: "reports",
                query: r#"query Query {
                reports(storeId: "") {
                  ... on ReportConnector {
                    nodes {
                      id
                    }
                  }
                }
              }"#,
                expected: ResourceAccessRequest {
                    resource: Resource::Report,
                    store_id: Some("some".to_string()),
                },
            },
            TestData {
                name: "serverSettings",
                query: r#"query Query {
                serverSettings {
                  ... on ServerSettingsNode {
                    __typename
                    status
                  }
                }
              }"#,
                expected: ResourceAccessRequest {
                    resource: Resource::ServerAdmin,
                    store_id: None,
                },
            },
            TestData {
                name: "requisition",
                query: r#"query Query {
                requisition(id: "", storeId: "") {
                  ... on RequisitionNode {
                    id
                  }
                }
              }"#,
                expected: ResourceAccessRequest {
                    resource: Resource::QueryRequisition,
                    store_id: Some("some".to_string()),
                },
            },
            TestData {
                name: "requisitionByNumber",
                query: r#"query Query {
                requisitionByNumber(requisitionNumber: 10, storeId: "", type: REQUEST) {
                  ... on RequisitionNode {
                    id
                  }
                }
              }"#,
                expected: ResourceAccessRequest {
                    resource: Resource::QueryRequisition,
                    store_id: Some("some".to_string()),
                },
            },
            TestData {
                name: "requisitionLineChart",
                query: r#"query Query {
                requisitionLineChart(requestRequisitionLineId: "", storeId: "") {
                  ... on ItemChartNode {
                    calculationDate
                    consumptionHistory {
                      totalCount
                    }
                  }
                }
              }"#,
                expected: ResourceAccessRequest {
                    resource: Resource::RequisitionChart,
                    store_id: Some("some".to_string()),
                },
            },
            TestData {
                name: "requisitions",
                query: r#"query Query {
                  requisitions(storeId: "") {
                    ... on RequisitionConnector {
                      nodes {
                        id
                      }
                    }
                  }
                }"#,
                expected: ResourceAccessRequest {
                    resource: Resource::QueryRequisition,
                    store_id: Some("some".to_string()),
                },
            },
            TestData {
                name: "stockCounts",
                query: r#"query Query {
                stockCounts(storeId: "") {
                  expiringSoon
                }
              }"#,
                expected: ResourceAccessRequest {
                    resource: Resource::StockCount,
                    store_id: Some("some".to_string()),
                },
            },
            TestData {
                name: "stocktake",
                query: r#"query Query {
                stocktake(id: "", storeId: "") {
                  ... on StocktakeNode {
                    id
                  }
                }
              }"#,
                expected: ResourceAccessRequest {
                    resource: Resource::QueryStocktake,
                    store_id: Some("some".to_string()),
                },
            },
            TestData {
                name: "stocktakeByNumber",
                query: r#"query Query {
                stocktakeByNumber(stocktakeNumber: 10, storeId: "") {
                  ... on StocktakeNode {
                    id
                  }
                }
              }"#,
                expected: ResourceAccessRequest {
                    resource: Resource::QueryStocktake,
                    store_id: Some("some".to_string()),
                },
            },
            TestData {
                name: "stocktakes",
                query: r#"query Query {
                stocktakes(storeId: "") {
                  ... on StocktakeConnector {
                    nodes {
                      id
                    }
                  }
                }
              }"#,
                expected: ResourceAccessRequest {
                    resource: Resource::QueryStocktake,
                    store_id: Some("some".to_string()),
                },
            },
            TestData {
                name: "stores",
                query: r#"query Query {
                stores {
                  ... on StoreConnector {
                    nodes {
                      id
                    }
                  }
                }
              }"#,
                expected: ResourceAccessRequest {
                    resource: Resource::QueryStore,
                    store_id: None,
                },
            },
            TestData {
                name: "stores",
                query: r#"query Query {
              stores {
                ... on StoreConnector {
                  nodes {
                    id
                  }
                }
              }
            }"#,
                expected: ResourceAccessRequest {
                    resource: Resource::QueryStore,
                    store_id: None,
                },
            },
        ]
    }

    fn resource_mapping_mutation_test_data() -> Vec<TestData> {
        vec![
            TestData {
                name: "addFromMasterList",
                query: r#"mutation Mutation {
                  addFromMasterList(input: {requestRequisitionId: "", masterListId: ""}, storeId: "") {
                    ... on RequisitionLineConnector {
                      nodes {
                        id
                      }
                    }
                  }
                }"#,
                expected: ResourceAccessRequest {
                    resource: Resource::MutateRequisition,
                    store_id: Some("some".to_string()),
                },
            },
            TestData {
                name: "allocateOutboundShipmentUnallocatedLine",
                query: r#"mutation Mutation {
                  allocateOutboundShipmentUnallocatedLine(lineId: "", storeId: "") {
                    ... on AllocateOutboundShipmentUnallocatedLineError {
                      __typename
                      error {
                        description
                      }
                    }
                  }
                }"#,
                expected: ResourceAccessRequest {
                    resource: Resource::MutateOutboundShipment,
                    store_id: Some("some".to_string()),
                },
            },
            TestData {
                name: "batchInboundShipment",
                query: r#"mutation Mutation {
                batchInboundShipment(storeId: "", input: {}) {
                  updateInboundShipments {
                    id
                  }
                }
              }"#,
                expected: ResourceAccessRequest {
                    resource: Resource::MutateInboundShipment,
                    store_id: Some("some".to_string()),
                },
            },
            TestData {
                name: "batchOutboundShipment",
                query: r#"mutation Mutation {
                  batchOutboundShipment(input: {}, storeId: "") {
                    updateOutboundShipments {
                      id
                    }
                  }
                }"#,
                expected: ResourceAccessRequest {
                    resource: Resource::MutateOutboundShipment,
                    store_id: Some("some".to_string()),
                },
            },
            TestData {
                name: "batchRequestRequisition",
                query: r#"mutation Mutation {
                  batchRequestRequisition(input: {}, storeId: "") {
                    updateRequestRequisitions {
                      id
                    }
                  }
                }"#,
                expected: ResourceAccessRequest {
                    resource: Resource::MutateRequisition,
                    store_id: Some("some".to_string()),
                },
            },
            TestData {
                name: "batchStocktake",
                query: r#"mutation Mutation {
                  batchStocktake(input: {}, storeId: "") {
                    updateStocktakes {
                      id
                    }
                  }
                }"#,
                expected: ResourceAccessRequest {
                    resource: Resource::MutateStocktake,
                    store_id: Some("some".to_string()),
                },
            },
            TestData {
                name: "createRequisitionShipment",
                query: r#"mutation Mutation {
                createRequisitionShipment(input: {responseRequisitionId: ""}, storeId: "") {
                  ... on InvoiceNode {
                    id
                  }
                }
              }"#,
                expected: ResourceAccessRequest {
                    resource: Resource::MutateRequisition,
                    store_id: Some("some".to_string()),
                },
            },
            TestData {
                name: "deleteInboundShipment",
                query: r#"mutation Mutation {
                deleteInboundShipment(input: {id: ""}, storeId: "") {
                  ... on DeleteResponse {
                    id
                  }
                }
              }"#,
                expected: ResourceAccessRequest {
                    resource: Resource::MutateInboundShipment,
                    store_id: Some("some".to_string()),
                },
            },
            TestData {
                name: "deleteInboundShipmentLine",
                query: r#"mutation Mutation {
                deleteInboundShipmentLine(input: {id: ""}, storeId: "") {
                  ... on DeleteResponse {
                    id
                  }
                }
              }"#,
                expected: ResourceAccessRequest {
                    resource: Resource::MutateInboundShipment,
                    store_id: Some("some".to_string()),
                },
            },
            TestData {
                name: "deleteInboundShipmentServiceLine",
                query: r#"mutation Mutation {
                deleteInboundShipmentServiceLine(input: {id: ""}, storeId: "") {
                  ... on DeleteResponse {
                    id
                  }
                }
              }"#,
                expected: ResourceAccessRequest {
                    resource: Resource::MutateInboundShipment,
                    store_id: Some("some".to_string()),
                },
            },
            TestData {
                name: "deleteInboundShipmentServiceLine",
                query: r#"mutation Mutation {
                deleteLocation(input: {id: ""}, storeId: "") {
                  ... on DeleteResponse {
                    id
                  }
                }
              }"#,
                expected: ResourceAccessRequest {
                    resource: Resource::MutateLocation,
                    store_id: Some("some".to_string()),
                },
            },
            TestData {
                name: "deleteOutboundShipment",
                query: r#"mutation Mutation {
                deleteOutboundShipment(id: "", storeId: "") {
                  ... on DeleteResponse {
                    id
                  }
                }
              }"#,
                expected: ResourceAccessRequest {
                    resource: Resource::MutateOutboundShipment,
                    store_id: Some("some".to_string()),
                },
            },
            TestData {
                name: "deleteOutboundShipmentLine",
                query: r#"mutation Mutation {
                deleteOutboundShipmentLine(input: {id: ""}, storeId: "") {
                  ... on DeleteResponse {
                    id
                  }
                }
              }"#,
                expected: ResourceAccessRequest {
                    resource: Resource::MutateOutboundShipment,
                    store_id: Some("some".to_string()),
                },
            },
            TestData {
                name: "deleteOutboundShipmentServiceLine",
                query: r#"mutation Mutation {
                  deleteOutboundShipmentServiceLine(input: {id: ""}, storeId: "") {
                    ... on DeleteResponse {
                      id
                    }
                  }
                }"#,
                expected: ResourceAccessRequest {
                    resource: Resource::MutateOutboundShipment,
                    store_id: Some("some".to_string()),
                },
            },
            TestData {
                name: "deleteOutboundShipmentUnallocatedLine",
                query: r#"mutation Mutation {
                deleteOutboundShipmentUnallocatedLine(input: {id: ""}, storeId: "") {
                  ... on DeleteResponse {
                    id
                  }
                }
              }"#,
                expected: ResourceAccessRequest {
                    resource: Resource::MutateOutboundShipment,
                    store_id: Some("some".to_string()),
                },
            },
            TestData {
                name: "deleteRequestRequisition",
                query: r#"mutation Mutation {
                deleteRequestRequisition(input: {id: ""}, storeId: "") {
                  ... on DeleteResponse {
                    id
                  }
                }
              }"#,
                expected: ResourceAccessRequest {
                    resource: Resource::MutateRequisition,
                    store_id: Some("some".to_string()),
                },
            },
            TestData {
                name: "deleteRequestRequisitionLine",
                query: r#"mutation Mutation {
                deleteRequestRequisitionLine(input: {id: ""}, storeId: "") {
                  ... on DeleteResponse {
                    id
                  }
                }
              }"#,
                expected: ResourceAccessRequest {
                    resource: Resource::MutateRequisition,
                    store_id: Some("some".to_string()),
                },
            },
            TestData {
                name: "deleteStocktake",
                query: r#"mutation Mutation {
                deleteStocktake(input: {id: ""}, storeId: "") {
                  ... on DeleteResponse {
                    id
                  }
                }
              }"#,
                expected: ResourceAccessRequest {
                    resource: Resource::MutateStocktake,
                    store_id: Some("some".to_string()),
                },
            },
            TestData {
                name: "deleteStocktakeLine",
                query: r#"mutation Mutation {
                deleteStocktakeLine(input: {id: ""}, storeId: "") {
                  ... on DeleteResponse {
                    id
                  }
                }
              }"#,
                expected: ResourceAccessRequest {
                    resource: Resource::MutateStocktake,
                    store_id: Some("some".to_string()),
                },
            },
            TestData {
                name: "insertInboundShipment",
                query: r#"mutation Mutation {
                insertInboundShipment(input: {id: "", otherPartyId: ""}, storeId: "") {
                  ... on InvoiceNode {
                    id
                  }
                }
              }"#,
                expected: ResourceAccessRequest {
                    resource: Resource::MutateInboundShipment,
                    store_id: Some("some".to_string()),
                },
            },
            TestData {
                name: "insertInboundShipmentLine",
                query: r#"mutation Mutation {
<<<<<<< HEAD
                insertInboundShipmentLine(input: {id: "", invoiceId: "", itemId: "", packSize: 10, costPricePerPack: 1.5, sellPricePerPack: 1.5, numberOfPacks: 10, totalBeforeTax: {totalBeforeTax: 1.5}, totalAfterTax: 1.5}, storeId: "") {
=======
                insertInboundShipmentLine(input: {id: "", invoiceId: "", itemId: "", packSize: 10, costPricePerPack: 1.5, sellPricePerPack: 1.5, numberOfPacks: 10, totalBeforeTax: 1.5}, storeId: "") {
>>>>>>> 4126939c
                  ... on InvoiceLineNode {
                    id
                  }
                }
              }"#,
                expected: ResourceAccessRequest {
                    resource: Resource::MutateInboundShipment,
                    store_id: Some("some".to_string()),
                },
            },
            TestData {
                name: "insertInboundShipmentServiceLine",
                query: r#"mutation Mutation {
                insertInboundShipmentServiceLine(input: {id: "", invoiceId: "", totalBeforeTax: 1.5}, storeId: "") {
                  ... on InvoiceLineNode {
                    id
                  }
                }
              }"#,
                expected: ResourceAccessRequest {
                    resource: Resource::MutateInboundShipment,
                    store_id: Some("some".to_string()),
                },
            },
            TestData {
                name: "insertLocation",
                query: r#"mutation Mutation {
                insertLocation(input: {id: "", code: ""}, storeId: "") {
                  ... on LocationNode {
                    id
                    name
                  }
                }
              }"#,
                expected: ResourceAccessRequest {
                    resource: Resource::MutateLocation,
                    store_id: Some("some".to_string()),
                },
            },
            TestData {
                name: "insertOutboundShipment",
                query: r#"mutation Mutation {
                insertOutboundShipment(input: {id: "", otherPartyId: ""}, storeId: "") {
                  ... on InvoiceNode {
                    id
                  }
                }
              }"#,
                expected: ResourceAccessRequest {
                    resource: Resource::MutateOutboundShipment,
                    store_id: Some("some".to_string()),
                },
            },
            TestData {
                name: "insertOutboundShipmentLine",
                query: r#"mutation Mutation {
<<<<<<< HEAD
                insertOutboundShipmentLine(input: {id: "", invoiceId: "", itemId: "", stockLineId: "", numberOfPacks: 10, totalBeforeTax: {totalBeforeTax: 1.5}, totalAfterTax: 1.5}, storeId: "") {
=======
                insertOutboundShipmentLine(input: {id: "", invoiceId: "", itemId: "", stockLineId: "", numberOfPacks: 10, totalBeforeTax: 1.5}, storeId: "") {
>>>>>>> 4126939c
                  ... on InvoiceLineNode {
                    id
                  }
                }
              }"#,
                expected: ResourceAccessRequest {
                    resource: Resource::MutateOutboundShipment,
                    store_id: Some("some".to_string()),
                },
            },
            TestData {
                name: "insertOutboundShipmentServiceLine",
                query: r#"mutation Mutation {
              insertOutboundShipmentServiceLine(input: {id: "", invoiceId: "", totalBeforeTax: 1.5}, storeId: "") {
                ... on InvoiceLineNode {
                  id
                }
              }
            }"#,
                expected: ResourceAccessRequest {
                    resource: Resource::MutateOutboundShipment,
                    store_id: Some("some".to_string()),
                },
            },
            TestData {
                name: "insertOutboundShipmentUnallocatedLine",
                query: r#"mutation Mutation {
                insertOutboundShipmentUnallocatedLine(input: {id: "", invoiceId: "", itemId: "", quantity: 10}, storeId: "") {
                  ... on InvoiceLineNode {
                    id
                  }
                }
              }"#,
                expected: ResourceAccessRequest {
                    resource: Resource::MutateOutboundShipment,
                    store_id: Some("some".to_string()),
                },
            },
            TestData {
                name: "insertRequestRequisition",
                query: r#"mutation Mutation {
                insertRequestRequisition(input: {id: "", otherPartyId: "", maxMonthsOfStock: 1.5, minMonthsOfStock: 1.5}, storeId: "") {
                  ... on RequisitionNode {
                    id
                  }
                }
              }"#,
                expected: ResourceAccessRequest {
                    resource: Resource::MutateRequisition,
                    store_id: Some("some".to_string()),
                },
            },
            TestData {
                name: "insertRequestRequisitionLine",
                query: r#"mutation Mutation {
                insertRequestRequisitionLine(input: {id: "", itemId: "", requisitionId: ""}, storeId: "") {
                  ... on RequisitionLineNode {
                    id
                  }
                }
              }"#,
                expected: ResourceAccessRequest {
                    resource: Resource::MutateRequisition,
                    store_id: Some("some".to_string()),
                },
            },
            TestData {
                name: "insertStocktake",
                query: r#"mutation Mutation {
                insertStocktake(input: {id: ""}, storeId: "") {
                  ... on StocktakeNode {
                    id
                  }
                }
              }"#,
                expected: ResourceAccessRequest {
                    resource: Resource::MutateStocktake,
                    store_id: Some("some".to_string()),
                },
            },
            TestData {
                name: "insertStocktakeLine",
                query: r#"mutation Mutation {
                insertStocktakeLine(input: {id: "", stocktakeId: ""}, storeId: "") {
                  ... on StocktakeLineNode {
                    id
                  }
                }
              }"#,
                expected: ResourceAccessRequest {
                    resource: Resource::MutateStocktake,
                    store_id: Some("some".to_string()),
                },
            },
            TestData {
                name: "supplyRequestedQuantity",
                query: r#"mutation Mutation {
                supplyRequestedQuantity(input: {responseRequisitionId: ""}, storeId: "") {
                  ... on RequisitionLineConnector {
                    nodes {
                      id
                    }
                  }
                }
              }"#,
                expected: ResourceAccessRequest {
                    resource: Resource::MutateRequisition,
                    store_id: Some("some".to_string()),
                },
            },
            TestData {
                name: "updateInboundShipment",
                query: r#"mutation Mutation {
                updateInboundShipment(input: {id: ""}, storeId: "") {
                  ... on InvoiceNode {
                    id
                  }
                }
              }"#,
                expected: ResourceAccessRequest {
                    resource: Resource::MutateInboundShipment,
                    store_id: Some("some".to_string()),
                },
            },
            TestData {
                name: "updateInboundShipment",
                query: r#"mutation Mutation {
                updateInboundShipmentLine(input: {id: ""}, storeId: "") {
                  ... on InvoiceLineNode {
                    id
                  }
                }
              }"#,
                expected: ResourceAccessRequest {
                    resource: Resource::MutateInboundShipment,
                    store_id: Some("some".to_string()),
                },
            },
            TestData {
                name: "updateInboundShipmentServiceLine",
                query: r#"mutation Mutation {
                updateInboundShipmentServiceLine(input: {id: ""}, storeId: "") {
                  ... on InvoiceLineNode {
                    id
                  }
                }
              }"#,
                expected: ResourceAccessRequest {
                    resource: Resource::MutateInboundShipment,
                    store_id: Some("some".to_string()),
                },
            },
            TestData {
                name: "updateLocation",
                query: r#"mutation Mutation {
                updateLocation(input: {id: ""}, storeId: "") {
                  ... on LocationNode {
                    id
                    name
                  }
                }
              }"#,
                expected: ResourceAccessRequest {
                    resource: Resource::MutateLocation,
                    store_id: Some("some".to_string()),
                },
            },
            TestData {
                name: "updateOutboundShipment",
                query: r#"mutation Mutation {
                updateOutboundShipment(input: {id: ""}, storeId: "") {
                  ... on InvoiceNode {
                    id
                  }
                }
              }"#,
                expected: ResourceAccessRequest {
                    resource: Resource::MutateOutboundShipment,
                    store_id: Some("some".to_string()),
                },
            },
            TestData {
                name: "updateOutboundShipmentLine",
                query: r#"mutation Mutation {
                updateOutboundShipmentLine(input: {id: ""}, storeId: "") {
                  ... on InvoiceLineNode {
                    id
                  }
                }
              }"#,
                expected: ResourceAccessRequest {
                    resource: Resource::MutateOutboundShipment,
                    store_id: Some("some".to_string()),
                },
            },
            TestData {
                name: "updateOutboundShipmentServiceLine",
                query: r#"mutation Mutation {
                updateOutboundShipmentServiceLine(input: {id: ""}, storeId: "") {
                  ... on InvoiceLineNode {
                    id
                  }
                }
              }"#,
                expected: ResourceAccessRequest {
                    resource: Resource::MutateOutboundShipment,
                    store_id: Some("some".to_string()),
                },
            },
            TestData {
                name: "updateOutboundShipmentUnallocatedLine",
                query: r#"mutation Mutation {
                updateOutboundShipmentUnallocatedLine(input: {id: "", quantity: 10}, storeId: "") {
                  ... on InvoiceLineNode {
                    id
                  }
                }
              }"#,
                expected: ResourceAccessRequest {
                    resource: Resource::MutateOutboundShipment,
                    store_id: Some("some".to_string()),
                },
            },
            TestData {
                name: "updateRequestRequisition",
                query: r#"mutation Mutation {
                  updateRequestRequisition(input: {id: ""}, storeId: "") {
                    ... on RequisitionNode {
                      id
                    }
                  }
                }"#,
                expected: ResourceAccessRequest {
                    resource: Resource::MutateRequisition,
                    store_id: Some("some".to_string()),
                },
            },
            TestData {
                name: "updateRequestRequisitionLine",
                query: r#"mutation Mutation {
                updateRequestRequisitionLine(input: {id: ""}, storeId: "") {
                  ... on RequisitionLineNode {
                    id
                  }
                }
              }"#,
                expected: ResourceAccessRequest {
                    resource: Resource::MutateRequisition,
                    store_id: Some("some".to_string()),
                },
            },
            TestData {
                name: "updateResponseRequisition",
                query: r#"mutation Mutation {
                updateResponseRequisition(input: {id: ""}, storeId: "") {
                  ... on RequisitionNode {
                    id
                  }
                }
              }"#,
                expected: ResourceAccessRequest {
                    resource: Resource::MutateRequisition,
                    store_id: Some("some".to_string()),
                },
            },
            TestData {
                name: "updateResponseRequisitionLine",
                query: r#"mutation Mutation {
                updateResponseRequisitionLine(input: {id: ""}, storeId: "") {
                  ... on RequisitionLineNode {
                    id
                  }
                }
              }"#,
                expected: ResourceAccessRequest {
                    resource: Resource::MutateRequisition,
                    store_id: Some("some".to_string()),
                },
            },
            TestData {
                name: "updateServerSettings",
                query: r#"mutation Mutation {
                updateServerSettings(input: {syncSettings: {url: "test", username: "user", password: "", intervalSec: 10, centralServerSiteId: 10, siteId: 10}}) {
                  ... on ServerSettingsNode {
                    __typename
                    status
                  }
                }
            }"#,
                expected: ResourceAccessRequest {
                    resource: Resource::ServerAdmin,
                    store_id: None,
                },
            },
            TestData {
                name: "updateStocktake",
                query: r#"mutation Mutation {
                updateStocktake(input: {id: ""}, storeId: "") {
                  ... on StocktakeNode {
                    id
                  }
                }
              }"#,
                expected: ResourceAccessRequest {
                    resource: Resource::MutateStocktake,
                    store_id: Some("some".to_string()),
                },
            },
            TestData {
                name: "updateStocktakeLine",
                query: r#"mutation Mutation {
                updateStocktakeLine(input: {id: ""}, storeId: "") {
                  ... on StocktakeLineNode {
                    id
                  }
                }
              }"#,
                expected: ResourceAccessRequest {
                    resource: Resource::MutateStocktake,
                    store_id: Some("some".to_string()),
                },
            },
            TestData {
                name: "updateStocktakeLine",
                query: r#"mutation Mutation {
                useSuggestedQuantity(input: {requestRequisitionId: ""}, storeId: "") {
                  ... on RequisitionLineConnector {
                    nodes {
                      id
                    }
                  }
                }
              }"#,
                expected: ResourceAccessRequest {
                    resource: Resource::MutateRequisition,
                    store_id: Some("some".to_string()),
                },
            },
        ]
    }
    impl TestService {
        fn new(expected: ResourceAccessRequest) -> Self {
            TestService {
                expected,
                actual: Arc::new(Mutex::new(None)),
            }
        }

        /// Test if service has been called with the expecting parameters
        fn error(&self) -> Option<String> {
            let actual = self.actual.lock().unwrap();
            match actual.as_ref() {
                Some(actual) => {
                    if self.expected.resource != actual.resource
                        || self.expected.store_id.is_some() != actual.store_id.is_some()
                    {
                        Some(format!(
                            "Expected: resource == {:?} && store_id.is_some() == {}; Actual: resource == {:?} && store_id.is_some() == {}",
                            &self.expected.resource, self.expected.store_id.is_some(), actual.resource, actual.store_id.is_some()
                        ))
                    } else {
                        None
                    }
                }
                None => Some("Validation service hasn't been called".to_string()),
            }
        }
    }

    impl AuthServiceTrait for TestService {
        fn validate(
            &self,
            _: &ServiceContext,
            _: &AuthData,
            _: &Option<String>,
            resource_request: &ResourceAccessRequest,
        ) -> Result<ValidatedUser, AuthError> {
            let mut actual = self.actual.lock().unwrap();
            *actual = Some(resource_request.clone());
            // we collected the info we needed just abort the request:
            return Err(AuthError::InternalError(
                "Just abort the request".to_string(),
            ));
        }
    }

    fn service_provider(
        test_service: &TestService,
        connection_manager: &StorageConnectionManager,
    ) -> ServiceProvider {
        let mut service_provider = ServiceProvider::new(connection_manager.clone(), "app_data");
        service_provider.validation_service = Box::new(test_service.clone());
        service_provider
    }

    /// Test that all endpoints use the correct resource validation
    #[actix_rt::test]
    async fn test_graphql_permissions_resource_mapping() {
        let (_, _, connection_manager, settings) = setup_graphl_test(
            full_query(),
            full_mutation(),
            "test_graphql_permissions_resource_mapping",
            MockDataInserts::none(),
        )
        .await;

        for data in resource_mapping_mutation_test_data()
            .into_iter()
            .chain(resource_mapping_query_test_data().into_iter())
        {
            let test_service = TestService::new(data.expected);
            let _ = graphql_core::test_helpers::run_test_gql_query(
                &settings,
                // escape query quotes
                &data.query.replace("\"", "\\\""),
                &None,
                Some(service_provider(&test_service, &connection_manager)),
            )
            .await;

            assert_eq!(
                None,
                test_service.error(),
                "Permission error in: {}",
                data.name
            );
        }
    }
}<|MERGE_RESOLUTION|>--- conflicted
+++ resolved
@@ -699,11 +699,7 @@
             TestData {
                 name: "insertInboundShipmentLine",
                 query: r#"mutation Mutation {
-<<<<<<< HEAD
-                insertInboundShipmentLine(input: {id: "", invoiceId: "", itemId: "", packSize: 10, costPricePerPack: 1.5, sellPricePerPack: 1.5, numberOfPacks: 10, totalBeforeTax: {totalBeforeTax: 1.5}, totalAfterTax: 1.5}, storeId: "") {
-=======
-                insertInboundShipmentLine(input: {id: "", invoiceId: "", itemId: "", packSize: 10, costPricePerPack: 1.5, sellPricePerPack: 1.5, numberOfPacks: 10, totalBeforeTax: 1.5}, storeId: "") {
->>>>>>> 4126939c
+                insertInboundShipmentLine(input: {id: "", invoiceId: "", itemId: "", packSize: 10, costPricePerPack: 1.5, sellPricePerPack: 1.5, numberOfPacks: 10, totalBeforeTax: {totalBeforeTax: 1.5}}, storeId: "") {
                   ... on InvoiceLineNode {
                     id
                   }
@@ -760,11 +756,7 @@
             TestData {
                 name: "insertOutboundShipmentLine",
                 query: r#"mutation Mutation {
-<<<<<<< HEAD
-                insertOutboundShipmentLine(input: {id: "", invoiceId: "", itemId: "", stockLineId: "", numberOfPacks: 10, totalBeforeTax: {totalBeforeTax: 1.5}, totalAfterTax: 1.5}, storeId: "") {
-=======
-                insertOutboundShipmentLine(input: {id: "", invoiceId: "", itemId: "", stockLineId: "", numberOfPacks: 10, totalBeforeTax: 1.5}, storeId: "") {
->>>>>>> 4126939c
+                insertOutboundShipmentLine(input: {id: "", invoiceId: "", itemId: "", stockLineId: "", numberOfPacks: 10, totalBeforeTax: {totalBeforeTax: 1.5}}, storeId: "") {
                   ... on InvoiceLineNode {
                     id
                   }
