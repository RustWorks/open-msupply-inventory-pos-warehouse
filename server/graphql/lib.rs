#[cfg(test)]
mod tests;

use std::sync::Arc;

use actix_web::web::{self, Data};
use actix_web::HttpResponse;
use actix_web::{guard, HttpRequest};
use async_graphql::extensions::{
    Extension, ExtensionContext, ExtensionFactory, Logger, NextExecute,
};
use async_graphql::http::{playground_source, GraphQLPlaygroundConfig};
use async_graphql::MergedObject;
use async_graphql::{EmptySubscription, SchemaBuilder};
use async_graphql_actix_web::{GraphQLRequest, GraphQLResponse};
use graphql_batch_mutations::BatchMutations;
use graphql_core::loader::LoaderRegistry;
use graphql_core::{auth_data_from_request, RequestUserData, SelfRequest};
use graphql_general::{GeneralMutations, GeneralQueries};
use graphql_invoice::{InvoiceMutations, InvoiceQueries};
use graphql_invoice_line::InvoiceLineMutations;
use graphql_location::{LocationMutations, LocationQueries};
use graphql_reports::ReportQueries;
use graphql_requisition::{RequisitionMutations, RequisitionQueries};
use graphql_requisition_line::RequisitionLineMutations;
use graphql_stocktake::{StocktakeMutations, StocktakeQueries};
use graphql_stocktake_line::StocktakeLineMutations;

use log::info;
use repository::StorageConnectionManager;
use service::auth_data::AuthData;
use service::service_provider::ServiceProvider;
use service::sync_settings::SyncSettings;

#[derive(MergedObject, Default, Clone)]
pub struct FullQuery(
    pub InvoiceQueries,
    pub LocationQueries,
    pub StocktakeQueries,
    pub GeneralQueries,
    pub RequisitionQueries,
    pub ReportQueries,
);

#[derive(MergedObject, Default, Clone)]
pub struct FullMutation(
    pub InvoiceMutations,
    pub InvoiceLineMutations,
    pub LocationMutations,
    pub StocktakeMutations,
    pub StocktakeLineMutations,
    pub BatchMutations,
    pub GeneralMutations,
    pub RequisitionMutations,
    pub RequisitionLineMutations,
);

pub type Schema = async_graphql::Schema<FullQuery, FullMutation, async_graphql::EmptySubscription>;
type Builder = SchemaBuilder<FullQuery, FullMutation, EmptySubscription>;

pub fn full_query() -> FullQuery {
    FullQuery(
        InvoiceQueries,
        LocationQueries,
        StocktakeQueries,
        GeneralQueries,
        RequisitionQueries,
        ReportQueries,
    )
}

pub fn full_mutation() -> FullMutation {
    FullMutation(
        InvoiceMutations,
        InvoiceLineMutations,
        LocationMutations,
        StocktakeMutations,
        StocktakeLineMutations,
        BatchMutations,
        GeneralMutations,
        RequisitionMutations,
        RequisitionLineMutations,
    )
}

pub struct ResponseLogger;
impl ExtensionFactory for ResponseLogger {
    fn create(&self) -> Arc<dyn Extension> {
        Arc::new(ResponseLoggerExtension)
    }
}
struct ResponseLoggerExtension;
#[async_trait::async_trait]
impl Extension for ResponseLoggerExtension {
    async fn execute(
        &self,
        ctx: &ExtensionContext<'_>,
        operation_name: Option<&str>,
        next: NextExecute<'_>,
    ) -> async_graphql::Response {
        let resp = next.run(ctx, operation_name).await;
        info!(
            target: "async-graphql",
            "[Execute Response] {:?}\n{:?}", operation_name, resp
        );
        resp
    }
}

pub fn schema_builder() -> Builder {
    Schema::build(full_query(), full_mutation(), EmptySubscription)
}

pub fn build_schema(
    connection_manager: Data<StorageConnectionManager>,
    loader_registry: Data<LoaderRegistry>,
    service_provider: Data<ServiceProvider>,
    auth_data: Data<AuthData>,
    self_request: Option<Data<Box<dyn SelfRequest>>>,
    include_logger: bool,
) -> Schema {
    let mut builder = schema_builder()
        .data(connection_manager.clone())
        .data(loader_registry.clone())
        .data(service_provider.clone())
        .data(auth_data.clone());
    match self_request {
        Some(self_request) => builder = builder.data(self_request),
        None => {}
    }
    if include_logger {
        builder = builder.extension(Logger).extension(ResponseLogger);
    }
    builder.finish()
}

struct SelfRequestImpl {
    schema: Schema,
}
#[async_trait::async_trait]
impl SelfRequest for SelfRequestImpl {
    async fn call(
        &self,
        request: async_graphql::Request,
        user_data: RequestUserData,
    ) -> async_graphql::Response {
        let query = request.data(user_data);
        self.schema.execute(query).await.into()
    }
}

pub fn config(
    connection_manager: Data<StorageConnectionManager>,
    loader_registry: Data<LoaderRegistry>,
    service_provider: Data<ServiceProvider>,
    auth_data: Data<AuthData>,
    sync_settings_data: Data<SyncSettings>,
) -> impl FnOnce(&mut actix_web::web::ServiceConfig) {
    |cfg| {
<<<<<<< HEAD
        let schema = build_schema()
            .data(connection_manager)
            .data(loader_registry)
            .data(service_provider)
            .data(auth_data)
            .data(sync_settings_data)
            .extension(Logger)
            .extension(ResponseLogger)
            .finish();
=======
        let self_requester: Data<Box<dyn SelfRequest>> = Data::new(Box::new(SelfRequestImpl {
            schema: build_schema(
                connection_manager.clone(),
                loader_registry.clone(),
                service_provider.clone(),
                auth_data.clone(),
                None,
                false,
            ),
        }));

        let schema = build_schema(
            connection_manager,
            loader_registry,
            service_provider,
            auth_data,
            Some(self_requester),
            true,
        );

>>>>>>> 3be62868
        cfg.app_data(Data::new(schema))
            .service(web::resource("/graphql").guard(guard::Post()).to(
                |schema: Data<Schema>, http_req, req: GraphQLRequest| {
                    graphql(schema, http_req, req)
                },
            ))
            .service(web::resource("/graphql").guard(guard::Get()).to(playground));
    }
}

async fn playground() -> HttpResponse {
    HttpResponse::Ok()
        .content_type("text/html; charset=utf-8")
        .body(playground_source(GraphQLPlaygroundConfig::new("/graphql")))
}

async fn graphql(
    schema: Data<Schema>,
    http_req: HttpRequest,
    req: GraphQLRequest,
) -> GraphQLResponse {
    let user_data = auth_data_from_request(&http_req);
    let query = req.into_inner().data(user_data);
    schema.execute(query).await.into()
}

#[cfg(test)]
mod test {
    use graphql_core::{assert_graphql_query, test_helpers::setup_graphl_test};
    use repository::mock::MockDataInserts;
    use serde_json::json;

    use crate::{full_mutation, full_query};

    #[actix_rt::test]
    async fn test_graphql_version() {
        // This test should also checks that there are no duplicate types (which will be a panic when schema is built)
        let (_, _, _, settings) = setup_graphl_test(
            full_query(),
            full_mutation(),
            "graphql_requisition_user_loader",
            MockDataInserts::none(),
        )
        .await;
        let expected = json!({
            "apiVersion": "1.0"
        });

        let query = r#"
        query {
            apiVersion
        }
        "#;

        assert_graphql_query!(&settings, &query, &None, expected, None);
    }
}<|MERGE_RESOLUTION|>--- conflicted
+++ resolved
@@ -116,14 +116,16 @@
     loader_registry: Data<LoaderRegistry>,
     service_provider: Data<ServiceProvider>,
     auth_data: Data<AuthData>,
+    sync_settings_data: Data<SyncSettings>,
     self_request: Option<Data<Box<dyn SelfRequest>>>,
     include_logger: bool,
 ) -> Schema {
     let mut builder = schema_builder()
-        .data(connection_manager.clone())
-        .data(loader_registry.clone())
-        .data(service_provider.clone())
-        .data(auth_data.clone());
+        .data(connection_manager)
+        .data(loader_registry)
+        .data(service_provider)
+        .data(auth_data)
+        .data(sync_settings_data);
     match self_request {
         Some(self_request) => builder = builder.data(self_request),
         None => {}
@@ -157,23 +159,13 @@
     sync_settings_data: Data<SyncSettings>,
 ) -> impl FnOnce(&mut actix_web::web::ServiceConfig) {
     |cfg| {
-<<<<<<< HEAD
-        let schema = build_schema()
-            .data(connection_manager)
-            .data(loader_registry)
-            .data(service_provider)
-            .data(auth_data)
-            .data(sync_settings_data)
-            .extension(Logger)
-            .extension(ResponseLogger)
-            .finish();
-=======
         let self_requester: Data<Box<dyn SelfRequest>> = Data::new(Box::new(SelfRequestImpl {
             schema: build_schema(
                 connection_manager.clone(),
                 loader_registry.clone(),
                 service_provider.clone(),
                 auth_data.clone(),
+                sync_settings_data.clone(),
                 None,
                 false,
             ),
@@ -184,11 +176,11 @@
             loader_registry,
             service_provider,
             auth_data,
+            sync_settings_data,
             Some(self_requester),
             true,
         );
 
->>>>>>> 3be62868
         cfg.app_data(Data::new(schema))
             .service(web::resource("/graphql").guard(guard::Post()).to(
                 |schema: Data<Schema>, http_req, req: GraphQLRequest| {
