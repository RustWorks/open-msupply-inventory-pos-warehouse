--- conflicted
+++ resolved
@@ -121,7 +121,6 @@
     auth_data: Data<AuthData>,
 ) -> impl FnOnce(&mut actix_web::web::ServiceConfig) {
     |cfg| {
-<<<<<<< HEAD
         let self_requester: Data<Box<dyn SelfRequest>> = Data::new(Box::new(SelfRequestImpl {
             schema: build_schema(
                 connection_manager.clone(),
@@ -140,28 +139,6 @@
             Some(self_requester),
         );
 
-        cfg.service(
-            actix_web::web::scope("/graphql")
-                .data(schema)
-                .route("", actix_web::web::post().to(graphql))
-                // It’s nicest to have the playground on the same URL, but if it’s a GET request and
-                // there’s a `query` parameter, we want it to be treated as a GraphQL query. The
-                // simplest way of doing this is to just require no query string for playground access.
-                .route(
-                    "",
-                    actix_web::web::get()
-                        .guard(fn_guard(|head| head.uri.query().is_none()))
-                        .to(playground),
-                )
-                .route("", actix_web::web::get().to(graphql)),
-        );
-=======
-        let schema = build_schema()
-            .data(connection_manager)
-            .data(loader_registry)
-            .data(service_provider)
-            .data(auth_data)
-            .finish();
         cfg.app_data(Data::new(schema))
             .service(web::resource("/graphql").guard(guard::Post()).to(
                 |schema: Data<Schema>, http_req, req: GraphQLRequest| {
@@ -169,7 +146,6 @@
                 },
             ))
             .service(web::resource("/graphql").guard(guard::Get()).to(playground));
->>>>>>> 3e424375
     }
 }
 
