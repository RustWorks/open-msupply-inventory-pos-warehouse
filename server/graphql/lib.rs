--- conflicted
+++ resolved
@@ -51,7 +51,6 @@
 pub type Schema = async_graphql::Schema<FullQuery, FullMutation, async_graphql::EmptySubscription>;
 type Builder = SchemaBuilder<FullQuery, FullMutation, EmptySubscription>;
 
-<<<<<<< HEAD
 pub fn full_query() -> FullQuery {
     FullQuery(
         InvoiceQueries,
@@ -59,6 +58,7 @@
         StocktakeQueries,
         GeneralQueries,
         RequisitionQueries,
+        ReportQueries,
     )
 }
 
@@ -73,30 +73,6 @@
         GeneralMutations,
         RequisitionMutations,
         RequisitionLineMutations,
-=======
-pub fn build_schema() -> Builder {
-    Schema::build(
-        FullQuery(
-            InvoiceQueries,
-            LocationQueries,
-            StocktakeQueries,
-            GeneralQueries,
-            RequisitionQueries,
-            ReportQueries,
-        ),
-        FullMutation(
-            InvoiceMutations,
-            InvoiceLineMutations,
-            LocationMutations,
-            StocktakeMutations,
-            StocktakeLineMutations,
-            BatchMutations,
-            GeneralMutations,
-            RequisitionMutations,
-            RequisitionLineMutations,
-        ),
-        EmptySubscription,
->>>>>>> 5de70f3b
     )
 }
 
