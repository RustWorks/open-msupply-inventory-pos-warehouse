--- conflicted
+++ resolved
@@ -6,7 +6,9 @@
 use actix_web::web::{self, Data};
 use actix_web::HttpResponse;
 use actix_web::{guard, HttpRequest};
-use async_graphql::extensions::{Logger, ExtensionFactory, Extension, ExtensionContext, NextExecute};
+use async_graphql::extensions::{
+    Extension, ExtensionContext, ExtensionFactory, Logger, NextExecute,
+};
 use async_graphql::http::{playground_source, GraphQLPlaygroundConfig};
 use async_graphql::MergedObject;
 use async_graphql::{EmptySubscription, SchemaBuilder};
@@ -80,43 +82,6 @@
     )
 }
 
-pub fn schema_builder() -> Builder {
-    Schema::build(full_query(), full_mutation(), EmptySubscription)
-}
-
-<<<<<<< HEAD
-pub fn build_schema(
-    connection_manager: Data<StorageConnectionManager>,
-    loader_registry: Data<LoaderRegistry>,
-    service_provider: Data<ServiceProvider>,
-    auth_data: Data<AuthData>,
-    self_request: Option<Data<Box<dyn SelfRequest>>>,
-) -> Schema {
-    let mut builder = schema_builder()
-        .data(connection_manager.clone())
-        .data(loader_registry.clone())
-        .data(service_provider.clone())
-        .data(auth_data.clone());
-    match self_request {
-        Some(self_request) => builder = builder.data(self_request),
-        None => {}
-    }
-    builder.finish()
-}
-
-struct SelfRequestImpl {
-    schema: Schema,
-}
-#[async_trait::async_trait]
-impl SelfRequest for SelfRequestImpl {
-    async fn call(
-        &self,
-        request: async_graphql::Request,
-        user_data: RequestUserData,
-    ) -> async_graphql::Response {
-        let query = request.data(user_data);
-        self.schema.execute(query).await.into()
-=======
 pub struct ResponseLogger;
 impl ExtensionFactory for ResponseLogger {
     fn create(&self) -> Arc<dyn Extension> {
@@ -138,7 +103,48 @@
             "[Execute Response] {:?}\n{:?}", operation_name, resp
         );
         resp
->>>>>>> c6b2a4cb
+    }
+}
+
+pub fn schema_builder() -> Builder {
+    Schema::build(full_query(), full_mutation(), EmptySubscription)
+}
+
+pub fn build_schema(
+    connection_manager: Data<StorageConnectionManager>,
+    loader_registry: Data<LoaderRegistry>,
+    service_provider: Data<ServiceProvider>,
+    auth_data: Data<AuthData>,
+    self_request: Option<Data<Box<dyn SelfRequest>>>,
+    include_logger: bool,
+) -> Schema {
+    let mut builder = schema_builder()
+        .data(connection_manager.clone())
+        .data(loader_registry.clone())
+        .data(service_provider.clone())
+        .data(auth_data.clone());
+    match self_request {
+        Some(self_request) => builder = builder.data(self_request),
+        None => {}
+    }
+    if include_logger {
+        builder = builder.extension(Logger).extension(ResponseLogger);
+    }
+    builder.finish()
+}
+
+struct SelfRequestImpl {
+    schema: Schema,
+}
+#[async_trait::async_trait]
+impl SelfRequest for SelfRequestImpl {
+    async fn call(
+        &self,
+        request: async_graphql::Request,
+        user_data: RequestUserData,
+    ) -> async_graphql::Response {
+        let query = request.data(user_data);
+        self.schema.execute(query).await.into()
     }
 }
 
@@ -149,7 +155,6 @@
     auth_data: Data<AuthData>,
 ) -> impl FnOnce(&mut actix_web::web::ServiceConfig) {
     |cfg| {
-<<<<<<< HEAD
         let self_requester: Data<Box<dyn SelfRequest>> = Data::new(Box::new(SelfRequestImpl {
             schema: build_schema(
                 connection_manager.clone(),
@@ -157,6 +162,7 @@
                 service_provider.clone(),
                 auth_data.clone(),
                 None,
+                false,
             ),
         }));
 
@@ -166,18 +172,9 @@
             service_provider,
             auth_data,
             Some(self_requester),
+            true,
         );
 
-=======
-        let schema = build_schema()
-            .data(connection_manager)
-            .data(loader_registry)
-            .data(service_provider)
-            .data(auth_data)
-            .extension(Logger)
-            .extension(ResponseLogger)
-            .finish();
->>>>>>> c6b2a4cb
         cfg.app_data(Data::new(schema))
             .service(web::resource("/graphql").guard(guard::Post()).to(
                 |schema: Data<Schema>, http_req, req: GraphQLRequest| {
