--- conflicted
+++ resolved
@@ -150,11 +150,8 @@
     pub FormSchemaMutations,
     pub PluginMutations,
     pub TemperatureBreachMutations,
-<<<<<<< HEAD
+    pub CentralServerMutations,
     pub AssetMutations,
-=======
-    pub CentralServerMutations,
->>>>>>> eb4ecd0d
 );
 
 impl Mutations {
@@ -176,11 +173,8 @@
             FormSchemaMutations,
             PluginMutations,
             TemperatureBreachMutations,
-<<<<<<< HEAD
+            CentralServerMutations,
             AssetMutations,
-=======
-            CentralServerMutations,
->>>>>>> eb4ecd0d
         )
     }
 }
