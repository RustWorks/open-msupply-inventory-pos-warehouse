--- conflicted
+++ resolved
@@ -3,15 +3,9 @@
     use graphql_core::{assert_graphql_query, test_helpers::setup_graphl_test};
     use repository::mock::{
         mock_invoice1_linked_to_requisition, mock_invoice2_linked_to_requisition,
-<<<<<<< HEAD
-        mock_invoice3_linked_to_requisition, mock_name_a, mock_name_store_a,
+        mock_invoice3_linked_to_requisition, mock_name_a, mock_name_b,
         mock_new_response_requisition_test, mock_request_draft_requisition_all_fields,
         mock_response_draft_requisition_all_fields, MockDataInserts,
-=======
-        mock_invoice3_linked_to_requisition, mock_name_a, mock_name_b,
-        mock_request_draft_requisition_all_fields, mock_response_draft_requisition_all_fields,
-        MockDataInserts,
->>>>>>> 2dbb478f
     };
     use serde_json::json;
 
