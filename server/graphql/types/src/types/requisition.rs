use self::dataloader::DataLoader;
use async_graphql::*;
use chrono::{DateTime, NaiveDate, Utc};
use graphql_core::{
    loader::{
        InvoiceByRequisitionIdLoader, NameByIdLoader, NameByIdLoaderInput,
        RequisitionLinesByRequisitionIdLoader, RequisitionLinesRemainingToSupplyLoader,
        RequisitionsByIdLoader, UserLoader,
    },
    standard_graphql_error::StandardGraphqlError,
    ContextExt,
};
use repository::{
    requisition_row::{RequisitionRow, RequisitionRowStatus, RequisitionRowType},
<<<<<<< HEAD
    unknown_user, NameRow, PeriodRow, Requisition,
=======
    unknown_user, NameRow, Requisition, RequisitionRowApprovalStatus,
>>>>>>> 3ea3f20e
};
use service::ListResult;

use super::{InvoiceConnector, NameNode, PeriodNode, RequisitionLineConnector, UserNode};

#[derive(Enum, Copy, Clone, PartialEq, Eq)]
pub enum RequisitionNodeType {
    /// Requisition created by store that is ordering stock
    Request,
    /// Supplying store requisition in response to request requisition
    Response,
}

#[derive(Enum, Copy, Clone, PartialEq, Eq)]
/// Approval status is applicable to response requisition only
pub enum RequisitionNodeApprovalStatus {
    // Requisition is editable, no approval required
    None,
    /// Pending authorisation, requisition should not be editable
    Pending,
    /// Approved
    Approved,
    /// Approval was denied, requisition is not editable
    Denied,
}

#[derive(Enum, Copy, Clone, PartialEq, Eq)]
pub enum RequisitionNodeStatus {
    /// New requisition when manually created
    Draft,
    /// New requisition when automatically created, only applicable to response requisition when it's duplicated in supplying store from request requisition
    New,
    /// Request requisition is sent and locked for future editing, only applicable to request requisition
    Sent,
    /// Response requisition: When supplier finished fulfilling requisition, locked for future editing
    /// Request requisition: When response requisition is finalised
    Finalised,
}

#[derive(PartialEq, Debug)]
pub struct RequisitionNode {
    requisition: Requisition,
}

#[derive(SimpleObject)]
pub struct RequisitionConnector {
    total_count: u32,
    nodes: Vec<RequisitionNode>,
}

#[Object]
impl RequisitionNode {
    pub async fn id(&self) -> &str {
        &self.row().id
    }

    pub async fn r#type(&self) -> RequisitionNodeType {
        RequisitionNodeType::from_domain(&self.row().r#type)
    }

    pub async fn status(&self) -> RequisitionNodeStatus {
        RequisitionNodeStatus::from_domain(&self.row().status)
    }

    pub async fn created_datetime(&self) -> DateTime<Utc> {
        DateTime::<Utc>::from_utc(self.row().created_datetime.clone(), Utc)
    }

    pub async fn expected_delivery_date(&self) -> &Option<NaiveDate> {
        &self.row().expected_delivery_date
    }

    pub async fn approval_status(&self) -> RequisitionNodeApprovalStatus {
        self.row()
            .approval_status
            .as_ref()
            .map(RequisitionNodeApprovalStatus::from_domain)
            .unwrap_or(RequisitionNodeApprovalStatus::None)
    }

    /// User that last edited requisition, if user is not found in system default unknown user is returned
    /// Null is returned for transfers, where response requisition has not been edited yet
    pub async fn user(&self, ctx: &Context<'_>) -> Result<Option<UserNode>> {
        let loader = ctx.get_loader::<DataLoader<UserLoader>>();

        let user_id = match &self.row().user_id {
            Some(user_id) => user_id,
            None => return Ok(None),
        };

        let result = loader
            .load_one(user_id.clone())
            .await?
            .unwrap_or(unknown_user());

        Ok(Some(UserNode::from_domain(result)))
    }

    /// Applicable to request requisition only
    pub async fn sent_datetime(&self) -> Option<DateTime<Utc>> {
        let sent_datetime = self.row().sent_datetime.clone();
        sent_datetime.map(|v| DateTime::<Utc>::from_utc(v, Utc))
    }

    pub async fn finalised_datetime(&self) -> Option<DateTime<Utc>> {
        let finalised_datetime = self.row().finalised_datetime.clone();
        finalised_datetime.map(|v| DateTime::<Utc>::from_utc(v, Utc))
    }

    pub async fn requisition_number(&self) -> &i64 {
        &self.row().requisition_number
    }

    pub async fn colour(&self) -> &Option<String> {
        &self.row().colour
    }

    pub async fn their_reference(&self) -> &Option<String> {
        &self.row().their_reference
    }

    // TODO our reference ? How does their reference reflect in other half of requisition ?

    pub async fn comment(&self) -> &Option<String> {
        &self.row().comment
    }

    /// Request Requisition: Supplying store (store that is supplying stock)
    /// Response Requisition: Customer store (store that is ordering stock)
    pub async fn other_party(&self, ctx: &Context<'_>, store_id: String) -> Result<NameNode> {
        let loader = ctx.get_loader::<DataLoader<NameByIdLoader>>();

        let response_option = loader
            .load_one(NameByIdLoaderInput::new(&store_id, &self.row().name_id))
            .await?;

        response_option.map(NameNode::from_domain).ok_or(
            StandardGraphqlError::InternalError(format!(
                "Cannot find name ({}) linked to requisition ({})",
                &self.row().name_id,
                &self.row().id
            ))
            .extend(),
        )
    }

    pub async fn other_party_name(&self) -> &str {
        &self.name_row().name
    }

    pub async fn other_party_id(&self) -> &str {
        &self.row().name_id
    }

    /// Maximum calculated quantity, used to deduce calculated quantity for each line, see calculated in requisition line
    pub async fn max_months_of_stock(&self) -> &f64 {
        &self.row().max_months_of_stock
    }

    /// Minimum quantity to have for stock to be ordered, used to deduce calculated quantity for each line, see calculated in requisition line
    pub async fn min_months_of_stock(&self) -> &f64 {
        &self.row().min_months_of_stock
    }

    pub async fn lines(&self, ctx: &Context<'_>) -> Result<RequisitionLineConnector> {
        let loader = ctx.get_loader::<DataLoader<RequisitionLinesByRequisitionIdLoader>>();
        let result_option = loader.load_one(self.row().id.clone()).await?;

        let result = result_option.unwrap_or(vec![]);

        Ok(RequisitionLineConnector::from_vec(result))
    }

    /// Link to request requisition
    pub async fn request_requisition(&self, ctx: &Context<'_>) -> Result<Option<RequisitionNode>> {
        if &self.row().r#type == &RequisitionRowType::Request {
            return Ok(None);
        }

        let request_requisition_id = if let Some(id) = &self.row().linked_requisition_id {
            id
        } else {
            return Ok(None);
        };

        let loader = ctx.get_loader::<DataLoader<RequisitionsByIdLoader>>();

        Ok(loader
            .load_one(request_requisition_id.clone())
            .await?
            .map(RequisitionNode::from_domain))
    }

    /// Response Requisition: Outbound Shipments linked requisition
    /// Request Requisition: Inbound Shipments linked to requisition
    pub async fn shipments(&self, ctx: &Context<'_>) -> Result<InvoiceConnector> {
        let loader = ctx.get_loader::<DataLoader<InvoiceByRequisitionIdLoader>>();
        let result_option = loader.load_one(self.row().id.clone()).await?;

        let result = result_option.unwrap_or(vec![]);

        Ok(InvoiceConnector::from_vec(result))
    }

    /// All lines that have not been supplied
    /// based on same logic as RequisitionLineNode.remainingQuantityToSupply
    /// only applicable to Response requisition, Request requisition will empty connector
    pub async fn lines_remaining_to_supply(
        &self,
        ctx: &Context<'_>,
    ) -> Result<RequisitionLineConnector> {
        let loader = ctx.get_loader::<DataLoader<RequisitionLinesRemainingToSupplyLoader>>();
        let result_option = loader.load_one(self.row().id.clone()).await?;

        let result = result_option.unwrap_or(vec![]);

        Ok(RequisitionLineConnector::from_vec(result))
    }

    pub async fn program_name(&self) -> &Option<String> {
        &self.requisition.program_name
    }

    pub async fn order_type(&self) -> &Option<String> {
        &self.requisition.order_type
    }

    pub async fn period(&self) -> Option<PeriodNode> {
        match &self.requisition.period {
            Some(period) => Some(PeriodNode::from_domain(period.to_owned())),
            None => None,
        }
    }

    // % allocated ?
    // % shipped ?
    // lead time ?
}

impl RequisitionNode {
    pub fn row(&self) -> &RequisitionRow {
        &self.requisition.requisition_row
    }

    pub fn name_row(&self) -> &NameRow {
        &self.requisition.name_row
    }

    pub fn period_row(&self) -> &Option<PeriodRow> {
        &self.requisition.period
    }

    pub fn from_domain(requisition: Requisition) -> RequisitionNode {
        RequisitionNode { requisition }
    }
}

impl RequisitionConnector {
    pub fn from_domain(requisitions: ListResult<Requisition>) -> RequisitionConnector {
        RequisitionConnector {
            total_count: requisitions.count,
            nodes: requisitions
                .rows
                .into_iter()
                .map(RequisitionNode::from_domain)
                .collect(),
        }
    }
}

impl RequisitionNodeType {
    pub fn to_domain(self) -> RequisitionRowType {
        use RequisitionNodeType::*;
        match self {
            Request => RequisitionRowType::Request,
            Response => RequisitionRowType::Response,
        }
    }

    pub fn from_domain(r#type: &RequisitionRowType) -> RequisitionNodeType {
        use RequisitionRowType::*;
        match r#type {
            Request => RequisitionNodeType::Request,
            Response => RequisitionNodeType::Response,
        }
    }
}

impl RequisitionNodeApprovalStatus {
    fn from_domain(status: &RequisitionRowApprovalStatus) -> Self {
        use RequisitionRowApprovalStatus::*;
        match status {
            None => Self::None,
            Approved => Self::Approved,
            Pending => Self::Pending,
            Denied => Self::Denied,
            AutoApproved => Self::Approved,
            ApprovedByAnother => Self::Approved,
            DeniedByAnother => Self::Denied,
        }
    }
}

impl RequisitionNodeStatus {
    pub fn to_domain(self) -> RequisitionRowStatus {
        use RequisitionNodeStatus::*;
        match self {
            Draft => RequisitionRowStatus::Draft,
            New => RequisitionRowStatus::New,
            Sent => RequisitionRowStatus::Sent,
            Finalised => RequisitionRowStatus::Finalised,
        }
    }

    pub fn from_domain(status: &RequisitionRowStatus) -> RequisitionNodeStatus {
        use RequisitionRowStatus::*;
        match status {
            Draft => RequisitionNodeStatus::Draft,
            New => RequisitionNodeStatus::New,
            Sent => RequisitionNodeStatus::Sent,
            Finalised => RequisitionNodeStatus::Finalised,
        }
    }
}

#[cfg(test)]
mod test {
    use async_graphql::{EmptyMutation, Object};

    use graphql_core::{
        assert_graphql_query,
        test_helpers::{setup_graphl_test, setup_graphl_test_with_data},
    };
    use repository::{
        mock::{mock_user_account_a, MockDataInserts},
        unknown_user, Requisition, RequisitionRow,
    };
    use serde_json::json;
    use util::inline_init;

    use crate::types::RequisitionNode;

    #[actix_rt::test]
    async fn graphql_requisition_user_loader() {
        #[derive(Clone)]
        struct TestQuery;

        let (_, _, _, settings) = setup_graphl_test(
            TestQuery,
            EmptyMutation,
            "graphql_requisition_user_loader",
            MockDataInserts::none().user_accounts(),
        )
        .await;

        #[Object]
        impl TestQuery {
            pub async fn test_query_user_exists(&self) -> RequisitionNode {
                RequisitionNode {
                    requisition: inline_init(|r: &mut Requisition| {
                        r.requisition_row = inline_init(|r: &mut RequisitionRow| {
                            r.user_id = Some(mock_user_account_a().id);
                        })
                    }),
                }
            }
            pub async fn test_query_user_does_not_exist(&self) -> RequisitionNode {
                RequisitionNode {
                    requisition: inline_init(|r: &mut Requisition| {
                        r.requisition_row = inline_init(|r: &mut RequisitionRow| {
                            r.user_id = Some("does not exist".to_string());
                        })
                    }),
                }
            }
            pub async fn test_query_user_not_associated(&self) -> RequisitionNode {
                RequisitionNode {
                    requisition: inline_init(|r: &mut Requisition| {
                        r.requisition_row = inline_init(|r: &mut RequisitionRow| r.user_id = None)
                    }),
                }
            }
        }

        let expected = json!({
            "testQueryUserExists": {
                "user": {
                    "userId": mock_user_account_a().id
                }
            },
            "testQueryUserDoesNotExist": {
                "user": {
                    "userId": unknown_user().user_row.id
                }
            },
            "testQueryUserNotAssociated": {
                "user": null
            },
        }
        );

        let query = r#"
        query {
            testQueryUserExists {
                ...user
            }
            testQueryUserDoesNotExist {
                ...user
            }
            testQueryUserNotAssociated {
                ...user
            }           
        }
        fragment user on RequisitionNode {
            user {
                userId
            }
        }
        "#;

        assert_graphql_query!(&settings, &query, &None, expected, None);
    }

    #[actix_rt::test]
    async fn graphql_requisition_lines_remaining_to_supply_loader() {
        use repository::mock::test_remaining_to_supply as TestData;
        #[derive(Clone)]
        struct TestQuery;
        let (_, _, _, settings) = setup_graphl_test_with_data(
            TestQuery,
            EmptyMutation,
            "graphql_requisition_lines_remaining_to_supply_loader",
            MockDataInserts::all(),
            TestData::test_remaining_to_supply(),
        )
        .await;

        #[Object]
        impl TestQuery {
            pub async fn test_query(&self) -> RequisitionNode {
                RequisitionNode {
                    requisition: inline_init(|r: &mut Requisition| {
                        r.requisition_row = TestData::requisition()
                    }),
                }
            }
        }

        let query = r#"
        query { 
            testQuery {
                linesRemainingToSupply {
                    totalCount
                }
            }
        }
        "#;

        let expected = json!({
            "testQuery": {
                "linesRemainingToSupply": {
                    // TestData::line_to_supply_q0() should not be filtered out
                    "totalCount": 3
                  }
            }
        }
        );

        assert_graphql_query!(&settings, query, &None, &expected, None);
    }
}<|MERGE_RESOLUTION|>--- conflicted
+++ resolved
@@ -12,11 +12,7 @@
 };
 use repository::{
     requisition_row::{RequisitionRow, RequisitionRowStatus, RequisitionRowType},
-<<<<<<< HEAD
-    unknown_user, NameRow, PeriodRow, Requisition,
-=======
-    unknown_user, NameRow, Requisition, RequisitionRowApprovalStatus,
->>>>>>> 3ea3f20e
+    unknown_user, NameRow, PeriodRow, Requisition, RequisitionRowApprovalStatus,
 };
 use service::ListResult;
 
