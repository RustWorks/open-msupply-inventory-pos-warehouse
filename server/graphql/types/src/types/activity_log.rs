use async_graphql::{dataloader::DataLoader, *};
use chrono::DateTime;
use chrono::Utc;
use graphql_core::{
    loader::{StoreByIdLoader, UserLoader},
    ContextExt,
};
use repository::{activity_log::ActivityLog, ActivityLogRow, ActivityLogType};
use service::ListResult;

use super::{StoreNode, UserNode};

#[derive(PartialEq, Debug)]
pub struct ActivityLogNode {
    activity_log: ActivityLog,
}

#[derive(SimpleObject)]
pub struct ActivityLogConnector {
    total_count: u32,
    nodes: Vec<ActivityLogNode>,
}

#[derive(Enum, Copy, Clone, PartialEq, Eq)]
pub enum ActivityLogNodeType {
    UserLoggedIn,
    InvoiceCreated,
    InvoiceDeleted,
    InvoiceNumberAllocated,
    InvoiceStatusAllocated,
    InvoiceStatusPicked,
    InvoiceStatusShipped,
    InvoiceStatusDelivered,
    InvoiceStatusVerified,
    InventoryAdjustment,
    StocktakeCreated,
    StocktakeDeleted,
    StocktakeStatusFinalised,
    RequisitionCreated,
    RequisitionDeleted,
    RequisitionNumberAllocated,
    RequisitionStatusSent,
    RequisitionStatusFinalised,
    StockLocationChange,
    StockCostPriceChange,
    StockSellPriceChange,
    StockExpiryDateChange,
    StockBatchChange,
    StockOnHold,
    StockOffHold,
    Repack,
    PrescriptionCreated,
    PrescriptionDeleted,
    PrescriptionStatusPicked,
    PrescriptionStatusVerified,
    SensorLocationChanged,
    AssetCreated,
    AssetUpdated,
    AssetDeleted,
    AssetLogCreated,
    AssetCatalogueItemCreated,
    QuantityForLineHasBeenSetToZero,
<<<<<<< HEAD
    AssetCatalogueItemPropertyCreated,
=======
    AssetLogReasonCreated,
    AssetLogReasonDeleted,
>>>>>>> 028f6597
}

#[Object]
impl ActivityLogNode {
    pub async fn id(&self) -> &str {
        &self.row().id
    }

    pub async fn r#type(&self) -> ActivityLogNodeType {
        ActivityLogNodeType::from_domain(&self.row().r#type)
    }

    pub async fn store_id(&self) -> &Option<String> {
        &self.row().store_id
    }

    pub async fn record_id(&self) -> &Option<String> {
        &self.row().record_id
    }

    pub async fn datetime(&self) -> DateTime<Utc> {
        DateTime::<Utc>::from_naive_utc_and_offset(self.row().datetime, Utc)
    }

    pub async fn to(&self) -> &Option<String> {
        &self.row().changed_to
    }

    pub async fn from(&self) -> &Option<String> {
        &self.row().changed_from
    }

    pub async fn user(&self, ctx: &Context<'_>) -> Result<Option<UserNode>> {
        let loader = ctx.get_loader::<DataLoader<UserLoader>>();

        let user_id = match &self.row().user_id {
            Some(user_id) => user_id,
            None => return Ok(None),
        };

        let result = loader
            .load_one(user_id.clone())
            .await?
            .map(UserNode::from_domain);

        Ok(result)
    }

    pub async fn store(&self, ctx: &Context<'_>) -> Result<Option<StoreNode>> {
        let loader = ctx.get_loader::<DataLoader<StoreByIdLoader>>();

        let store_id = match &self.row().store_id {
            Some(store_id) => store_id,
            None => return Ok(None),
        };

        let result = loader.load_one(store_id.clone()).await?.unwrap();

        Ok(Some(StoreNode::from_domain(result)))
    }
}

impl ActivityLogNode {
    pub fn from_domain(activity_log: ActivityLog) -> Self {
        ActivityLogNode { activity_log }
    }

    pub fn row(&self) -> &ActivityLogRow {
        &self.activity_log.activity_log_row
    }
}

impl ActivityLogNodeType {
    pub fn from_domain(from: &ActivityLogType) -> ActivityLogNodeType {
        use ActivityLogNodeType as to;
        use ActivityLogType as from;

        match from {
            from::UserLoggedIn => to::UserLoggedIn,
            from::InvoiceCreated => to::InvoiceCreated,
            from::InvoiceDeleted => to::InvoiceDeleted,
            from::InvoiceStatusAllocated => to::InvoiceStatusAllocated,
            from::InvoiceStatusPicked => to::InvoiceStatusPicked,
            from::InvoiceStatusShipped => to::InvoiceStatusShipped,
            from::InvoiceStatusDelivered => to::InvoiceStatusDelivered,
            from::InvoiceStatusVerified => to::InvoiceStatusVerified,
            from::InventoryAdjustment => to::InventoryAdjustment,
            from::StocktakeCreated => to::StocktakeCreated,
            from::StocktakeDeleted => to::StocktakeDeleted,
            from::StocktakeStatusFinalised => to::StocktakeStatusFinalised,
            from::RequisitionCreated => to::RequisitionCreated,
            from::RequisitionDeleted => to::RequisitionDeleted,
            from::RequisitionStatusSent => to::RequisitionStatusSent,
            from::RequisitionStatusFinalised => to::RequisitionStatusFinalised,
            from::StockLocationChange => to::StockLocationChange,
            from::StockCostPriceChange => to::StockCostPriceChange,
            from::StockSellPriceChange => to::StockSellPriceChange,
            from::StockExpiryDateChange => to::StockExpiryDateChange,
            from::StockBatchChange => to::StockBatchChange,
            from::StockOnHold => to::StockOnHold,
            from::StockOffHold => to::StockOffHold,
            from::InvoiceNumberAllocated => to::InvoiceNumberAllocated,
            from::RequisitionNumberAllocated => to::RequisitionNumberAllocated,
            from::Repack => to::Repack,
            from::PrescriptionCreated => to::PrescriptionCreated,
            from::PrescriptionDeleted => to::PrescriptionDeleted,
            from::PrescriptionStatusPicked => to::PrescriptionStatusPicked,
            from::PrescriptionStatusVerified => to::PrescriptionStatusVerified,
            from::SensorLocationChanged => to::SensorLocationChanged,
            from::AssetCreated => to::AssetCreated,
            from::AssetUpdated => to::AssetUpdated,
            from::AssetDeleted => to::AssetDeleted,
            from::AssetLogCreated => to::AssetLogCreated,
            from::AssetCatalogueItemCreated => to::AssetCatalogueItemCreated,
            from::QuantityForLineHasBeenSetToZero => to::QuantityForLineHasBeenSetToZero,
<<<<<<< HEAD
            from::AssetCatalogueItemPropertyCreated => to::AssetCatalogueItemPropertyCreated,
=======
            from::AssetLogReasonCreated => to::AssetLogReasonCreated,
            from::AssetLogReasonDeleted => to::AssetLogReasonDeleted,
>>>>>>> 028f6597
        }
    }

    pub fn to_domain(self) -> ActivityLogType {
        use ActivityLogNodeType as from;
        use ActivityLogType as to;

        match self {
            from::UserLoggedIn => to::UserLoggedIn,
            from::InvoiceCreated => to::InvoiceCreated,
            from::InvoiceDeleted => to::InvoiceDeleted,
            from::InvoiceStatusAllocated => to::InvoiceStatusAllocated,
            from::InvoiceStatusPicked => to::InvoiceStatusPicked,
            from::InvoiceStatusShipped => to::InvoiceStatusShipped,
            from::InvoiceStatusDelivered => to::InvoiceStatusDelivered,
            from::InvoiceStatusVerified => to::InvoiceStatusVerified,
            from::InventoryAdjustment => to::InventoryAdjustment,
            from::StocktakeCreated => to::StocktakeCreated,
            from::StocktakeDeleted => to::StocktakeDeleted,
            from::StocktakeStatusFinalised => to::StocktakeStatusFinalised,
            from::RequisitionCreated => to::RequisitionCreated,
            from::RequisitionDeleted => to::RequisitionDeleted,
            from::RequisitionStatusSent => to::RequisitionStatusSent,
            from::RequisitionStatusFinalised => to::RequisitionStatusFinalised,
            from::StockLocationChange => to::StockLocationChange,
            from::StockCostPriceChange => to::StockCostPriceChange,
            from::StockSellPriceChange => to::StockSellPriceChange,
            from::StockExpiryDateChange => to::StockExpiryDateChange,
            from::StockBatchChange => to::StockBatchChange,
            from::StockOnHold => to::StockOnHold,
            from::StockOffHold => to::StockOffHold,
            from::InvoiceNumberAllocated => to::InvoiceNumberAllocated,
            from::RequisitionNumberAllocated => to::RequisitionNumberAllocated,
            from::Repack => to::Repack,
            from::PrescriptionCreated => to::PrescriptionCreated,
            from::PrescriptionDeleted => to::PrescriptionDeleted,
            from::PrescriptionStatusPicked => to::PrescriptionStatusPicked,
            from::PrescriptionStatusVerified => to::PrescriptionStatusVerified,
            from::SensorLocationChanged => to::SensorLocationChanged,
            from::AssetCreated => to::AssetCreated,
            from::AssetUpdated => to::AssetUpdated,
            from::AssetDeleted => to::AssetDeleted,
            from::AssetLogCreated => to::AssetLogCreated,
            from::AssetCatalogueItemCreated => to::AssetCatalogueItemCreated,
            from::QuantityForLineHasBeenSetToZero => to::QuantityForLineHasBeenSetToZero,
<<<<<<< HEAD
            from::AssetCatalogueItemPropertyCreated => to::AssetCatalogueItemPropertyCreated,
=======
            from::AssetLogReasonCreated => to::AssetLogReasonCreated,
            from::AssetLogReasonDeleted => to::AssetLogReasonDeleted,
>>>>>>> 028f6597
        }
    }
}

impl ActivityLogConnector {
    pub fn from_domain(activity_logs: ListResult<ActivityLog>) -> ActivityLogConnector {
        ActivityLogConnector {
            total_count: activity_logs.count,
            nodes: activity_logs
                .rows
                .into_iter()
                .map(ActivityLogNode::from_domain)
                .collect(),
        }
    }
}<|MERGE_RESOLUTION|>--- conflicted
+++ resolved
@@ -60,12 +60,9 @@
     AssetLogCreated,
     AssetCatalogueItemCreated,
     QuantityForLineHasBeenSetToZero,
-<<<<<<< HEAD
     AssetCatalogueItemPropertyCreated,
-=======
     AssetLogReasonCreated,
     AssetLogReasonDeleted,
->>>>>>> 028f6597
 }
 
 #[Object]
@@ -181,12 +178,9 @@
             from::AssetLogCreated => to::AssetLogCreated,
             from::AssetCatalogueItemCreated => to::AssetCatalogueItemCreated,
             from::QuantityForLineHasBeenSetToZero => to::QuantityForLineHasBeenSetToZero,
-<<<<<<< HEAD
             from::AssetCatalogueItemPropertyCreated => to::AssetCatalogueItemPropertyCreated,
-=======
             from::AssetLogReasonCreated => to::AssetLogReasonCreated,
             from::AssetLogReasonDeleted => to::AssetLogReasonDeleted,
->>>>>>> 028f6597
         }
     }
 
@@ -232,12 +226,9 @@
             from::AssetLogCreated => to::AssetLogCreated,
             from::AssetCatalogueItemCreated => to::AssetCatalogueItemCreated,
             from::QuantityForLineHasBeenSetToZero => to::QuantityForLineHasBeenSetToZero,
-<<<<<<< HEAD
             from::AssetCatalogueItemPropertyCreated => to::AssetCatalogueItemPropertyCreated,
-=======
             from::AssetLogReasonCreated => to::AssetLogReasonCreated,
             from::AssetLogReasonDeleted => to::AssetLogReasonDeleted,
->>>>>>> 028f6597
         }
     }
 }
