--- conflicted
+++ resolved
@@ -81,13 +81,11 @@
 pub mod program;
 pub use self::program::*;
 
-<<<<<<< HEAD
 pub mod plugin_data;
 pub use self::plugin_data::*;
-=======
+
 pub mod program_node;
 pub use self::program_node::*;
->>>>>>> 4a4b4786
 
 use async_graphql::*;
 pub struct DeleteResponse(pub String);
