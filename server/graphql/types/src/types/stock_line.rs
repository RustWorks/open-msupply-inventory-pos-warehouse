--- conflicted
+++ resolved
@@ -3,72 +3,18 @@
 use async_graphql::*;
 use chrono::NaiveDate;
 use graphql_core::{
-<<<<<<< HEAD
-    generic_filters::{DateFilterInput, EqualFilterStringInput, SimpleStringFilterInput},
-=======
->>>>>>> ced80912
     loader::{ItemLoader, LocationByIdLoader},
     simple_generic_errors::NodeError,
     standard_graphql_error::StandardGraphqlError,
     ContextExt,
 };
-<<<<<<< HEAD
-use repository::{
-    DateFilter, EqualFilter, SimpleStringFilter, StockLine, StockLineFilter, StockLineRow,
-    StockLineSort, StockLineSortField, StorageConnectionManager,
-};
-=======
 use repository::{StockLine, StockLineRow, StorageConnectionManager};
->>>>>>> ced80912
 use service::{stock_line::query::get_stock_line, usize_to_u32, ListResult};
 
 pub struct StockLineNode {
     pub stock_line: StockLine,
 }
 
-<<<<<<< HEAD
-#[derive(Enum, Copy, Clone, PartialEq, Eq)]
-#[graphql(rename_items = "camelCase")]
-pub enum StockLineSortFieldInput {
-    ExpiryDate,
-    NumberOfPacks,
-}
-#[derive(InputObject)]
-pub struct StockLineSortInput {
-    /// Sort query result by `key`
-    key: StockLineSortFieldInput,
-    /// Sort query result is sorted descending or ascending (if not provided the default is
-    /// ascending)
-    desc: Option<bool>,
-}
-
-#[derive(InputObject, Clone)]
-pub struct StockLineFilterInput {
-    pub expiry_date: Option<DateFilterInput>,
-    pub id: Option<EqualFilterStringInput>,
-    pub is_available: Option<bool>,
-    pub item_code_or_name: Option<SimpleStringFilterInput>,
-    pub item_id: Option<EqualFilterStringInput>,
-    pub location_id: Option<EqualFilterStringInput>,
-    pub store_id: Option<EqualFilterStringInput>,
-}
-
-impl From<StockLineFilterInput> for StockLineFilter {
-    fn from(f: StockLineFilterInput) -> Self {
-        StockLineFilter {
-            expiry_date: f.expiry_date.map(DateFilter::from),
-            id: f.id.map(EqualFilter::from),
-            is_available: f.is_available,
-            item_code_or_name: f.item_code_or_name.map(SimpleStringFilter::from),
-            item_id: f.item_id.map(EqualFilter::from),
-            location_id: f.location_id.map(EqualFilter::from),
-            store_id: None,
-        }
-    }
-}
-
-=======
->>>>>>> ced80912
 #[derive(SimpleObject)]
 pub struct StockLineConnector {
     total_count: u32,
@@ -198,23 +144,4 @@
                 .collect(),
         }
     }
-<<<<<<< HEAD
-}
-
-impl StockLineSortInput {
-    pub fn to_domain(self) -> StockLineSort {
-        use StockLineSortField as to;
-        use StockLineSortFieldInput as from;
-        let key = match self.key {
-            from::ExpiryDate => to::ExpiryDate,
-            from::NumberOfPacks => to::NumberOfPacks,
-        };
-
-        StockLineSort {
-            key,
-            desc: self.desc,
-        }
-    }
-=======
->>>>>>> ced80912
 }