mod mutations;
mod queries;
mod sync_api_error;

pub use self::queries::sync_status::*;
use self::queries::*;

use chrono::{DateTime, Utc};
use graphql_core::pagination::PaginationInput;

use crate::store_preference::store_preferences;
use graphql_types::types::{StorePreferenceNode, TemperatureLogFilterInput};
use mutations::{
    barcode::{insert_barcode, BarcodeInput},
    common::SyncSettingsInput,
    display_settings::{
        update_display_settings, DisplaySettingsInput, UpdateDisplaySettingsResponse,
    },
    initialise_site::{initialise_site, InitialiseSiteResponse},
    log::{update_log_level, LogLevelInput, UpsertLogLevelResponse},
    manual_sync::manual_sync,
    sync_settings::{update_sync_settings, UpdateSyncSettingsResponse},
    update_user,
};
use queries::{
    display_settings::{display_settings, DisplaySettingsHash, DisplaySettingsNode},
    initialisation_status::{initialisation_status, InitialisationStatusNode},
    requisition_line_chart::{ConsumptionOptionsInput, StockEvolutionOptionsInput},
    sync_settings::{sync_settings, SyncSettingsNode},
};

#[derive(Default, Clone)]
pub struct GeneralQueries;

#[Object]
impl GeneralQueries {
    #[allow(non_snake_case)]
    pub async fn apiVersion(&self) -> String {
        env!("CARGO_PKG_VERSION").to_string()
    }

    /// Retrieves a new auth bearer and refresh token
    /// The refresh token is returned as a cookie
    pub async fn auth_token(
        &self,
        ctx: &Context<'_>,
        #[graphql(desc = "UserName")] username: String,
        #[graphql(desc = "Password")] password: String,
    ) -> Result<AuthTokenResponse> {
        login(ctx, &username, &password).await
    }

    pub async fn logout(&self, ctx: &Context<'_>) -> Result<LogoutResponse> {
        logout(ctx)
    }

    /// Retrieves a new auth bearer and refresh token
    /// The refresh token is returned as a cookie
    pub async fn refresh_token(&self, ctx: &Context<'_>) -> RefreshTokenResponse {
        refresh_token(ctx)
    }

    pub async fn me(&self, ctx: &Context<'_>) -> Result<UserResponse> {
        me(ctx)
    }

    /// Query omSupply "name" entries
    pub async fn names(
        &self,
        ctx: &Context<'_>,
        store_id: String,
        #[graphql(desc = "Pagination option (first and offset)")] page: Option<PaginationInput>,
        #[graphql(desc = "Filter option")] filter: Option<NameFilterInput>,
        #[graphql(desc = "Sort options (only first sort input is evaluated for this endpoint)")]
        sort: Option<Vec<NameSortInput>>,
    ) -> Result<NamesResponse> {
        get_names(ctx, store_id, page, filter, sort)
    }

    pub async fn store(&self, ctx: &Context<'_>, id: String) -> Result<StoreResponse> {
        get_store(ctx, &id)
    }

    pub async fn stores(
        &self,
        ctx: &Context<'_>,
        #[graphql(desc = "Pagination option (first and offset)")] page: Option<PaginationInput>,
        #[graphql(desc = "Filter option")] filter: Option<StoreFilterInput>,
        #[graphql(desc = "Sort options (only first sort input is evaluated for this endpoint)")]
        sort: Option<Vec<StoreSortInput>>,
    ) -> Result<StoresResponse> {
        stores(ctx, page, filter, sort)
    }

    /// Query omSupply "master_lists" entries
    pub async fn master_lists(
        &self,
        ctx: &Context<'_>,
        store_id: String,
        #[graphql(desc = "Pagination option (first and offset)")] page: Option<PaginationInput>,
        #[graphql(desc = "Filter option")] filter: Option<MasterListFilterInput>,
        #[graphql(desc = "Sort options (only first sort input is evaluated for this endpoint)")]
        sort: Option<Vec<MasterListSortInput>>,
    ) -> Result<MasterListsResponse> {
        master_lists(ctx, store_id, page, filter, sort)
    }

    /// Query omSupply "item" entries
    pub async fn items(
        &self,
        ctx: &Context<'_>,
        store_id: String,
        #[graphql(desc = "Pagination option (first and offset)")] page: Option<PaginationInput>,
        #[graphql(desc = "Filter option")] filter: Option<ItemFilterInput>,
        #[graphql(desc = "Sort options (only first sort input is evaluated for this endpoint)")]
        sort: Option<Vec<ItemSortInput>>,
    ) -> Result<ItemsResponse> {
        items(ctx, store_id, page, filter, sort)
    }

    pub async fn invoice_counts(
        &self,
        ctx: &Context<'_>,
        store_id: String,
        #[graphql(desc = "Timezone offset")] timezone_offset: Option<i32>,
    ) -> Result<InvoiceCounts> {
        invoice_counts(ctx, store_id, timezone_offset)
    }

    pub async fn stock_counts(
        &self,
        ctx: &Context<'_>,
        store_id: String,
        #[graphql(desc = "Timezone offset")] timezone_offset: Option<i32>,
        #[graphql(desc = "Expiring soon threshold")] days_till_expired: Option<i32>,
    ) -> Result<StockCounts> {
        stock_counts(ctx, store_id, timezone_offset, days_till_expired)
    }

    pub async fn requisition_line_chart(
        &self,
        ctx: &Context<'_>,
        store_id: String,
        request_requisition_line_id: String,
        consumption_options_input: Option<ConsumptionOptionsInput>,
        stock_evolution_options_input: Option<StockEvolutionOptionsInput>,
    ) -> Result<requisition_line_chart::ChartResponse> {
        requisition_line_chart::chart(
            ctx,
            &store_id,
            &request_requisition_line_id,
            consumption_options_input,
            stock_evolution_options_input,
        )
    }

    pub async fn activity_logs(
        &self,
        ctx: &Context<'_>,
        #[graphql(desc = "Pagination option (first and offset)")] page: Option<PaginationInput>,
        #[graphql(desc = "Filter option")] filter: Option<ActivityLogFilterInput>,
        #[graphql(desc = "Sort options (only first sort input is evaluated for this endpoint)")]
        sort: Option<Vec<ActivityLogSortInput>>,
    ) -> Result<ActivityLogResponse> {
        activity_logs(ctx, page, filter, sort)
    }

    /// Available without authorisation in operational and initialisation states
    pub async fn initialisation_status(
        &self,
        ctx: &Context<'_>,
    ) -> Result<InitialisationStatusNode> {
        initialisation_status(ctx)
    }

    pub async fn latest_sync_status(
        &self,
        ctx: &Context<'_>,
    ) -> Result<Option<FullSyncStatusNode>> {
        latest_sync_status(ctx, true)
    }

    pub async fn number_of_records_in_push_queue(&self, ctx: &Context<'_>) -> Result<u64> {
        number_of_records_in_push_queue(ctx)
    }

    pub async fn sync_settings(&self, ctx: &Context<'_>) -> Result<Option<SyncSettingsNode>> {
        sync_settings(ctx, true)
    }

    pub async fn display_settings(
        &self,
        ctx: &Context<'_>,
        input: DisplaySettingsHash,
    ) -> Result<DisplaySettingsNode> {
        display_settings(ctx, input)
    }

    pub async fn response_requisition_stats(
        &self,
        ctx: &Context<'_>,
        store_id: String,
        requisition_line_id: String,
    ) -> Result<RequisitionStatsResponse> {
        response_requisition_stats(ctx, &store_id, &requisition_line_id)
    }

    pub async fn inventory_adjustment_reasons(
        &self,
        ctx: &Context<'_>,
        #[graphql(desc = "Pagination option (first and offset)")] page: Option<PaginationInput>,
        #[graphql(desc = "Filter option")] filter: Option<InventoryAdjustmentReasonFilterInput>,
        #[graphql(desc = "Sort options (only first sort input is evaluated for this endpoint)")]
        sort: Option<Vec<InventoryAdjustmentReasonSortInput>>,
    ) -> Result<InventoryAdjustmentReasonResponse> {
        inventory_adjustment_reasons(ctx, page, filter, sort)
    }

    pub async fn item_counts(
        &self,
        ctx: &Context<'_>,
        store_id: String,
        #[graphql(desc = "Low stock threshold in months")] low_stock_threshold: Option<i32>,
    ) -> Result<ItemCounts> {
        item_counts(ctx, store_id, low_stock_threshold)
    }

    pub async fn store_preferences(
        &self,
        ctx: &Context<'_>,
        store_id: String,
    ) -> Result<StorePreferenceNode> {
        store_preferences(ctx, &store_id)
    }

    pub async fn barcode_by_gtin(
        &self,
        ctx: &Context<'_>,
        store_id: String,
        gtin: String,
    ) -> Result<BarcodeResponse> {
        barcode_by_gtin(ctx, store_id, gtin)
    }

    pub async fn requisition_counts(
        &self,
        ctx: &Context<'_>,
        store_id: String,
    ) -> Result<RequisitionCounts> {
        requisition_counts(ctx, store_id)
    }

    pub async fn log_file_names(&self, ctx: &Context<'_>) -> Result<LogNode> {
        log_file_names(ctx)
    }

    pub async fn log_contents(
        &self,
        ctx: &Context<'_>,
        file_name: Option<String>,
    ) -> Result<LogNode> {
        log_content(ctx, file_name)
    }

    pub async fn log_level(&self, ctx: &Context<'_>) -> Result<LogLevelNode> {
        log_level(ctx)
    }

    pub async fn last_successful_user_sync(
        &self,
        ctx: &Context<'_>,
    ) -> Result<update_user::UpdateUserNode> {
        last_successful_user_sync(ctx)
    }

    pub async fn plugins(&self, ctx: &Context<'_>) -> Result<Vec<PluginNode>> {
        get_plugins(ctx)
    }

    pub async fn temperature_chart(
        &self,
        ctx: &Context<'_>,
        store_id: String,
        #[graphql(desc = "Must be before toDatetime")] from_datetime: DateTime<Utc>,
        #[graphql(desc = "Must be after fromDatetime")] to_datetime: DateTime<Utc>,
        #[graphql(desc = "Minimum 3 and maximum 100")] number_of_data_points: i32,
        filter: Option<TemperatureLogFilterInput>,
    ) -> Result<TemperatureChartResponse> {
        temperature_chart(
            ctx,
            store_id,
            from_datetime,
            to_datetime,
            number_of_data_points,
            filter,
        )
    }

<<<<<<< HEAD
    pub async fn new_supplier_return(
        &self,
        store_id: String,
        input: GenerateSupplierReturnLinesInput,
    ) -> Result<Vec<SupplierReturnLine>> {
        new_supplier_return(store_id, input)
    }

    pub async fn return_reasons(&self) -> Result<Vec<ReturnReasonNode>> {
        return_reasons()
    }

    pub async fn generate_inbound_return_lines(
        &self,
        store_id: String,
        input: GenerateInboundReturnInput,
    ) -> Result<Vec<InboundReturnLine>> {
        generate_inbound_return_lines(store_id, input)
=======
    pub async fn database_settings(&self, ctx: &Context<'_>) -> Result<DatabaseSettingsNode> {
        database_settings(ctx)
>>>>>>> f4437d04
    }
}

#[derive(Default, Clone)]
pub struct GeneralMutations;

#[Object]
impl GeneralMutations {
    pub async fn update_sync_settings(
        &self,
        ctx: &Context<'_>,
        input: SyncSettingsInput,
    ) -> Result<UpdateSyncSettingsResponse> {
        update_sync_settings(ctx, input).await
    }

    // Only available for graphql introspection, error will be thrown after PreInitialisation state
    pub async fn initialise_site(
        &self,
        ctx: &Context<'_>,
        input: SyncSettingsInput,
    ) -> Result<InitialiseSiteResponse> {
        initialise_site(ctx, input).await
    }

    pub async fn manual_sync(&self, ctx: &Context<'_>) -> Result<String> {
        manual_sync(ctx, true)
    }

    pub async fn update_display_settings(
        &self,
        ctx: &Context<'_>,
        input: DisplaySettingsInput,
    ) -> Result<UpdateDisplaySettingsResponse> {
        update_display_settings(ctx, input)
    }

    pub async fn insert_barcode(
        &self,
        ctx: &Context<'_>,
        store_id: String,
        input: BarcodeInput,
    ) -> Result<mutations::barcode::InsertResponse> {
        insert_barcode(ctx, &store_id, input)
    }

    pub async fn update_log_level(
        &self,
        ctx: &Context<'_>,
        store_id: String,
        input: LogLevelInput,
    ) -> Result<UpsertLogLevelResponse> {
        update_log_level(ctx, store_id, input)
    }

    pub async fn update_user(&self, ctx: &Context<'_>) -> Result<update_user::UpdateResponse> {
        update_user::update_user(ctx).await
    }
}

/// Auth is not checked during initialisation stage
#[derive(Default, Clone)]
pub struct InitialisationQueries;

#[Object]
impl InitialisationQueries {
    pub async fn sync_settings(&self, ctx: &Context<'_>) -> Result<Option<SyncSettingsNode>> {
        sync_settings(ctx, false)
    }
    /// Available without authorisation in operational and initialisation states
    pub async fn initialisation_status(
        &self,
        ctx: &Context<'_>,
    ) -> Result<InitialisationStatusNode> {
        initialisation_status(ctx)
    }

    pub async fn latest_sync_status(
        &self,
        ctx: &Context<'_>,
    ) -> Result<Option<FullSyncStatusNode>> {
        latest_sync_status(ctx, false)
    }
}
/// Auth is not checked during initialisation stage
#[derive(Default, Clone)]
pub struct InitialisationMutations;

#[Object]
impl InitialisationMutations {
    pub async fn initialise_site(
        &self,
        ctx: &Context<'_>,
        input: SyncSettingsInput,
    ) -> Result<InitialiseSiteResponse> {
        initialise_site(ctx, input).await
    }

    pub async fn manual_sync(&self, ctx: &Context<'_>) -> Result<String> {
        manual_sync(ctx, false)
    }
}

pub struct MasterListNotFoundForThisStore;
#[Object]
impl MasterListNotFoundForThisStore {
    pub async fn description(&self) -> &'static str {
        "Master list not found (might not be visible to this store)"
    }
}

/// Discovery queries
#[derive(Default, Clone)]
pub struct DiscoveryQueries;

#[Object]
impl DiscoveryQueries {
    pub async fn initialisation_status(
        &self,
        ctx: &Context<'_>,
    ) -> Result<InitialisationStatusNode> {
        initialisation_status(ctx)
    }
}<|MERGE_RESOLUTION|>--- conflicted
+++ resolved
@@ -296,7 +296,10 @@
         )
     }
 
-<<<<<<< HEAD
+    pub async fn database_settings(&self, ctx: &Context<'_>) -> Result<DatabaseSettingsNode> {
+        database_settings(ctx)
+    }
+
     pub async fn new_supplier_return(
         &self,
         store_id: String,
@@ -315,10 +318,6 @@
         input: GenerateInboundReturnInput,
     ) -> Result<Vec<InboundReturnLine>> {
         generate_inbound_return_lines(store_id, input)
-=======
-    pub async fn database_settings(&self, ctx: &Context<'_>) -> Result<DatabaseSettingsNode> {
-        database_settings(ctx)
->>>>>>> f4437d04
     }
 }
 
