mod mutations;
mod queries;
mod sync_api_error;

<<<<<<< HEAD
pub use self::queries::names::{EqualFilterGenderInput, GenderInput};
=======
>>>>>>> 0ffe0773
pub use self::queries::sync_status::*;
use self::queries::*;

use graphql_core::pagination::PaginationInput;

use mutations::{
    common::SyncSettingsInput,
    display_settings::{
        update_display_settings, DisplaySettingsInput, UpdateDisplaySettingsResponse,
    },
    initialise_site::{initialise_site, InitialiseSiteResponse},
    manual_sync::manual_sync,
    sync_settings::{update_sync_settings, UpdateSyncSettingsResponse},
};
use queries::{
    display_settings::{display_settings, DisplaySettingsHash, DisplaySettingsNode},
    initialisation_status::{initialisation_status, InitialisationStatusType},
    requisition_line_chart::{ConsumptionOptionsInput, StockEvolutionOptionsInput},
    sync_settings::{sync_settings, SyncSettingsNode},
};

#[derive(Default, Clone)]
pub struct GeneralQueries;

#[Object]
impl GeneralQueries {
    #[allow(non_snake_case)]
    pub async fn apiVersion(&self) -> String {
        env!("CARGO_PKG_VERSION").to_string()
    }

    /// Retrieves a new auth bearer and refresh token
    /// The refresh token is returned as a cookie
    pub async fn auth_token(
        &self,
        ctx: &Context<'_>,
        #[graphql(desc = "UserName")] username: String,
        #[graphql(desc = "Password")] password: String,
    ) -> Result<AuthTokenResponse> {
        login(ctx, &username, &password).await
    }

    pub async fn logout(&self, ctx: &Context<'_>) -> Result<LogoutResponse> {
        logout(ctx)
    }

    /// Retrieves a new auth bearer and refresh token
    /// The refresh token is returned as a cookie
    pub async fn refresh_token(&self, ctx: &Context<'_>) -> RefreshTokenResponse {
        refresh_token(ctx)
    }

    pub async fn me(&self, ctx: &Context<'_>) -> Result<UserResponse> {
        me(ctx)
    }

    /// Query omSupply "name" entries
    pub async fn names(
        &self,
        ctx: &Context<'_>,
        store_id: String,
        #[graphql(desc = "Pagination option (first and offset)")] page: Option<PaginationInput>,
        #[graphql(desc = "Filter option")] filter: Option<NameFilterInput>,
        #[graphql(desc = "Sort options (only first sort input is evaluated for this endpoint)")]
        sort: Option<Vec<NameSortInput>>,
    ) -> Result<NamesResponse> {
        get_names(ctx, store_id, page, filter, sort)
    }

    pub async fn store(&self, ctx: &Context<'_>, id: String) -> Result<StoreResponse> {
        get_store(ctx, &id)
    }

    pub async fn stores(
        &self,
        ctx: &Context<'_>,
        #[graphql(desc = "Pagination option (first and offset)")] page: Option<PaginationInput>,
        #[graphql(desc = "Filter option")] filter: Option<StoreFilterInput>,
        #[graphql(desc = "Sort options (only first sort input is evaluated for this endpoint)")]
        sort: Option<Vec<StoreSortInput>>,
    ) -> Result<StoresResponse> {
        stores(ctx, page, filter, sort)
    }

    /// Query omSupply "master_lists" entries
    pub async fn master_lists(
        &self,
        ctx: &Context<'_>,
        store_id: String,
        #[graphql(desc = "Pagination option (first and offset)")] page: Option<PaginationInput>,
        #[graphql(desc = "Filter option")] filter: Option<MasterListFilterInput>,
        #[graphql(desc = "Sort options (only first sort input is evaluated for this endpoint)")]
        sort: Option<Vec<MasterListSortInput>>,
    ) -> Result<MasterListsResponse> {
        master_lists(ctx, store_id, page, filter, sort)
    }

    /// Query omSupply "item" entries
    pub async fn items(
        &self,
        ctx: &Context<'_>,
        store_id: String,
        #[graphql(desc = "Pagination option (first and offset)")] page: Option<PaginationInput>,
        #[graphql(desc = "Filter option")] filter: Option<ItemFilterInput>,
        #[graphql(desc = "Sort options (only first sort input is evaluated for this endpoint)")]
        sort: Option<Vec<ItemSortInput>>,
    ) -> Result<ItemsResponse> {
        items(ctx, store_id, page, filter, sort)
    }

    pub async fn invoice_counts(
        &self,
        ctx: &Context<'_>,
        store_id: String,
        #[graphql(desc = "Timezone offset")] timezone_offset: Option<i32>,
    ) -> Result<InvoiceCounts> {
        invoice_counts(ctx, store_id, timezone_offset)
    }

    pub async fn stock_counts(
        &self,
        ctx: &Context<'_>,
        store_id: String,
        #[graphql(desc = "Timezone offset")] timezone_offset: Option<i32>,
        #[graphql(desc = "Expiring soon threshold")] days_till_expired: Option<i32>,
    ) -> Result<StockCounts> {
        stock_counts(ctx, store_id, timezone_offset, days_till_expired)
    }

    pub async fn requisition_line_chart(
        &self,
        ctx: &Context<'_>,
        store_id: String,
        request_requisition_line_id: String,
        consumption_options_input: Option<ConsumptionOptionsInput>,
        stock_evolution_options_input: Option<StockEvolutionOptionsInput>,
    ) -> Result<requisition_line_chart::ChartResponse> {
        requisition_line_chart::chart(
            ctx,
            &store_id,
            &request_requisition_line_id,
            consumption_options_input,
            stock_evolution_options_input,
        )
    }

    pub async fn activity_logs(
        &self,
        ctx: &Context<'_>,
        #[graphql(desc = "Pagination option (first and offset)")] page: Option<PaginationInput>,
        #[graphql(desc = "Filter option")] filter: Option<ActivityLogFilterInput>,
        #[graphql(desc = "Sort options (only first sort input is evaluated for this endpoint)")]
        sort: Option<Vec<ActivityLogSortInput>>,
    ) -> Result<ActivityLogResponse> {
        activity_logs(ctx, page, filter, sort)
    }

    /// Available without authorisation in operational and initialisation states
    pub async fn initialisation_status(
        &self,
        ctx: &Context<'_>,
    ) -> Result<InitialisationStatusType> {
        initialisation_status(ctx)
    }

    pub async fn latest_sync_status(
        &self,
        ctx: &Context<'_>,
    ) -> Result<Option<FullSyncStatusNode>> {
        latest_sync_status(ctx, true)
    }

    pub async fn number_of_records_in_push_queue(&self, ctx: &Context<'_>) -> Result<u64> {
        number_of_records_in_push_queue(ctx)
    }

    pub async fn sync_settings(&self, ctx: &Context<'_>) -> Result<Option<SyncSettingsNode>> {
        sync_settings(ctx, true)
    }

    pub async fn display_settings(
        &self,
        ctx: &Context<'_>,
        input: DisplaySettingsHash,
    ) -> Result<DisplaySettingsNode> {
        display_settings(ctx, input)
    }
}

#[derive(Default, Clone)]
pub struct GeneralMutations;

#[Object]
impl GeneralMutations {
    pub async fn update_sync_settings(
        &self,
        ctx: &Context<'_>,
        input: SyncSettingsInput,
    ) -> Result<UpdateSyncSettingsResponse> {
        update_sync_settings(ctx, input).await
    }

    // Only available for graphql introspection, error will be thrown after PreInitialisation state
    pub async fn initialise_site(
        &self,
        ctx: &Context<'_>,
        input: SyncSettingsInput,
    ) -> Result<InitialiseSiteResponse> {
        initialise_site(ctx, input).await
    }

    pub async fn manual_sync(&self, ctx: &Context<'_>) -> Result<String> {
        manual_sync(ctx, true)
    }

    pub async fn update_display_settings(
        &self,
        ctx: &Context<'_>,
        input: DisplaySettingsInput,
    ) -> Result<UpdateDisplaySettingsResponse> {
        update_display_settings(ctx, input)
    }
}

/// Auth is not checked during initialisation stage
#[derive(Default, Clone)]
pub struct InitialisationQueries;

#[Object]
impl InitialisationQueries {
    pub async fn sync_settings(&self, ctx: &Context<'_>) -> Result<Option<SyncSettingsNode>> {
        sync_settings(ctx, false)
    }
    /// Available without authorisation in operational and initialisation states
    pub async fn initialisation_status(
        &self,
        ctx: &Context<'_>,
    ) -> Result<InitialisationStatusType> {
        initialisation_status(ctx)
    }

    pub async fn latest_sync_status(
        &self,
        ctx: &Context<'_>,
    ) -> Result<Option<FullSyncStatusNode>> {
        latest_sync_status(ctx, false)
    }
}
/// Auth is not checked during initialisation stage
#[derive(Default, Clone)]
pub struct InitialisationMutations;

#[Object]
impl InitialisationMutations {
    pub async fn initialise_site(
        &self,
        ctx: &Context<'_>,
        input: SyncSettingsInput,
    ) -> Result<InitialiseSiteResponse> {
        initialise_site(ctx, input).await
    }

    pub async fn manual_sync(&self, ctx: &Context<'_>) -> Result<String> {
        manual_sync(ctx, false)
    }
}

pub struct MasterListNotFoundForThisStore;
#[Object]
impl MasterListNotFoundForThisStore {
    pub async fn description(&self) -> &'static str {
        "Master list not found (might not be visible to this store)"
    }
}<|MERGE_RESOLUTION|>--- conflicted
+++ resolved
@@ -2,12 +2,11 @@
 mod queries;
 mod sync_api_error;
 
-<<<<<<< HEAD
-pub use self::queries::names::{EqualFilterGenderInput, GenderInput};
-=======
->>>>>>> 0ffe0773
-pub use self::queries::sync_status::*;
 use self::queries::*;
+pub use self::queries::{
+    names::{EqualFilterGenderInput, GenderInput},
+    sync_status::*,
+};
 
 use graphql_core::pagination::PaginationInput;
 
