--- conflicted
+++ resolved
@@ -300,7 +300,6 @@
         )
     }
 
-<<<<<<< HEAD
     pub async fn currencies(
         &self,
         ctx: &Context<'_>,
@@ -309,10 +308,10 @@
         sort: Option<Vec<CurrencySortInput>>,
     ) -> Result<CurrenciesResponse> {
         currencies(ctx, filter, sort)
-=======
+    }
+
     pub async fn database_settings(&self, ctx: &Context<'_>) -> Result<DatabaseSettingsNode> {
         database_settings(ctx)
->>>>>>> 6c6e3ee0
     }
 }
 
