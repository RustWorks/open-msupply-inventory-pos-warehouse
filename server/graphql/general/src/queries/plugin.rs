--- conflicted
+++ resolved
@@ -11,12 +11,8 @@
 
 pub fn get_plugins(ctx: &Context<'_>) -> Result<Vec<PluginNode>, Error> {
     let settings = ctx.get_settings();
-<<<<<<< HEAD
     let validated_plugins = ctx.get_validated_plugins();
-    let plugins = PluginFileService::find_files(validated_plugins, &settings.server.base_dir)
-=======
-    let plugins = PluginFileService::plugin_files(&settings.server.base_dir)
->>>>>>> e743beca
+    let plugins = PluginFileService::plugin_files(validated_plugins, &settings.server.base_dir)
         .map_err(|err| StandardGraphqlError::InternalError(format!("{:?}", err)))?;
     let plugins: Vec<PluginNode> = plugins
         .into_iter()
