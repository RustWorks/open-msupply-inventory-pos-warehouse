--- conflicted
+++ resolved
@@ -84,9 +84,6 @@
     ) -> Result<Option<PatientNode>> {
         patient(ctx, store_id, patient_id)
     }
-<<<<<<< HEAD
-=======
-
     pub async fn patient_search(
         &self,
         ctx: &Context<'_>,
@@ -95,7 +92,6 @@
     ) -> Result<Vec<PatientSearchNode>> {
         patient_search(ctx, store_id, input)
     }
->>>>>>> 795f48f0
 }
 
 #[derive(Default, Clone)]
