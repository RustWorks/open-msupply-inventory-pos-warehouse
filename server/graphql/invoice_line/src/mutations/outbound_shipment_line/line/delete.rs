--- conflicted
+++ resolved
@@ -7,13 +7,8 @@
 use graphql_types::types::DeleteResponse as GenericDeleteResponse;
 
 use service::auth::{Resource, ResourceAccessRequest};
-<<<<<<< HEAD
-use service::invoice_line::stock_out_line::{
+use service::invoice_line::stock_out_line::delete::{
     DeleteStockOutLine as ServiceInput, DeleteStockOutLineError as ServiceError, StockOutType,
-=======
-use service::invoice_line::outbound_shipment_line::delete::{
-    DeleteOutboundShipmentLine as ServiceInput, DeleteOutboundShipmentLineError as ServiceError,
->>>>>>> fdfc1ba4
 };
 
 #[derive(InputObject)]
@@ -125,15 +120,9 @@
 
     use service::{
         invoice_line::{
-<<<<<<< HEAD
-            stock_out_line::{
+            stock_out_line::delete::{
                 DeleteStockOutLine as ServiceInput, DeleteStockOutLineError as ServiceError,
                 StockOutType,
-=======
-            outbound_shipment_line::delete::{
-                DeleteOutboundShipmentLine as ServiceInput,
-                DeleteOutboundShipmentLineError as ServiceError,
->>>>>>> fdfc1ba4
             },
             InvoiceLineServiceTrait,
         },
