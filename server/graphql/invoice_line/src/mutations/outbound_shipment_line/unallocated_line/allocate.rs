--- conflicted
+++ resolved
@@ -8,10 +8,6 @@
     invoice_line::outbound_shipment_unallocated_line::{
         AllocateLineResult as ServiceResult,
         AllocateOutboundShipmentUnallocatedLineError as ServiceError,
-<<<<<<< HEAD
-        AllocateOutboundShipmentUnallocatedLineResult,
-=======
->>>>>>> ac2cbffa
     },
     permission_validation::{Resource, ResourceAccessRequest},
 };
@@ -65,13 +61,7 @@
     )
 }
 
-<<<<<<< HEAD
-pub fn map_response(
-    from: Result<AllocateOutboundShipmentUnallocatedLineResult, ServiceError>,
-) -> Result<AllocateResponse> {
-=======
 pub fn map_response(from: Result<ServiceResult, ServiceError>) -> Result<AllocateResponse> {
->>>>>>> ac2cbffa
     let result = match from {
         Ok(line) => AllocateResponse::Response(ResponseNode::from_domain(line)),
         Err(error) => AllocateResponse::Error(AllocateError {
@@ -104,13 +94,8 @@
 }
 
 impl ResponseNode {
-<<<<<<< HEAD
-    pub fn from_domain(from: AllocateOutboundShipmentUnallocatedLineResult) -> ResponseNode {
-        let AllocateOutboundShipmentUnallocatedLineResult {
-=======
     pub fn from_domain(from: ServiceResult) -> ResponseNode {
         let ServiceResult {
->>>>>>> ac2cbffa
             updates,
             deletes,
             inserts,
@@ -148,10 +133,6 @@
             outbound_shipment_unallocated_line::{
                 AllocateLineResult as ServiceResult,
                 AllocateOutboundShipmentUnallocatedLineError as ServiceError,
-<<<<<<< HEAD
-                AllocateOutboundShipmentUnallocatedLineResult,
-=======
->>>>>>> ac2cbffa
             },
             InvoiceLineServiceTrait,
         },
@@ -161,13 +142,7 @@
 
     use crate::InvoiceLineMutations;
 
-<<<<<<< HEAD
-    type AllocateLineMethod = dyn Fn(String) -> Result<AllocateOutboundShipmentUnallocatedLineResult, ServiceError>
-        + Sync
-        + Send;
-=======
     type AllocateLineMethod = dyn Fn(String) -> Result<ServiceResult, ServiceError> + Sync + Send;
->>>>>>> ac2cbffa
 
     pub struct TestService(pub Box<AllocateLineMethod>);
 
@@ -177,11 +152,7 @@
             _: &ServiceContext,
             _: &str,
             input: String,
-<<<<<<< HEAD
-        ) -> Result<AllocateOutboundShipmentUnallocatedLineResult, ServiceError> {
-=======
         ) -> Result<ServiceResult, ServiceError> {
->>>>>>> ac2cbffa
             self.0(input)
         }
     }
@@ -327,11 +298,7 @@
         // Success
         let test_service = TestService(Box::new(|line_id| {
             assert_eq!(line_id, "unallocated_line");
-<<<<<<< HEAD
-            Ok(AllocateOutboundShipmentUnallocatedLineResult {
-=======
             Ok(ServiceResult {
->>>>>>> ac2cbffa
                 inserts: vec![inline_init(|r: &mut InvoiceLine| {
                     r.invoice_line_row =
                         inline_init(|r: &mut InvoiceLineRow| r.id = "insert1".to_string())
