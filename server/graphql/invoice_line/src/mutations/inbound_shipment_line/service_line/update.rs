use async_graphql::*;

use graphql_core::generic_inputs::PriceInput;
use graphql_core::standard_graphql_error::{validate_auth, StandardGraphqlError};
use graphql_core::{
    simple_generic_errors::{CannotEditInvoice, ForeignKey, ForeignKeyError, RecordNotFound},
    ContextExt,
};
use graphql_types::types::InvoiceLineNode;

use repository::InvoiceLine;
use service::auth::{Resource, ResourceAccessRequest};
use service::invoice_line::inbound_shipment_service_line::{
    UpdateInboundShipmentServiceLine as ServiceInput,
    UpdateInboundShipmentServiceLineError as ServiceError,
};

#[derive(InputObject)]
#[graphql(name = "UpdateInboundShipmentServiceLineInput")]
pub struct UpdateInput {
    pub id: String,
    item_id: Option<String>,
    name: Option<String>,
<<<<<<< HEAD
    total_before_tax: Option<PriceInput>,
    total_after_tax: Option<f64>,
    tax: Option<PriceInput>,
=======
    total_before_tax: Option<f64>,
    tax: Option<TaxUpdate>,
>>>>>>> 4126939c
    note: Option<String>,
}

pub fn update(ctx: &Context<'_>, store_id: &str, input: UpdateInput) -> Result<UpdateResponse> {
    validate_auth(
        ctx,
        &ResourceAccessRequest {
            resource: Resource::MutateInboundShipment,
            store_id: Some(store_id.to_string()),
        },
    )?;

    let service_provider = ctx.service_provider();
    let service_context = service_provider.context()?;

    map_response(
        service_provider
            .invoice_line_service
            .update_inbound_shipment_service_line(&service_context, store_id, input.to_domain()),
    )
}

pub fn map_response(from: Result<InvoiceLine, ServiceError>) -> Result<UpdateResponse> {
    let result = match from {
        Ok(invoice_line) => UpdateResponse::Response(InvoiceLineNode::from_domain(invoice_line)),
        Err(error) => UpdateResponse::Error(UpdateError {
            error: map_error(error)?,
        }),
    };

    Ok(result)
}

#[derive(SimpleObject)]
#[graphql(name = "UpdateInboundShipmentServiceLineError")]
pub struct UpdateError {
    pub error: UpdateErrorInterface,
}

#[derive(Union)]
#[graphql(name = "UpdateInboundShipmentServiceLineResponse")]
pub enum UpdateResponse {
    Error(UpdateError),
    Response(InvoiceLineNode),
}

#[derive(Interface)]
#[graphql(name = "UpdateInboundShipmentServiceLineErrorInterface")]
#[graphql(field(name = "description", type = "&str"))]
pub enum UpdateErrorInterface {
    RecordNotFound(RecordNotFound),
    ForeignKeyError(ForeignKeyError),
    CannotEditInvoice(CannotEditInvoice),
}

impl UpdateInput {
    pub fn to_domain(self) -> ServiceInput {
        let UpdateInput {
            id,
            item_id,
            name,
            total_before_tax,
            tax,
            note,
        } = self;

        ServiceInput {
            id,
            item_id,
            name,
<<<<<<< HEAD
            total_before_tax: total_before_tax
                .and_then(|total_before_tax| total_before_tax.total_before_tax),
            total_after_tax,
            tax: tax.and_then(|tax| tax.percentage),
=======
            total_before_tax,
            tax: tax.map(|tax| ShipmentTaxUpdate {
                percentage: tax.percentage,
            }),
>>>>>>> 4126939c
            note,
        }
    }
}

fn map_error(error: ServiceError) -> Result<UpdateErrorInterface> {
    use StandardGraphqlError::*;
    let formatted_error = format!("{:#?}", error);

    let graphql_error = match error {
        // Structured Errors
        ServiceError::LineDoesNotExist => {
            return Ok(UpdateErrorInterface::RecordNotFound(RecordNotFound {}))
        }
        ServiceError::InvoiceDoesNotExist => {
            return Ok(UpdateErrorInterface::ForeignKeyError(ForeignKeyError(
                ForeignKey::InvoiceId,
            )))
        }
        ServiceError::CannotEditInvoice => {
            return Ok(UpdateErrorInterface::CannotEditInvoice(
                CannotEditInvoice {},
            ))
        }
        // Standard Graphql Errors
        ServiceError::NotAnInboundShipment => BadUserInput(formatted_error),
        ServiceError::ItemNotFound => BadUserInput(formatted_error),
        ServiceError::NotThisInvoiceLine(_) => BadUserInput(formatted_error),
        ServiceError::NotAServiceItem => BadUserInput(formatted_error),
        ServiceError::DatabaseError(_) => InternalError(formatted_error),
        ServiceError::UpdatedLineDoesNotExist => InternalError(formatted_error),
    };

    Err(graphql_error.extend())
}

#[cfg(test)]
mod test {
    use crate::InvoiceLineMutations;
    use async_graphql::EmptyMutation;
    use graphql_core::{
        assert_graphql_query, assert_standard_graphql_error, test_helpers::setup_graphl_test,
    };

    use repository::{mock::MockDataInserts, InvoiceLine, StorageConnectionManager};
    use serde_json::json;
    use service::{
        invoice_line::{
            inbound_shipment_service_line::{
                UpdateInboundShipmentServiceLine, UpdateInboundShipmentServiceLineError,
            },
            InvoiceLineServiceTrait,
        },
        service_provider::{ServiceContext, ServiceProvider},
    };
    use util::inline_init;

    type ServiceInput = UpdateInboundShipmentServiceLine;
    type ServiceError = UpdateInboundShipmentServiceLineError;

    type UpdateLineMethod =
        dyn Fn(&str, ServiceInput) -> Result<InvoiceLine, ServiceError> + Sync + Send;

    pub struct TestService(pub Box<UpdateLineMethod>);

    impl InvoiceLineServiceTrait for TestService {
        fn update_inbound_shipment_service_line(
            &self,
            _: &ServiceContext,
            store_id: &str,
            input: ServiceInput,
        ) -> Result<InvoiceLine, ServiceError> {
            self.0(store_id, input)
        }
    }

    fn service_provider(
        test_service: TestService,
        connection_manager: &StorageConnectionManager,
    ) -> ServiceProvider {
        let mut service_provider = ServiceProvider::new(connection_manager.clone(), "app_data");
        service_provider.invoice_line_service = Box::new(test_service);
        service_provider
    }

    #[actix_rt::test]
    async fn test_graphql_update_inbound_shipment_service_line() {
        let (_, _, connection_manager, settings) = setup_graphl_test(
            EmptyMutation,
            InvoiceLineMutations,
            "test_graphql_update_inbound_shipment_service_line",
            MockDataInserts::all(),
        )
        .await;

        let mutation = r#"
        mutation ($input: UpdateInboundShipmentServiceLineInput!, $storeId: String) {
            updateInboundShipmentServiceLine(storeId: $storeId, input: $input) {
              ... on UpdateInboundShipmentServiceLineError {
                error {
                  __typename
                }
              }
            }
          }
        "#;

        let variables = Some(json!({
            "storeId": "store_a",
            "input": {
                "id": "n/a",
            }
        }));

        // LineDoesNotExist
        let test_service = TestService(Box::new(|_, _| Err(ServiceError::LineDoesNotExist)));

        let expected = json!({
            "updateInboundShipmentServiceLine": {
              "error": {
                "__typename": "RecordNotFound"
              }
            }
          }
        );

        assert_graphql_query!(
            &settings,
            mutation,
            &variables,
            &expected,
            Some(service_provider(test_service, &connection_manager))
        );

        // InvoiceDoesNotExist
        let test_service = TestService(Box::new(|_, _| Err(ServiceError::InvoiceDoesNotExist)));

        let expected = json!({
            "updateInboundShipmentServiceLine": {
              "error": {
                "__typename": "ForeignKeyError"
              }
            }
          }
        );

        assert_graphql_query!(
            &settings,
            mutation,
            &variables,
            &expected,
            Some(service_provider(test_service, &connection_manager))
        );

        // CannotEditInvoice
        let test_service = TestService(Box::new(|_, _| Err(ServiceError::CannotEditInvoice)));

        let expected = json!({
            "updateInboundShipmentServiceLine": {
              "error": {
                "__typename": "CannotEditInvoice"
              }
            }
          }
        );

        assert_graphql_query!(
            &settings,
            mutation,
            &variables,
            &expected,
            Some(service_provider(test_service, &connection_manager))
        );

        // NotAnInboundShipment
        let test_service = TestService(Box::new(|_, _| Err(ServiceError::NotAnInboundShipment)));
        let expected_message = "Bad user input";
        assert_standard_graphql_error!(
            &settings,
            &mutation,
            &variables,
            &expected_message,
            None,
            Some(service_provider(test_service, &connection_manager))
        );

        // ItemNotFound
        let test_service = TestService(Box::new(|_, _| Err(ServiceError::ItemNotFound)));
        let expected_message = "Bad user input";
        assert_standard_graphql_error!(
            &settings,
            &mutation,
            &variables,
            &expected_message,
            None,
            Some(service_provider(test_service, &connection_manager))
        );

        // NotThisInvoiceLine
        let test_service = TestService(Box::new(|_, _| {
            Err(ServiceError::NotThisInvoiceLine("id".to_string()))
        }));
        let expected_message = "Bad user input";
        assert_standard_graphql_error!(
            &settings,
            &mutation,
            &variables,
            &expected_message,
            None,
            Some(service_provider(test_service, &connection_manager))
        );

        // NotAServiceItem
        let test_service = TestService(Box::new(|_, _| Err(ServiceError::NotAServiceItem)));
        let expected_message = "Bad user input";
        assert_standard_graphql_error!(
            &settings,
            &mutation,
            &variables,
            &expected_message,
            None,
            Some(service_provider(test_service, &connection_manager))
        );

        // UpdatedLineDoesNotExist
        let test_service = TestService(Box::new(|_, _| Err(ServiceError::UpdatedLineDoesNotExist)));
        let expected_message = "Internal error";
        assert_standard_graphql_error!(
            &settings,
            &mutation,
            &variables,
            &expected_message,
            None,
            Some(service_provider(test_service, &connection_manager))
        );
    }

    #[actix_rt::test]
    async fn test_graphql_update_inbound_service_line_success() {
        let (_, _, connection_manager, settings) = setup_graphl_test(
            EmptyMutation,
            InvoiceLineMutations,
            "test_graphql_update_inbound_service_line_success",
            MockDataInserts::all(),
        )
        .await;

        let mutation = r#"
        mutation ($input: UpdateInboundShipmentServiceLineInput!, $storeId: String) {
            updateInboundShipmentServiceLine(storeId: $storeId, input: $input) {
              ... on InvoiceLineNode {
                id
              }
            }
          }
        "#;

        // Success
        let test_service = TestService(Box::new(|store_id, input| {
            assert_eq!(store_id, "store_a");
            assert_eq!(
                input,
                ServiceInput {
                    id: "update line id input".to_string(),
                    item_id: Some("item_id".to_string()),
                    name: Some("some name".to_string()),
                    total_before_tax: Some(0.1),
<<<<<<< HEAD
                    total_after_tax: Some(0.2),
                    tax: Some(10.0),
=======
                    tax: Some(ShipmentTaxUpdate {
                        percentage: Some(10.0)
                    }),
>>>>>>> 4126939c
                    note: Some("note".to_string())
                }
            );
            Ok(inline_init(|r: &mut InvoiceLine| {
                r.invoice_line_row.id = "update line id input".to_string();
            }))
        }));

        let variables = json!({
          "input": {
            "id": "update line id input",
            "itemId": "item_id",
            "name": "some name",
            "totalBeforeTax": 0.1,
            "tax": {
                "percentage": 10
            },
            "note": "note"
          },
          "storeId": "store_a"
        });

        let expected = json!({
            "updateInboundShipmentServiceLine": {
                "id": "update line id input"
            }
          }
        );

        assert_graphql_query!(
            &settings,
            mutation,
            &Some(variables),
            &expected,
            Some(service_provider(test_service, &connection_manager))
        );
    }
}<|MERGE_RESOLUTION|>--- conflicted
+++ resolved
@@ -21,14 +21,8 @@
     pub id: String,
     item_id: Option<String>,
     name: Option<String>,
-<<<<<<< HEAD
     total_before_tax: Option<PriceInput>,
-    total_after_tax: Option<f64>,
     tax: Option<PriceInput>,
-=======
-    total_before_tax: Option<f64>,
-    tax: Option<TaxUpdate>,
->>>>>>> 4126939c
     note: Option<String>,
 }
 
@@ -99,17 +93,9 @@
             id,
             item_id,
             name,
-<<<<<<< HEAD
             total_before_tax: total_before_tax
                 .and_then(|total_before_tax| total_before_tax.total_before_tax),
-            total_after_tax,
             tax: tax.and_then(|tax| tax.percentage),
-=======
-            total_before_tax,
-            tax: tax.map(|tax| ShipmentTaxUpdate {
-                percentage: tax.percentage,
-            }),
->>>>>>> 4126939c
             note,
         }
     }
@@ -371,23 +357,23 @@
         let test_service = TestService(Box::new(|store_id, input| {
             assert_eq!(store_id, "store_a");
             assert_eq!(
-                input,
-                ServiceInput {
-                    id: "update line id input".to_string(),
-                    item_id: Some("item_id".to_string()),
-                    name: Some("some name".to_string()),
-                    total_before_tax: Some(0.1),
-<<<<<<< HEAD
-                    total_after_tax: Some(0.2),
-                    tax: Some(10.0),
-=======
-                    tax: Some(ShipmentTaxUpdate {
-                        percentage: Some(10.0)
-                    }),
->>>>>>> 4126939c
-                    note: Some("note".to_string())
-                }
-            );
+                            input,
+                            ServiceInput {
+                                id: "update line id input".to_string(),
+                                item_id: Some("item_id".to_string()),
+                                name: Some("some name".to_string()),
+                                total_before_tax: Some(0.1),
+            <<<<<<< HEAD
+                                total_after_tax: Some(0.2),
+                                tax: Some(10.0),
+            =======
+                                tax: Some(ShipmentTaxUpdate {
+                                    percentage: Some(10.0)
+                                }),
+            >>>>>>> #217-Remove-total_after_tax-from-mutations
+                                note: Some("note".to_string())
+                            }
+                        );
             Ok(inline_init(|r: &mut InvoiceLine| {
                 r.invoice_line_row.id = "update line id input".to_string();
             }))
