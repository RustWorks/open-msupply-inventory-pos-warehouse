--- conflicted
+++ resolved
@@ -161,13 +161,9 @@
         NotThisStoreInvoice
         | InvoiceTypeDoesNotMatch
         | NoInvoiceType
-<<<<<<< HEAD
-        | NumberOfPacksBelowOne
-=======
         | NumberOfPacksBelowZero
         | ItemNotFound
         | ItemDoesNotMatchStockLine
->>>>>>> 3d38f3d3
         | NotThisInvoiceLine(_)
         | LineDoesNotReferenceStockLine => StandardGraphqlError::BadUserInput(formatted_error),
         DatabaseError(_) | UpdatedLineDoesNotExist => {
