pub(crate) mod insert;

<<<<<<< HEAD
pub mod update;
pub use self::update::*;

pub mod delete;
pub use self::delete::*;
=======
pub(crate) mod update;
pub(crate) use self::update::*;
>>>>>>> fdfc1ba4
<|MERGE_RESOLUTION|>--- conflicted
+++ resolved
@@ -1,12 +1,7 @@
 pub(crate) mod insert;
 
-<<<<<<< HEAD
-pub mod update;
-pub use self::update::*;
-
-pub mod delete;
-pub use self::delete::*;
-=======
 pub(crate) mod update;
 pub(crate) use self::update::*;
->>>>>>> fdfc1ba4
+
+pub(crate) mod delete;
+pub(crate) use self::delete::*;