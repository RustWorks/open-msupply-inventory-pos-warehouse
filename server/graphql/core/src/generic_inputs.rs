use async_graphql::*;
use service::report::definition::PrintReportSort;

#[derive(InputObject)]
pub struct TaxInput {
    /// Set or unset the tax value (in percentage)
    pub percentage: Option<f64>,
}

<<<<<<< HEAD
/// This struct is used to sort report data by a key and in descending or ascending order
#[derive(InputObject)]
pub struct PrintReportSortInput {
    /// Sort query result by `key`
    pub key: String,
    /// Sort query result is sorted descending or ascending (if not provided the default is
    /// ascending)
    pub desc: Option<bool>,
}

impl PrintReportSortInput {
    /// Convert the input object `PrintReportSortInput` to a domain object `PrintReportSort`
    pub fn to_domain(self) -> PrintReportSort {
        PrintReportSort {
            key: self.key,
            desc: self.desc,
        }
    }
=======
/// Update a nullable value
///
/// This struct is usually used as an optional value.
/// For example, in an API update input object like `mutableValue:  NullableUpdate | null | undefined`.
/// This is done to encode the following cases (using `mutableValue` from previous example):
/// 1) if `mutableValue` is `null | undefined`, nothing is updated
/// 2) if `mutableValue` object is set:
///   a) if `NullableUpdate.value` is `undefined | null`, the `mutableValue` is set to `null`
///   b) if `NullableUpdate.value` is set, the `mutableValue` is set to the provided `NullableUpdate.value`
#[derive(InputObject)]
#[graphql(concrete(name = "NullableStringUpdate", params(String)))]
pub struct NullableUpdateInput<T: InputType> {
    pub value: Option<T>,
>>>>>>> db5aac00
}<|MERGE_RESOLUTION|>--- conflicted
+++ resolved
@@ -7,7 +7,21 @@
     pub percentage: Option<f64>,
 }
 
-<<<<<<< HEAD
+/// Update a nullable value
+///
+/// This struct is usually used as an optional value.
+/// For example, in an API update input object like `mutableValue:  NullableUpdate | null | undefined`.
+/// This is done to encode the following cases (using `mutableValue` from previous example):
+/// 1) if `mutableValue` is `null | undefined`, nothing is updated
+/// 2) if `mutableValue` object is set:
+///   a) if `NullableUpdate.value` is `undefined | null`, the `mutableValue` is set to `null`
+///   b) if `NullableUpdate.value` is set, the `mutableValue` is set to the provided `NullableUpdate.value`
+#[derive(InputObject)]
+#[graphql(concrete(name = "NullableStringUpdate", params(String)))]
+pub struct NullableUpdateInput<T: InputType> {
+    pub value: Option<T>,
+}
+
 /// This struct is used to sort report data by a key and in descending or ascending order
 #[derive(InputObject)]
 pub struct PrintReportSortInput {
@@ -26,19 +40,4 @@
             desc: self.desc,
         }
     }
-=======
-/// Update a nullable value
-///
-/// This struct is usually used as an optional value.
-/// For example, in an API update input object like `mutableValue:  NullableUpdate | null | undefined`.
-/// This is done to encode the following cases (using `mutableValue` from previous example):
-/// 1) if `mutableValue` is `null | undefined`, nothing is updated
-/// 2) if `mutableValue` object is set:
-///   a) if `NullableUpdate.value` is `undefined | null`, the `mutableValue` is set to `null`
-///   b) if `NullableUpdate.value` is set, the `mutableValue` is set to the provided `NullableUpdate.value`
-#[derive(InputObject)]
-#[graphql(concrete(name = "NullableStringUpdate", params(String)))]
-pub struct NullableUpdateInput<T: InputType> {
-    pub value: Option<T>,
->>>>>>> db5aac00
 }