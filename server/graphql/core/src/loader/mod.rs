--- conflicted
+++ resolved
@@ -23,7 +23,7 @@
 pub use loader_registry::{get_loaders, LoaderMap, LoaderRegistry};
 pub use location::LocationByIdLoader;
 pub use master_list_line::MasterListLineByMasterListId;
-pub use name::NameByIdLoader;
+pub use name::*;
 pub use requisition::*;
 pub use requisition_line::*;
 pub use requisition_supply_status::*;
@@ -77,30 +77,10 @@
     }
 }
 
-<<<<<<< HEAD
 impl<T: Clone> PartialEq for IdPair<T> {
     fn eq(&self, other: &Self) -> bool {
         self.primary_id == other.primary_id && self.secondary_id == other.secondary_id
     }
-=======
-impl IdAndStoreId {
-    pub fn get_store_id(vec: &[IdAndStoreId]) -> Option<&str> {
-        vec.first().map(|i| i.store_id.as_str())
-    }
-
-    pub fn get_ids(vec: &[IdAndStoreId]) -> Vec<String> {
-        vec.iter()
-            .map(|item_and_store_id| item_and_store_id.id.clone())
-            .collect()
-    }
-}
-
-#[derive(Debug, Clone, PartialEq, Eq)]
-pub struct ItemStatsLoaderInput {
-    pub item_id: String,
-    pub store_id: String,
-    pub look_back_datetime: Option<NaiveDateTime>,
->>>>>>> 2dbb478f
 }
 
 impl<T: Clone> Eq for IdPair<T> {}
