--- conflicted
+++ resolved
@@ -223,13 +223,15 @@
         async_std::task::spawn,
     );
 
-<<<<<<< HEAD
+    let file_sync_reference_loader = DataLoader::new(
+        SyncFileReferenceLoader {
+            connection_manager: connection_manager.clone(),
+        },
+        async_std::task::spawn,
+    );
+
     let asset_log_reason_loader = DataLoader::new(
         AssetLogReasonLoader {
-=======
-    let file_sync_reference_loader = DataLoader::new(
-        SyncFileReferenceLoader {
->>>>>>> 698b6090
             connection_manager: connection_manager.clone(),
         },
         async_std::task::spawn,
@@ -263,11 +265,8 @@
     loaders.insert(doc_registry_loader);
     loaders.insert(asset_by_location_loader);
     loaders.insert(asset_location_loader);
-<<<<<<< HEAD
+    loaders.insert(file_sync_reference_loader);
     loaders.insert(asset_log_reason_loader);
-=======
-    loaders.insert(file_sync_reference_loader);
->>>>>>> 698b6090
     loaders.insert(DataLoader::new(
         PatientLoader {
             service_provider: service_provider.clone(),
