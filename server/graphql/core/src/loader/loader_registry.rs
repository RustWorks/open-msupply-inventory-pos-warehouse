--- conflicted
+++ resolved
@@ -182,25 +182,34 @@
         async_std::task::spawn,
     );
 
-<<<<<<< HEAD
+    let inventory_adjustment_reason_loader = DataLoader::new(
+        InventoryAdjustmentReasonByIdLoader {
+            connection_manager: connection_manager.clone(),
+        },
+        async_std::task::spawn,
+    );
+
+    let stock_on_hand = DataLoader::new(
+        ItemsStockOnHandLoader {
+            service_provider: service_provider.clone(),
+        },
+        async_std::task::spawn,
+    );
+
+    let schema_loader = DataLoader::new(
+        JsonSchemaLoader {
+            connection_manager: connection_manager.clone(),
+        },
+        async_std::task::spawn,
+    );
+
     let document_loader = DataLoader::new(
         DocumentLoader {
             service_provider: service_provider.clone(),
         },
         async_std::task::spawn,
     );
-    let schema_loader = DataLoader::new(
-        JsonSchemaLoader {
-=======
-    let inventory_adjustment_reason_loader = DataLoader::new(
-        InventoryAdjustmentReasonByIdLoader {
->>>>>>> 577f84f0
-            connection_manager: connection_manager.clone(),
-        },
-        async_std::task::spawn,
-    );
-
-<<<<<<< HEAD
+
     let doc_registry_loader = DataLoader::new(
         DocumentRegistryLoader {
             service_provider: service_provider.clone(),
@@ -210,10 +219,6 @@
 
     let doc_registry_children_loader = DataLoader::new(
         DocumentRegistryChildrenLoader {
-=======
-    let stock_on_hand = DataLoader::new(
-        ItemsStockOnHandLoader {
->>>>>>> 577f84f0
             service_provider: service_provider.clone(),
         },
         async_std::task::spawn,
@@ -241,7 +246,8 @@
     loaders.insert(requisition_line_supply_status_loader);
     loaders.insert(requisition_lines_remaining_to_supply_loader);
     loaders.insert(name_row_loader);
-<<<<<<< HEAD
+    loaders.insert(inventory_adjustment_reason_loader);
+    loaders.insert(stock_on_hand);
     loaders.insert(document_loader);
     loaders.insert(schema_loader);
     loaders.insert(doc_registry_loader);
@@ -258,10 +264,6 @@
         },
         async_std::task::spawn,
     ));
-=======
-    loaders.insert(inventory_adjustment_reason_loader);
-    loaders.insert(stock_on_hand);
->>>>>>> 577f84f0
 
     loaders
 }