use async_graphql::*;
use graphql_core::generic_filters::{
    DatetimeFilterInput, EqualFilterStringInput, StringFilterInput,
};
use graphql_core::pagination::PaginationInput;
use graphql_core::standard_graphql_error::StandardGraphqlError;
use graphql_core::{standard_graphql_error::validate_auth, ContextExt};
use graphql_types::types::document::{DocumentConnector, DocumentNode};
use repository::{
    DatetimeFilter, DocumentFilter, DocumentSort, DocumentSortField, EqualFilter, PaginationOption,
    StringFilter,
};
use service::auth::{Resource, ResourceAccessRequest};

#[derive(Union)]
pub enum DocumentResponse {
    Response(DocumentConnector),
}

#[derive(InputObject, Clone)]
pub struct DocumentFilterInput {
    pub name: Option<EqualFilterStringInput>,
    pub r#type: Option<EqualFilterStringInput>,
    pub datetime: Option<DatetimeFilterInput>,
    pub owner: Option<EqualFilterStringInput>,
    pub context_id: Option<EqualFilterStringInput>,
    /// This filter makes it possible to search the raw text json data.
    /// Be beware of potential performance issues.
    pub data: Option<StringFilterInput>,
}

#[derive(Enum, Copy, Clone, PartialEq, Eq)]
#[graphql(rename_items = "camelCase")]
pub enum DocumentSortFieldInput {
    Name,
    Type,
    Owner,
    Context,
    Datetime,
}

#[derive(InputObject)]
pub struct DocumentSortInput {
    /// Sort query result by `key`
    key: DocumentSortFieldInput,
    /// Sort query result is sorted descending or ascending (if not provided the default is
    /// ascending)
    desc: Option<bool>,
}

impl DocumentFilterInput {
    pub fn to_domain_filter(self) -> DocumentFilter {
        DocumentFilter {
            name: self.name.map(|f| repository::StringFilter {
                equal_to: f.equal_to,
                not_equal_to: f.not_equal_to,
                equal_any: f.equal_any,
                not_equal_all: None,
                like: None,
                starts_with: None,
                ends_with: None,
            }),
            r#type: self.r#type.map(EqualFilter::from),
            datetime: self.datetime.map(DatetimeFilter::from),
            owner: self.owner.map(EqualFilter::from),
<<<<<<< HEAD
            context_id: self.context_id.map(EqualFilter::from),
            data: self.data.map(SimpleStringFilter::from),
=======
            context: self.context.map(EqualFilter::from),
            data: self.data.map(StringFilter::from),
        }
    }
}

impl DocumentSortInput {
    pub fn to_domain(self) -> DocumentSort {
        let key = match self.key {
            DocumentSortFieldInput::Name => DocumentSortField::Name,
            DocumentSortFieldInput::Type => DocumentSortField::Type,
            DocumentSortFieldInput::Owner => DocumentSortField::Owner,
            DocumentSortFieldInput::Context => DocumentSortField::Context,
            DocumentSortFieldInput::Datetime => DocumentSortField::Datetime,
        };

        DocumentSort {
            key,
            desc: self.desc,
>>>>>>> b92c114f
        }
    }
}

pub fn document(ctx: &Context<'_>, store_id: String, name: String) -> Result<Option<DocumentNode>> {
    let user = validate_auth(
        ctx,
        &ResourceAccessRequest {
            resource: Resource::QueryDocument,
            store_id: Some(store_id),
        },
    )?;
    let allowed_ctx = user.capabilities();

    let service_provider = ctx.service_provider();
    let context = service_provider.basic_context()?;

    let node = service_provider
        .document_service
        .document(&context, &name, Some(&allowed_ctx))?
        .map(|document| DocumentNode {
            allowed_ctx: allowed_ctx.clone(),
            document,
        });

    Ok(node)
}

pub fn documents(
    ctx: &Context<'_>,
    store_id: String,
    page: Option<PaginationInput>,
    filter: Option<DocumentFilterInput>,
    sort: Option<DocumentSortInput>,
) -> Result<DocumentResponse> {
    let user = validate_auth(
        ctx,
        &ResourceAccessRequest {
            resource: Resource::QueryDocument,
            store_id: Some(store_id),
        },
    )?;
    let allowed_ctx = user.capabilities();

    let service_provider = ctx.service_provider();
    let context = service_provider.basic_context()?;

    let filter = filter.map(|f| f.to_domain_filter());

    let result = service_provider
        .document_service
        .documents(
            &context,
            page.map(PaginationOption::from),
            filter,
            sort.map(DocumentSortInput::to_domain),
            Some(&allowed_ctx),
        )
        .map_err(StandardGraphqlError::from_list_error)?;

    Ok(DocumentResponse::Response(DocumentConnector {
        total_count: result.count,
        nodes: result
            .rows
            .into_iter()
            .map(|document| DocumentNode {
                allowed_ctx: allowed_ctx.clone(),
                document,
            })
            .collect(),
    }))
}<|MERGE_RESOLUTION|>--- conflicted
+++ resolved
@@ -63,11 +63,7 @@
             r#type: self.r#type.map(EqualFilter::from),
             datetime: self.datetime.map(DatetimeFilter::from),
             owner: self.owner.map(EqualFilter::from),
-<<<<<<< HEAD
             context_id: self.context_id.map(EqualFilter::from),
-            data: self.data.map(SimpleStringFilter::from),
-=======
-            context: self.context.map(EqualFilter::from),
             data: self.data.map(StringFilter::from),
         }
     }
@@ -86,7 +82,6 @@
         DocumentSort {
             key,
             desc: self.desc,
->>>>>>> b92c114f
         }
     }
 }
