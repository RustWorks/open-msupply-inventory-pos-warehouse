--- conflicted
+++ resolved
@@ -16,14 +16,11 @@
 pub struct DocumentFilterInput {
     pub name: Option<EqualFilterStringInput>,
     pub r#type: Option<EqualFilterStringInput>,
-<<<<<<< HEAD
+    pub owner: Option<EqualFilterStringInput>,
+    pub context: Option<EqualFilterStringInput>,
     /// This filter makes it possible to search the raw text json data.
     /// Be beware of potential performance issues.
     pub data: Option<SimpleStringFilterInput>,
-=======
-    pub owner: Option<EqualFilterStringInput>,
-    pub context: Option<EqualFilterStringInput>,
->>>>>>> 133ea70b
 }
 
 impl DocumentFilterInput {
@@ -39,12 +36,9 @@
                 ends_with: None,
             }),
             r#type: self.r#type.map(EqualFilter::from),
-<<<<<<< HEAD
-            data: self.data.map(SimpleStringFilter::from),
-=======
             owner: self.owner.map(EqualFilter::from),
             context: self.context.map(EqualFilter::from),
->>>>>>> 133ea70b
+            data: self.data.map(SimpleStringFilter::from),
         }
     }
 }
