--- conflicted
+++ resolved
@@ -1,10 +1,9 @@
 use async_graphql::ErrorExtensions;
 use repository::RepositoryError;
-<<<<<<< HEAD
-use service::permission_validation::{ValidationDeniedKind, ValidationError};
-=======
-use service::ListError;
->>>>>>> a2cc6b2f
+use service::{
+    permission_validation::{ValidationDeniedKind, ValidationError},
+    ListError,
+};
 use thiserror::Error;
 
 #[derive(Debug, Error, Clone)]
@@ -43,7 +42,6 @@
     }
 }
 
-<<<<<<< HEAD
 impl From<ValidationError> for StandardGraphqlError {
     fn from(err: ValidationError) -> Self {
         match err {
@@ -56,14 +54,16 @@
                 }
             },
             ValidationError::InternalError(err) => StandardGraphqlError::InternalError(err),
-=======
+        }
+    }
+}
+
 impl From<ListError> for StandardGraphqlError {
     fn from(err: ListError) -> Self {
         match err {
             ListError::DatabaseError(err) => err.into(),
             ListError::LimitBelowMin(_) => StandardGraphqlError::BadUserInput(format!("{:?}", err)),
             ListError::LimitAboveMax(_) => StandardGraphqlError::BadUserInput(format!("{:?}", err)),
->>>>>>> a2cc6b2f
         }
     }
 }