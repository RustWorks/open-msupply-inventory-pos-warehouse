use async_graphql::*;

pub mod delete;

pub use self::delete::*;

pub mod insert;
pub use self::insert::*;

pub mod update;
pub use self::update::*;

pub struct BatchIsReserved;
#[Object]
impl BatchIsReserved {
    pub async fn description(&self) -> &'static str {
        "Batch is already reserved/issued"
    }
<<<<<<< HEAD
}

pub struct InvoiceLineBelongsToAnotherInvoice(String);
#[Object]
impl InvoiceLineBelongsToAnotherInvoice {
    pub async fn description(&self) -> &'static str {
        "Invoice line belongs to another invoice"
    }

    pub async fn invoice(&self, ctx: &Context<'_>) -> InvoiceResponse {
        let connection_manager = ctx.get_connection_manager();

        get_invoice(connection_manager, None, self.0.clone())
    }
=======
>>>>>>> 76781425
}<|MERGE_RESOLUTION|>--- conflicted
+++ resolved
@@ -16,21 +16,4 @@
     pub async fn description(&self) -> &'static str {
         "Batch is already reserved/issued"
     }
-<<<<<<< HEAD
-}
-
-pub struct InvoiceLineBelongsToAnotherInvoice(String);
-#[Object]
-impl InvoiceLineBelongsToAnotherInvoice {
-    pub async fn description(&self) -> &'static str {
-        "Invoice line belongs to another invoice"
-    }
-
-    pub async fn invoice(&self, ctx: &Context<'_>) -> InvoiceResponse {
-        let connection_manager = ctx.get_connection_manager();
-
-        get_invoice(connection_manager, None, self.0.clone())
-    }
-=======
->>>>>>> 76781425
 }