use crate::{
    schema::mutations::{
        MutationWithId,
        {
            get_delete_outbound_shipment_line_response, get_insert_outbound_shipment_line_response,
            get_update_outbound_shipment_line_response, get_update_outbound_shipment_response,
        },
    },
    ContextExt,
};
use repository::StorageConnectionManager;

use super::{
    delete::DeleteOutboundShipmentResponse,
    get_delete_outbound_shipment_response, get_delete_outbound_shipment_service_line_response,
    get_insert_outbound_shipment_service_line_response,
    get_update_outbound_shipment_service_line_response,
    insert::{
        get_insert_outbound_shipment_response, InsertOutboundShipmentInput,
        InsertOutboundShipmentResponse,
    },
    unallocated_line, DeleteOutboundShipmentLineInput, DeleteOutboundShipmentLineResponse,
    DeleteOutboundShipmentServiceLineInput, DeleteOutboundShipmentServiceLineResponse,
    InsertOutboundShipmentLineInput, InsertOutboundShipmentLineResponse,
    InsertOutboundShipmentServiceLineInput, InsertOutboundShipmentServiceLineResponse,
    UpdateOutboundShipmentInput, UpdateOutboundShipmentLineInput,
    UpdateOutboundShipmentLineResponse, UpdateOutboundShipmentResponse,
    UpdateOutboundShipmentServiceLineInput, UpdateOutboundShipmentServiceLineResponse,
};
use async_graphql::*;

#[derive(SimpleObject)]
pub struct BatchOutboundShipmentResponse {
    insert_outbound_shipments: Option<Vec<MutationWithId<InsertOutboundShipmentResponse>>>,
    insert_outbound_shipment_lines: Option<Vec<MutationWithId<InsertOutboundShipmentLineResponse>>>,
    update_outbound_shipment_lines: Option<Vec<MutationWithId<UpdateOutboundShipmentLineResponse>>>,
    delete_outbound_shipment_lines: Option<Vec<MutationWithId<DeleteOutboundShipmentLineResponse>>>,
    insert_outbound_shipment_service_lines:
        Option<Vec<MutationWithId<InsertOutboundShipmentServiceLineResponse>>>,
    update_outbound_shipment_service_lines:
        Option<Vec<MutationWithId<UpdateOutboundShipmentServiceLineResponse>>>,
    delete_outbound_shipment_service_lines:
        Option<Vec<MutationWithId<DeleteOutboundShipmentServiceLineResponse>>>,
    insert_outbound_shipment_unallocated_lines:
        Option<Vec<MutationWithId<unallocated_line::InsertResponse>>>,
    update_outbound_shipment_unallocated_lines:
        Option<Vec<MutationWithId<unallocated_line::UpdateResponse>>>,
    delete_outbound_shipment_unallocated_lines:
        Option<Vec<MutationWithId<unallocated_line::DeleteResponse>>>,
    update_outbound_shipments: Option<Vec<MutationWithId<UpdateOutboundShipmentResponse>>>,
    delete_outbound_shipments: Option<Vec<MutationWithId<DeleteOutboundShipmentResponse>>>,
}

<<<<<<< HEAD
pub fn get_batch_outbound_shipment_response(
    connection_manager: &StorageConnectionManager,
    store_id: &str,
=======
#[derive(InputObject)]
pub struct BatchOutboundShipmentInput {
>>>>>>> f9044f35
    insert_outbound_shipments: Option<Vec<InsertOutboundShipmentInput>>,
    insert_outbound_shipment_lines: Option<Vec<InsertOutboundShipmentLineInput>>,
    update_outbound_shipment_lines: Option<Vec<UpdateOutboundShipmentLineInput>>,
    delete_outbound_shipment_lines: Option<Vec<DeleteOutboundShipmentLineInput>>,
    insert_outbound_shipment_service_lines: Option<Vec<InsertOutboundShipmentServiceLineInput>>,
    update_outbound_shipment_service_lines: Option<Vec<UpdateOutboundShipmentServiceLineInput>>,
    delete_outbound_shipment_service_lines: Option<Vec<DeleteOutboundShipmentServiceLineInput>>,
    insert_outbound_shipment_unallocated_lines: Option<Vec<unallocated_line::InsertInput>>,
    update_outbound_shipment_unallocated_lines: Option<Vec<unallocated_line::UpdateInput>>,
    delete_outbound_shipment_unallocated_lines: Option<Vec<unallocated_line::DeleteInput>>,
    update_outbound_shipments: Option<Vec<UpdateOutboundShipmentInput>>,
    delete_outbound_shipments: Option<Vec<String>>,
}

pub fn get_batch_outbound_shipment_response(
    ctx: &Context<'_>,
    input: BatchOutboundShipmentInput,
) -> Result<BatchOutboundShipmentResponse> {
    let connection_manager = ctx.get_connection_manager();
    let mut result = BatchOutboundShipmentResponse {
        insert_outbound_shipments: None,
        insert_outbound_shipment_lines: None,
        update_outbound_shipment_lines: None,
        delete_outbound_shipment_lines: None,
        insert_outbound_shipment_service_lines: None,
        update_outbound_shipment_service_lines: None,
        delete_outbound_shipment_service_lines: None,
        insert_outbound_shipment_unallocated_lines: None,
        update_outbound_shipment_unallocated_lines: None,
        delete_outbound_shipment_unallocated_lines: None,
        update_outbound_shipments: None,
        delete_outbound_shipments: None,
    };

<<<<<<< HEAD
    if let Some(inputs) = insert_outbound_shipments {
        let (has_errors, responses) =
            do_insert_outbound_shipments(connection_manager, store_id, inputs);
=======
    if let Some(inputs) = input.insert_outbound_shipments {
        let (has_errors, responses) = do_insert_outbound_shipments(connection_manager, inputs);
>>>>>>> f9044f35
        result.insert_outbound_shipments = Some(responses);
        if has_errors {
            return Ok(result);
        }
    }

    if let Some(inputs) = input.insert_outbound_shipment_lines {
        let (has_errors, responses) = do_insert_outbound_shipment_lines(connection_manager, inputs);
        result.insert_outbound_shipment_lines = Some(responses);
        if has_errors {
            return Ok(result);
        }
    }

    if let Some(inputs) = input.update_outbound_shipment_lines {
        let (has_errors, responses) = do_update_outbound_shipment_lines(connection_manager, inputs);
        result.update_outbound_shipment_lines = Some(responses);
        if has_errors {
            return Ok(result);
        }
    }

    if let Some(inputs) = input.delete_outbound_shipment_lines {
        let (has_errors, responses) = do_delete_outbound_shipment_lines(connection_manager, inputs);
        result.delete_outbound_shipment_lines = Some(responses);
        if has_errors {
            return Ok(result);
        }
    }

    if let Some(inputs) = input.insert_outbound_shipment_service_lines {
        let (has_errors, responses) =
            do_insert_outbound_shipment_service_lines(connection_manager, inputs);
        result.insert_outbound_shipment_service_lines = Some(responses);
        if has_errors {
            return Ok(result);
        }
    }

    if let Some(inputs) = input.update_outbound_shipment_service_lines {
        let (has_errors, responses) =
            do_update_outbound_shipment_service_lines(connection_manager, inputs);
        result.update_outbound_shipment_service_lines = Some(responses);
        if has_errors {
            return Ok(result);
        }
    }

    if let Some(inputs) = input.delete_outbound_shipment_service_lines {
        let (has_errors, responses) =
            do_delete_outbound_shipment_service_lines(connection_manager, inputs);
        result.delete_outbound_shipment_service_lines = Some(responses);
        if has_errors {
            return Ok(result);
        }
    }

    if let Some(inputs) = input.insert_outbound_shipment_unallocated_lines {
        let (has_errors, responses) = do_insert_outbound_shipment_unallocated_lines(ctx, inputs)?;
        result.insert_outbound_shipment_unallocated_lines = Some(responses);
        if has_errors {
            return Ok(result);
        }
    }

    if let Some(inputs) = input.update_outbound_shipment_unallocated_lines {
        let (has_errors, responses) = do_update_outbound_shipment_unallocated_lines(ctx, inputs)?;
        result.update_outbound_shipment_unallocated_lines = Some(responses);
        if has_errors {
            return Ok(result);
        }
    }

    if let Some(inputs) = input.delete_outbound_shipment_unallocated_lines {
        let (has_errors, responses) = do_delete_outbound_shipment_unallocated_lines(ctx, inputs)?;
        result.delete_outbound_shipment_unallocated_lines = Some(responses);
        if has_errors {
            return Ok(result);
        }
    }

    if let Some(inputs) = input.update_outbound_shipments {
        let (has_errors, responses) = do_update_outbound_shipments(connection_manager, inputs);
        result.update_outbound_shipments = Some(responses);
        if has_errors {
            return Ok(result);
        }
    }

    if let Some(inputs) = input.delete_outbound_shipments {
        let (has_errors, responses) = do_delete_outbound_shipments(connection_manager, inputs);
        result.delete_outbound_shipments = Some(responses);
        if has_errors {
            return Ok(result);
        }
    }

    Ok(result)
}

pub fn do_insert_outbound_shipments(
    connection: &StorageConnectionManager,
    store_id: &str,
    inputs: Vec<InsertOutboundShipmentInput>,
) -> (bool, Vec<MutationWithId<InsertOutboundShipmentResponse>>) {
    let mut responses = Vec::new();
    for input in inputs.into_iter() {
        let id = input.id.clone();
        responses.push(MutationWithId {
            id,
            response: get_insert_outbound_shipment_response(connection, store_id, input),
        });
    }
    let has_errors = responses.iter().any(|mutation_with_id| {
        matches!(
            mutation_with_id.response,
            InsertOutboundShipmentResponse::Error(_)
        )
    });

    (has_errors, responses)
}

pub fn do_update_outbound_shipments(
    connection: &StorageConnectionManager,
    inputs: Vec<UpdateOutboundShipmentInput>,
) -> (bool, Vec<MutationWithId<UpdateOutboundShipmentResponse>>) {
    let mut responses = Vec::new();
    for input in inputs.into_iter() {
        let id = input.id.clone();
        responses.push(MutationWithId {
            id,
            response: get_update_outbound_shipment_response(connection, input),
        });
    }
    let has_errors = responses.iter().any(|mutation_with_id| {
        matches!(
            mutation_with_id.response,
            UpdateOutboundShipmentResponse::Error(_)
        )
    });

    (has_errors, responses)
}

pub fn do_delete_outbound_shipments(
    connection: &StorageConnectionManager,
    inputs: Vec<String>,
) -> (bool, Vec<MutationWithId<DeleteOutboundShipmentResponse>>) {
    let mut responses = Vec::new();
    for input in inputs.into_iter() {
        let id = input.clone();
        responses.push(MutationWithId {
            id,
            response: get_delete_outbound_shipment_response(connection, input),
        });
    }
    let has_errors = responses.iter().any(|mutation_with_id| {
        matches!(
            mutation_with_id.response,
            DeleteOutboundShipmentResponse::Error(_)
        )
    });

    (has_errors, responses)
}

pub fn do_insert_outbound_shipment_lines(
    connection: &StorageConnectionManager,
    inputs: Vec<InsertOutboundShipmentLineInput>,
) -> (
    bool,
    Vec<MutationWithId<InsertOutboundShipmentLineResponse>>,
) {
    let mut responses = Vec::new();
    for input in inputs.into_iter() {
        let id = input.id.clone();
        responses.push(MutationWithId {
            id,
            response: get_insert_outbound_shipment_line_response(connection, input),
        });
    }
    let has_errors = responses.iter().any(|mutation_with_id| {
        matches!(
            mutation_with_id.response,
            InsertOutboundShipmentLineResponse::Error(_)
        )
    });

    (has_errors, responses)
}

pub fn do_update_outbound_shipment_lines(
    connection: &StorageConnectionManager,
    inputs: Vec<UpdateOutboundShipmentLineInput>,
) -> (
    bool,
    Vec<MutationWithId<UpdateOutboundShipmentLineResponse>>,
) {
    let mut responses = Vec::new();
    for input in inputs.into_iter() {
        let id = input.id.clone();
        responses.push(MutationWithId {
            id,
            response: get_update_outbound_shipment_line_response(connection, input),
        });
    }
    let has_errors = responses.iter().any(|mutation_with_id| {
        matches!(
            mutation_with_id.response,
            UpdateOutboundShipmentLineResponse::Error(_)
        )
    });

    (has_errors, responses)
}

pub fn do_delete_outbound_shipment_lines(
    connection: &StorageConnectionManager,
    inputs: Vec<DeleteOutboundShipmentLineInput>,
) -> (
    bool,
    Vec<MutationWithId<DeleteOutboundShipmentLineResponse>>,
) {
    let mut responses = Vec::new();
    for input in inputs.into_iter() {
        let id = input.id.clone();
        responses.push(MutationWithId {
            id,
            response: get_delete_outbound_shipment_line_response(connection, input),
        });
    }
    let has_errors = responses.iter().any(|mutation_with_id| {
        matches!(
            mutation_with_id.response,
            DeleteOutboundShipmentLineResponse::Error(_)
        )
    });

    (has_errors, responses)
}

pub fn do_insert_outbound_shipment_service_lines(
    connection: &StorageConnectionManager,
    inputs: Vec<InsertOutboundShipmentServiceLineInput>,
) -> (
    bool,
    Vec<MutationWithId<InsertOutboundShipmentServiceLineResponse>>,
) {
    let mut responses = Vec::new();
    for input in inputs.into_iter() {
        let id = input.id.clone();
        responses.push(MutationWithId {
            id,
            response: get_insert_outbound_shipment_service_line_response(connection, input),
        });
    }
    let has_errors = responses.iter().any(|mutation_with_id| {
        matches!(
            mutation_with_id.response,
            InsertOutboundShipmentServiceLineResponse::Error(_)
        )
    });

    (has_errors, responses)
}

pub fn do_update_outbound_shipment_service_lines(
    connection: &StorageConnectionManager,
    inputs: Vec<UpdateOutboundShipmentServiceLineInput>,
) -> (
    bool,
    Vec<MutationWithId<UpdateOutboundShipmentServiceLineResponse>>,
) {
    let mut responses = Vec::new();
    for input in inputs.into_iter() {
        let id = input.id.clone();
        responses.push(MutationWithId {
            id,
            response: get_update_outbound_shipment_service_line_response(connection, input),
        });
    }
    let has_errors = responses.iter().any(|mutation_with_id| {
        matches!(
            mutation_with_id.response,
            UpdateOutboundShipmentServiceLineResponse::Error(_)
        )
    });

    (has_errors, responses)
}

pub fn do_delete_outbound_shipment_service_lines(
    connection: &StorageConnectionManager,
    inputs: Vec<DeleteOutboundShipmentServiceLineInput>,
) -> (
    bool,
    Vec<MutationWithId<DeleteOutboundShipmentServiceLineResponse>>,
) {
    let mut responses = Vec::new();
    for input in inputs.into_iter() {
        let id = input.id.clone();
        responses.push(MutationWithId {
            id,
            response: get_delete_outbound_shipment_service_line_response(connection, input),
        });
    }
    let has_errors = responses.iter().any(|mutation_with_id| {
        matches!(
            mutation_with_id.response,
            DeleteOutboundShipmentServiceLineResponse::Error(_)
        )
    });

    (has_errors, responses)
}

pub fn do_insert_outbound_shipment_unallocated_lines(
    ctx: &Context<'_>,
    inputs: Vec<unallocated_line::InsertInput>,
) -> Result<(bool, Vec<MutationWithId<unallocated_line::InsertResponse>>)> {
    let mut responses = Vec::new();
    for input in inputs.into_iter() {
        let id = input.id.clone();
        responses.push(MutationWithId {
            id,
            response: unallocated_line::insert(ctx, input)?,
        });
    }
    let has_errors = responses.iter().any(|mutation_with_id| {
        matches!(
            mutation_with_id.response,
            unallocated_line::InsertResponse::Error(_)
        )
    });

    Ok((has_errors, responses))
}

pub fn do_update_outbound_shipment_unallocated_lines(
    ctx: &Context<'_>,
    inputs: Vec<unallocated_line::UpdateInput>,
) -> Result<(bool, Vec<MutationWithId<unallocated_line::UpdateResponse>>)> {
    let mut responses = Vec::new();
    for input in inputs.into_iter() {
        let id = input.id.clone();
        responses.push(MutationWithId {
            id,
            response: unallocated_line::update(ctx, input)?,
        });
    }
    let has_errors = responses.iter().any(|mutation_with_id| {
        matches!(
            mutation_with_id.response,
            unallocated_line::UpdateResponse::Error(_)
        )
    });

    Ok((has_errors, responses))
}

pub fn do_delete_outbound_shipment_unallocated_lines(
    ctx: &Context<'_>,
    inputs: Vec<unallocated_line::DeleteInput>,
) -> Result<(bool, Vec<MutationWithId<unallocated_line::DeleteResponse>>)> {
    let mut responses = Vec::new();
    for input in inputs.into_iter() {
        let id = input.id.clone();
        responses.push(MutationWithId {
            id,
            response: unallocated_line::delete(ctx, input)?,
        });
    }
    let has_errors = responses.iter().any(|mutation_with_id| {
        matches!(
            mutation_with_id.response,
            unallocated_line::DeleteResponse::Error(_)
        )
    });

    Ok((has_errors, responses))
}<|MERGE_RESOLUTION|>--- conflicted
+++ resolved
@@ -51,14 +51,8 @@
     delete_outbound_shipments: Option<Vec<MutationWithId<DeleteOutboundShipmentResponse>>>,
 }
 
-<<<<<<< HEAD
-pub fn get_batch_outbound_shipment_response(
-    connection_manager: &StorageConnectionManager,
-    store_id: &str,
-=======
 #[derive(InputObject)]
 pub struct BatchOutboundShipmentInput {
->>>>>>> f9044f35
     insert_outbound_shipments: Option<Vec<InsertOutboundShipmentInput>>,
     insert_outbound_shipment_lines: Option<Vec<InsertOutboundShipmentLineInput>>,
     update_outbound_shipment_lines: Option<Vec<UpdateOutboundShipmentLineInput>>,
@@ -93,14 +87,8 @@
         delete_outbound_shipments: None,
     };
 
-<<<<<<< HEAD
-    if let Some(inputs) = insert_outbound_shipments {
-        let (has_errors, responses) =
-            do_insert_outbound_shipments(connection_manager, store_id, inputs);
-=======
     if let Some(inputs) = input.insert_outbound_shipments {
         let (has_errors, responses) = do_insert_outbound_shipments(connection_manager, inputs);
->>>>>>> f9044f35
         result.insert_outbound_shipments = Some(responses);
         if has_errors {
             return Ok(result);
@@ -203,7 +191,6 @@
 
 pub fn do_insert_outbound_shipments(
     connection: &StorageConnectionManager,
-    store_id: &str,
     inputs: Vec<InsertOutboundShipmentInput>,
 ) -> (bool, Vec<MutationWithId<InsertOutboundShipmentResponse>>) {
     let mut responses = Vec::new();
@@ -211,7 +198,7 @@
         let id = input.id.clone();
         responses.push(MutationWithId {
             id,
-            response: get_insert_outbound_shipment_response(connection, store_id, input),
+            response: get_insert_outbound_shipment_response(connection, input),
         });
     }
     let has_errors = responses.iter().any(|mutation_with_id| {
