--- conflicted
+++ resolved
@@ -16,13 +16,10 @@
 pub use self::me::*;
 pub mod refresh_token;
 pub use self::refresh_token::*;
-<<<<<<< HEAD
 pub mod invoice_counts;
 pub use self::invoice_counts::*;
-=======
 pub mod names;
 pub use self::names::*;
->>>>>>> 09e75e01
 
 #[Object]
 impl Queries {
