use crate::ContextExt;
use domain::location::LocationFilter;
use domain::{invoice::InvoiceFilter, PaginationOption};
use service::current_store_id;
use service::invoice::get_invoices;

use async_graphql::{Context, Object, Result};

use super::types::*;
pub struct Queries;

pub mod login;
pub use self::login::*;
pub mod invoice;
pub use self::invoice::*;
pub mod logout;
pub use self::logout::*;
pub mod me;
pub use self::me::*;
pub mod refresh_token;
pub use self::refresh_token::*;
pub mod master_list;
pub use self::master_list::*;
pub mod invoice_counts;
pub use self::invoice_counts::*;
pub mod names;
pub use self::names::*;
pub mod item;
pub use self::item::*;
pub mod requisition;
pub use self::requisition::*;
pub mod stock_counts;
pub use self::stock_counts::*;
pub mod store;
use self::store::{stores, StoreFilterInput, StoresResponse};
pub mod stock_take;
pub use self::stock_take::*;
pub use self::stock_take_line::*;

#[Object]
impl Queries {
    #[allow(non_snake_case)]
    pub async fn apiVersion(&self) -> String {
        "1.0".to_string()
    }

    /// Retrieves a new auth bearer and refresh token
    /// The refresh token is returned as a cookie
    pub async fn auth_token(
        &self,
        ctx: &Context<'_>,
        #[graphql(desc = "UserName")] username: String,
        #[graphql(desc = "Password")] password: String,
    ) -> AuthTokenResponse {
        login(ctx, &username, &password)
    }

    pub async fn logout(&self, ctx: &Context<'_>) -> LogoutResponse {
        logout(ctx)
    }

    /// Retrieves a new auth bearer and refresh token
    /// The refresh token is returned as a cookie
    pub async fn refresh_token(&self, ctx: &Context<'_>) -> RefreshTokenResponse {
        refresh_token(ctx)
    }

    pub async fn me(&self, ctx: &Context<'_>) -> Result<UserResponse> {
        me(ctx)
    }

    /// Query omSupply "name" entries
    pub async fn names(
        &self,
        ctx: &Context<'_>,
        #[graphql(desc = "Pagination option (first and offset)")] page: Option<PaginationInput>,
        #[graphql(desc = "Filter option")] filter: Option<NameFilterInput>,
        #[graphql(desc = "Sort options (only first sort input is evaluated for this endpoint)")]
        sort: Option<Vec<NameSortInput>>,
    ) -> NamesResponse {
        names(ctx, page, filter, sort)
    }

    pub async fn stores(
        &self,
        ctx: &Context<'_>,
        #[graphql(desc = "Pagination option (first and offset)")] page: Option<PaginationInput>,
        #[graphql(desc = "Filter option")] filter: Option<StoreFilterInput>,
    ) -> Result<StoresResponse> {
        stores(ctx, page, filter)
    }

    /// Query omSupply "locations" entries
    pub async fn locations(
        &self,
        ctx: &Context<'_>,
        #[graphql(desc = "Pagination option (first and offset)")] page: Option<PaginationInput>,
        #[graphql(desc = "Filter option")] filter: Option<LocationFilterInput>,
        #[graphql(desc = "Sort options (only first sort input is evaluated for this endpoint)")]
        sort: Option<Vec<LocationSortInput>>,
    ) -> LocationsResponse {
        let service_provider = ctx.service_provider();
        let service_context = match service_provider.context() {
            Ok(service) => service,
            Err(error) => return LocationsResponse::Error(error.into()),
        };

        match service_provider.location_service.get_locations(
            &service_context,
            page.map(PaginationOption::from),
            filter.map(LocationFilter::from),
            convert_sort(sort),
        ) {
            Ok(locations) => LocationsResponse::Response(locations.into()),
            Err(error) => LocationsResponse::Error(error.into()),
        }
    }

    /// Query omSupply "master_lists" entries
    pub async fn master_lists(
        &self,
        ctx: &Context<'_>,
        #[graphql(desc = "Pagination option (first and offset)")] page: Option<PaginationInput>,
        #[graphql(desc = "Filter option")] filter: Option<MasterListFilterInput>,
        #[graphql(desc = "Sort options (only first sort input is evaluated for this endpoint)")]
        sort: Option<Vec<MasterListSortInput>>,
    ) -> MasterListsResponse {
        master_lists(ctx, page, filter, sort)
    }

    /// Query omSupply "item" entries
    pub async fn items(
        &self,
        ctx: &Context<'_>,
        #[graphql(desc = "Pagination option (first and offset)")] page: Option<PaginationInput>,
        #[graphql(desc = "Filter option")] filter: Option<ItemFilterInput>,
        #[graphql(desc = "Sort options (only first sort input is evaluated for this endpoint)")]
        sort: Option<Vec<ItemSortInput>>,
    ) -> ItemsResponse {
        items(ctx, page, filter, sort)
    }

    pub async fn invoice(
        &self,
        ctx: &Context<'_>,
        #[graphql(desc = "id of the invoice")] id: String,
    ) -> InvoiceResponse {
        let connection_manager = ctx.get_connection_manager();
        get_invoice(connection_manager, id)
    }

    pub async fn invoice_by_number(
        &self,
        ctx: &Context<'_>,
        invoice_number: u32,
        r#type: InvoiceNodeType,
    ) -> Result<InvoiceResponse> {
        get_invoice_by_number(ctx, invoice_number, r#type)
    }

    pub async fn invoices(
        &self,
        ctx: &Context<'_>,
        #[graphql(desc = "Pagination option (first and offset)")] page: Option<PaginationInput>,
        #[graphql(desc = "Filter option")] filter: Option<InvoiceFilterInput>,
        #[graphql(desc = "Sort options (only first sort input is evaluated for this endpoint)")]
        sort: Option<Vec<InvoiceSortInput>>,
    ) -> InvoicesResponse {
        let connection_manager = ctx.get_connection_manager();
        match get_invoices(
            connection_manager,
            page.map(PaginationOption::from),
            filter.map(InvoiceFilter::from),
            convert_sort(sort),
        ) {
            Ok(invoices) => InvoicesResponse::Response(invoices.into()),
            Err(error) => InvoicesResponse::Error(error.into()),
        }
    }

    pub async fn invoice_counts(
        &self,
        #[graphql(desc = "Timezone offset")] timezone_offset: Option<i32>,
    ) -> Result<InvoiceCounts> {
        invoice_counts(timezone_offset)
    }

    pub async fn stock_counts(
        &self,
        #[graphql(desc = "Timezone offset")] timezone_offset: Option<i32>,
        #[graphql(desc = "Expiring soon threshold")] days_till_expired: Option<i32>,
    ) -> Result<StockCounts> {
        stock_counts(timezone_offset, days_till_expired)
    }

<<<<<<< HEAD
    pub async fn requisition(
        &self,
        ctx: &Context<'_>,
        store_id: Option<String>,
        id: String,
    ) -> Result<RequisitionResponse> {
        get_requisition(ctx, store_id, id)
    }

    pub async fn requisitions(
=======
    pub async fn stock_takes(
>>>>>>> d6c8c547
        &self,
        ctx: &Context<'_>,
        store_id: Option<String>,
        page: Option<PaginationInput>,
<<<<<<< HEAD
        filter: Option<RequisitionFilterInput>,
        sort: Option<Vec<RequisitionSortInput>>,
    ) -> Result<RequisitionsResponse> {
        get_requisitions(ctx, store_id, page, filter, sort)
    }

    pub async fn requisition_by_number(
        &self,
        ctx: &Context<'_>,
        store_id: Option<String>,
        requisition_number: u32,
        r#type: RequisitionNodeType,
    ) -> Result<RequisitionResponse> {
        get_requisition_by_number(ctx, store_id, requisition_number, r#type)
=======
        filter: Option<StockTakeFilterInput>,
        sort: Option<Vec<StockTakeSortInput>>,
    ) -> Result<StockTakesResponse> {
        // TODO remove and make store_id parameter required
        let store_id = store_id.unwrap_or(current_store_id(
            &ctx.get_connection_manager().connection()?,
        )?);
        stock_takes(ctx, &store_id, page, filter, sort)
>>>>>>> d6c8c547
    }
}<|MERGE_RESOLUTION|>--- conflicted
+++ resolved
@@ -193,40 +193,11 @@
         stock_counts(timezone_offset, days_till_expired)
     }
 
-<<<<<<< HEAD
-    pub async fn requisition(
-        &self,
-        ctx: &Context<'_>,
-        store_id: Option<String>,
-        id: String,
-    ) -> Result<RequisitionResponse> {
-        get_requisition(ctx, store_id, id)
-    }
-
-    pub async fn requisitions(
-=======
     pub async fn stock_takes(
->>>>>>> d6c8c547
         &self,
         ctx: &Context<'_>,
         store_id: Option<String>,
         page: Option<PaginationInput>,
-<<<<<<< HEAD
-        filter: Option<RequisitionFilterInput>,
-        sort: Option<Vec<RequisitionSortInput>>,
-    ) -> Result<RequisitionsResponse> {
-        get_requisitions(ctx, store_id, page, filter, sort)
-    }
-
-    pub async fn requisition_by_number(
-        &self,
-        ctx: &Context<'_>,
-        store_id: Option<String>,
-        requisition_number: u32,
-        r#type: RequisitionNodeType,
-    ) -> Result<RequisitionResponse> {
-        get_requisition_by_number(ctx, store_id, requisition_number, r#type)
-=======
         filter: Option<StockTakeFilterInput>,
         sort: Option<Vec<StockTakeSortInput>>,
     ) -> Result<StockTakesResponse> {
@@ -235,6 +206,35 @@
             &ctx.get_connection_manager().connection()?,
         )?);
         stock_takes(ctx, &store_id, page, filter, sort)
->>>>>>> d6c8c547
+    }
+
+    pub async fn requisition(
+        &self,
+        ctx: &Context<'_>,
+        store_id: Option<String>,
+        id: String,
+    ) -> Result<RequisitionResponse> {
+        get_requisition(ctx, store_id, id)
+    }
+
+    pub async fn requisitions(
+        &self,
+        ctx: &Context<'_>,
+        store_id: Option<String>,
+        page: Option<PaginationInput>,
+        filter: Option<RequisitionFilterInput>,
+        sort: Option<Vec<RequisitionSortInput>>,
+    ) -> Result<RequisitionsResponse> {
+        get_requisitions(ctx, store_id, page, filter, sort)
+    }
+
+    pub async fn requisition_by_number(
+        &self,
+        ctx: &Context<'_>,
+        store_id: Option<String>,
+        requisition_number: u32,
+        r#type: RequisitionNodeType,
+    ) -> Result<RequisitionResponse> {
+        get_requisition_by_number(ctx, store_id, requisition_number, r#type)
     }
 }