--- conflicted
+++ resolved
@@ -235,16 +235,8 @@
         .await;
 
         // Test filter
-<<<<<<< HEAD
-        let service_override = service_override!(|_, filter, _| {
-            assert_eq!(
-                filter,
-                Some(LocationFilter::new().name(|f| f.equal_to(&"match_name".to_owned())))
-            );
-=======
         let test_service = TestService(Box::new(|_, filter, _| {
             assert_eq!(filter, Some(LocationFilter::new().match_name("match_name")));
->>>>>>> a14d99cf
             Ok(ListResult::empty())
         }));
 
