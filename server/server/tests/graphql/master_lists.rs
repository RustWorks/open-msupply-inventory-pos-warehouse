--- conflicted
+++ resolved
@@ -93,15 +93,7 @@
         // TODO would prefer for loaders to be using service provider
         // in which case we would override both item and master list line service
         // and test it's mapping here, rather then from mock data
-<<<<<<< HEAD
-        let mock_data_lines = &mock_data["base"]
-            .full_master_list
-            .get("master_list_master_list_line_filter_test")
-            .unwrap()
-            .lines;
-=======
         let mock_data_lines = &mock_master_list_master_list_line_filter_test().lines;
->>>>>>> ca7b050c
 
         let lines: Vec<Value> = mock_data_lines
             .iter()
