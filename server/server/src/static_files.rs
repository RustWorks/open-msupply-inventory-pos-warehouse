use std::io::ErrorKind;
use std::sync::Mutex;

use actix_files as fs;
use actix_web::error::InternalError;
use actix_web::http::header::{ContentDisposition, DispositionParam, DispositionType};
use actix_web::web::Data;
use actix_web::{get, guard, web, Error, HttpRequest, HttpResponse};
use reqwest::StatusCode;
use serde::Deserialize;
<<<<<<< HEAD
use service::plugin::plugin_files::PluginFileService;
use service::plugin::validation::ValidatedPluginBucket;
=======
use service::plugin_files::{PluginFileService, PluginInfo};
>>>>>>> e743beca
use service::settings::Settings;
use service::static_files::StaticFileService;

// this function could be located in different module
pub fn config_static_files(cfg: &mut web::ServiceConfig) {
    cfg.service(web::resource("/files").guard(guard::Get()).to(files));
    cfg.service(plugins);
}

#[derive(Debug, Deserialize)]
pub struct FileRequestQuery {
    id: String,
}

async fn files(
    req: HttpRequest,
    query: web::Query<FileRequestQuery>,
    settings: Data<Settings>,
) -> Result<HttpResponse, Error> {
    let service = StaticFileService::new(&settings.server.base_dir)
        .map_err(|err| InternalError::new(err, StatusCode::INTERNAL_SERVER_ERROR))?;
    let file = service
        .find_file(&query.id)
        .map_err(|err| InternalError::new(err, StatusCode::INTERNAL_SERVER_ERROR))?
        .ok_or(std::io::Error::new(
            ErrorKind::NotFound,
            "Static file not found",
        ))?;

    let response = fs::NamedFile::open(file.path)?
        .set_content_disposition(ContentDisposition {
            disposition: DispositionType::Inline,
            parameters: vec![DispositionParam::Filename(file.name)],
        })
        .into_response(&req);

    Ok(response)
}

<<<<<<< HEAD
async fn plugins(
    req: HttpRequest,
    settings: Data<Settings>,
    plugin_bucket: Data<Mutex<ValidatedPluginBucket>>,
) -> Result<HttpResponse, Error> {
    let path = req.match_info();
    let plugin = path
        .get("plugin")
        .ok_or(std::io::Error::new(ErrorKind::NotFound, "Plugin not found"))?;
    let filename = path.get("filename");

    let file = PluginFileService::find_file(
        plugin_bucket.as_ref(),
        &settings.server.base_dir,
        plugin,
        filename,
    )
    .map_err(|err| InternalError::new(err, StatusCode::INTERNAL_SERVER_ERROR))?
    .ok_or(std::io::Error::new(ErrorKind::NotFound, "Plugin not found"))?;
=======
#[get(r#"/plugins/{plugin}/{filename:.*\..+$}"#)]
async fn plugins(
    req: HttpRequest,
    plugin_info: web::Path<PluginInfo>,
    settings: Data<Settings>,
) -> Result<HttpResponse, Error> {
    let file = PluginFileService::find_file(&settings.server.base_dir, &plugin_info)
        .map_err(|err| InternalError::new(err, StatusCode::INTERNAL_SERVER_ERROR))?
        .ok_or(std::io::Error::new(ErrorKind::NotFound, "Plugin not found"))?;
>>>>>>> e743beca

    let response = fs::NamedFile::open(file)?
        .set_content_type("application/javascript; charset=utf-8".parse().unwrap())
        .into_response(&req);

    Ok(response)
}<|MERGE_RESOLUTION|>--- conflicted
+++ resolved
@@ -8,12 +8,8 @@
 use actix_web::{get, guard, web, Error, HttpRequest, HttpResponse};
 use reqwest::StatusCode;
 use serde::Deserialize;
-<<<<<<< HEAD
-use service::plugin::plugin_files::PluginFileService;
+use service::plugin::plugin_files::{PluginFileService, PluginInfo};
 use service::plugin::validation::ValidatedPluginBucket;
-=======
-use service::plugin_files::{PluginFileService, PluginInfo};
->>>>>>> e743beca
 use service::settings::Settings;
 use service::static_files::StaticFileService;
 
@@ -53,10 +49,11 @@
     Ok(response)
 }
 
-<<<<<<< HEAD
+#[get(r#"/plugins/{plugin}/{filename:.*\..+$}"#)]
 async fn plugins(
     req: HttpRequest,
     settings: Data<Settings>,
+    plugin_info: web::Path<PluginInfo>,
     plugin_bucket: Data<Mutex<ValidatedPluginBucket>>,
 ) -> Result<HttpResponse, Error> {
     let path = req.match_info();
@@ -68,22 +65,10 @@
     let file = PluginFileService::find_file(
         plugin_bucket.as_ref(),
         &settings.server.base_dir,
-        plugin,
-        filename,
+        &plugin_info,
     )
     .map_err(|err| InternalError::new(err, StatusCode::INTERNAL_SERVER_ERROR))?
     .ok_or(std::io::Error::new(ErrorKind::NotFound, "Plugin not found"))?;
-=======
-#[get(r#"/plugins/{plugin}/{filename:.*\..+$}"#)]
-async fn plugins(
-    req: HttpRequest,
-    plugin_info: web::Path<PluginInfo>,
-    settings: Data<Settings>,
-) -> Result<HttpResponse, Error> {
-    let file = PluginFileService::find_file(&settings.server.base_dir, &plugin_info)
-        .map_err(|err| InternalError::new(err, StatusCode::INTERNAL_SERVER_ERROR))?
-        .ok_or(std::io::Error::new(ErrorKind::NotFound, "Plugin not found"))?;
->>>>>>> e743beca
 
     let response = fs::NamedFile::open(file)?
         .set_content_type("application/javascript; charset=utf-8".parse().unwrap())
