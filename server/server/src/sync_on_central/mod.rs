use std::fmt::Display;

use actix_multipart::form::{tempfile::TempFile, MultipartForm};
use actix_web::{
    http::header::{ContentDisposition, DispositionParam, DispositionType},
    post, put,
    web::{self, Data, Json},
    HttpRequest, Responder, ResponseError,
};

use crate::central_server_only;
use service::{
    service_provider::ServiceProvider,
    settings::Settings,
    sync::{
        api_v6::{
<<<<<<< HEAD
            SiteStatusRequestV6, SiteStatusResponseV6, SyncPullRequestV6, SyncPullResponseV6,
            SyncPushRequestV6, SyncPushResponseV6,
=======
            SyncDownloadFileRequestV6, SyncParsedErrorV6, SyncPullRequestV6, SyncPullResponseV6,
            SyncPushRequestV6, SyncPushResponseV6, SyncUploadFileRequestV6,
            SyncUploadFileResponseV6,
>>>>>>> 1558c76a
        },
        sync_on_central,
    },
};

pub fn config_sync_on_central(cfg: &mut web::ServiceConfig) {
    cfg.service(
        web::scope("central")
            .wrap(central_server_only())
            .service(pull)
            .service(push)
<<<<<<< HEAD
            .service(site_status),
=======
            .service(download_file)
            .service(upload_file),
>>>>>>> 1558c76a
    );
}

#[post("/sync/pull")]
async fn pull(
    request: Json<SyncPullRequestV6>,
    service_provider: Data<ServiceProvider>,
) -> actix_web::Result<impl Responder> {
    let response = match sync_on_central::pull(&service_provider, request.into_inner()).await {
        Ok(batch) => SyncPullResponseV6::Data(batch),
        Err(error) => SyncPullResponseV6::Error(error),
    };

    Ok(web::Json(response))
}

#[post("/sync/push")]
async fn push(
    request: Json<SyncPushRequestV6>,
    service_provider: Data<ServiceProvider>,
) -> actix_web::Result<impl Responder> {
    let response =
        match sync_on_central::push(service_provider.into_inner(), request.into_inner()).await {
            Ok(result) => SyncPushResponseV6::Data(result),
            Err(error) => SyncPushResponseV6::Error(error),
        };

    Ok(web::Json(response))
}

#[post("/sync/site_status")]
async fn site_status(request: Json<SiteStatusRequestV6>) -> actix_web::Result<impl Responder> {
    let response = match sync_on_central::get_site_status(request.into_inner()).await {
        Ok(result) => SiteStatusResponseV6::Data(result),
        Err(error) => SiteStatusResponseV6::Error(error),
    };

    Ok(web::Json(response))
}

#[derive(Debug)]
struct ToResponseError(SyncParsedErrorV6);
impl Display for ToResponseError {
    fn fmt(&self, f: &mut std::fmt::Formatter<'_>) -> std::fmt::Result {
        // Serialization can fail if T’s implementation of Serialize decides to fail, or if T contains a map with non-string keys.
        // Unwrap should be safe here, but doesn't hurt to be cautious
        write!(
            f,
            "{}",
            serde_json::to_string_pretty(&self.0)
                .unwrap_or_else(|_| "JSON Serialization Error".to_string())
        )
    }
}
impl ResponseError for ToResponseError {}

#[post("/sync/download_file")]
async fn download_file(
    req: HttpRequest,
    request: Json<SyncDownloadFileRequestV6>,
    settings: Data<Settings>,
) -> actix_web::Result<impl Responder> {
    log::info!("Sending a file via sync");
    let (file, file_description) = sync_on_central::download_file(&settings, request.into_inner())
        .await
        .map_err(ToResponseError)?;

    let response = file
        .set_content_disposition(ContentDisposition {
            disposition: DispositionType::Inline,
            parameters: vec![DispositionParam::Filename(file_description.name)],
        })
        .into_response(&req);

    Ok(response)
}

// Request one part 'json_part' one part 'file_part'
// can't directly align multipart between actix_web and reqwest
// need to be vigilant when changing parts and update equivalent upload_part in sync apiv_v6 client request
#[derive(MultipartForm)]
pub struct SyncUploadFileMultipartRequestV6 {
    pub file_part: TempFile,
    pub json_part: actix_multipart::form::json::Json<SyncUploadFileRequestV6>,
}

#[put("/sync/upload_file")]
async fn upload_file(
    MultipartForm(SyncUploadFileMultipartRequestV6 {
        file_part,
        json_part,
    }): MultipartForm<SyncUploadFileMultipartRequestV6>,
    settings: Data<Settings>,
    service_provider: Data<ServiceProvider>,
) -> actix_web::Result<impl Responder> {
    let response = match sync_on_central::upload_file(
        &settings,
        &service_provider,
        json_part.into_inner(),
        file_part,
    )
    .await
    {
        Ok(batch) => SyncUploadFileResponseV6::Data(batch),
        Err(error) => SyncUploadFileResponseV6::Error(error),
    };

    Ok(web::Json(response))
}<|MERGE_RESOLUTION|>--- conflicted
+++ resolved
@@ -14,14 +14,9 @@
     settings::Settings,
     sync::{
         api_v6::{
-<<<<<<< HEAD
-            SiteStatusRequestV6, SiteStatusResponseV6, SyncPullRequestV6, SyncPullResponseV6,
-            SyncPushRequestV6, SyncPushResponseV6,
-=======
-            SyncDownloadFileRequestV6, SyncParsedErrorV6, SyncPullRequestV6, SyncPullResponseV6,
+            SiteStatusRequestV6, SiteStatusResponseV6, SyncDownloadFileRequestV6, SyncParsedErrorV6, SyncPullRequestV6, SyncPullResponseV6,
             SyncPushRequestV6, SyncPushResponseV6, SyncUploadFileRequestV6,
             SyncUploadFileResponseV6,
->>>>>>> 1558c76a
         },
         sync_on_central,
     },
@@ -33,12 +28,9 @@
             .wrap(central_server_only())
             .service(pull)
             .service(push)
-<<<<<<< HEAD
-            .service(site_status),
-=======
+            .service(site_status)
             .service(download_file)
             .service(upload_file),
->>>>>>> 1558c76a
     );
 }
 
