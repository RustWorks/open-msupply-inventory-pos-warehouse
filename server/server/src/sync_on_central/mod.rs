use actix_web::{
    post,
    web::{self, Data, Json},
    Responder,
};

use crate::central_server_only;
use service::{
    service_provider::ServiceProvider,
    sync::{
        api_v6::{SyncPullRequestV6, SyncPullResponseV6, SyncPushRequestV6, SyncPushResponseV6},
        sync_on_central,
    },
};

pub fn config_sync_on_central(cfg: &mut web::ServiceConfig) {
    cfg.service(
        web::scope("central")
            .wrap(central_server_only())
            .service(pull)
            .service(push),
    );
}

#[post("/sync/pull")]
async fn pull(
    request: Json<SyncPullRequestV6>,
    service_provider: Data<ServiceProvider>,
) -> actix_web::Result<impl Responder> {
    let response = match sync_on_central::pull(&service_provider, request.into_inner()).await {
        Ok(batch) => SyncPullResponseV6::Data(batch),
        Err(error) => SyncPullResponseV6::Error(error),
    };

    Ok(web::Json(response))
}

#[post("/sync/push")]
async fn push(
    request: Json<SyncPushRequestV6>,
    service_provider: Data<ServiceProvider>,
) -> actix_web::Result<impl Responder> {
<<<<<<< HEAD
    println!("push");
=======
>>>>>>> 2561b448
    let response = match sync_on_central::push(&service_provider, request.into_inner()).await {
        Ok(result) => SyncPushResponseV6::Data(result),
        Err(error) => SyncPushResponseV6::Error(error),
    };

    Ok(web::Json(response))
}<|MERGE_RESOLUTION|>--- conflicted
+++ resolved
@@ -40,10 +40,6 @@
     request: Json<SyncPushRequestV6>,
     service_provider: Data<ServiceProvider>,
 ) -> actix_web::Result<impl Responder> {
-<<<<<<< HEAD
-    println!("push");
-=======
->>>>>>> 2561b448
     let response = match sync_on_central::push(&service_provider, request.into_inner()).await {
         Ok(result) => SyncPushResponseV6::Data(result),
         Err(error) => SyncPushResponseV6::Error(error),
