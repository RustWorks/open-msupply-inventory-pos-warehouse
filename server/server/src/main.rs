--- conflicted
+++ resolved
@@ -13,84 +13,9 @@
     let settings: Settings =
         configuration::get_configuration().expect("Failed to parse configuration settings");
 
-<<<<<<< HEAD
-    let auth_data = Data::new(AuthData {
-        auth_token_secret: settings.auth.token_secret.to_owned(),
-        token_bucket: RwLock::new(TokenBucket::new()),
-        debug_no_ssl: false,
-        // TODO: disable once frontend supports auth!
-        debug_no_access_control: true,
-    });
-    let connection_manager = get_storage_connection_manager(&settings.database);
-    let service_provider = ServiceProvider::new(connection_manager.clone());
-    let service_provider_data = Data::new(service_provider);
-
-    let loaders: LoaderMap = get_loaders(&connection_manager, service_provider_data.clone()).await;
-    let loader_registry_data = Data::new(LoaderRegistry { loaders });
-
-    let (mut sync_sender, mut sync_receiver): (SyncSenderActor, SyncReceiverActor) =
-        sync::get_sync_actors();
-
-    let actor_registry = ActorRegistry {
-        sync_sender: Arc::new(Mutex::new(sync_sender.clone())),
-    };
-
-    let connection_manager_data_app = Data::new(connection_manager);
-    let connection_manager_data_sync = connection_manager_data_app.clone();
-
-    let actor_registry_data = Data::new(actor_registry);
-
-    let mut http_server = HttpServer::new(move || {
-        App::new()
-            .app_data(connection_manager_data_app.clone())
-            .app_data(actor_registry_data.clone())
-            .wrap(logger_middleware())
-            .wrap(Cors::permissive())
-            .wrap(compress_middleware())
-            .configure(graphql_config(
-                connection_manager_data_app.clone(),
-                loader_registry_data.clone(),
-                service_provider_data.clone(),
-                auth_data.clone(),
-            ))
-    });
-    match load_certs() {
-        Ok(ssl_builder) => {
-            http_server = http_server.bind_openssl(
-                format!("{}:{}", settings.server.host, settings.server.port),
-                ssl_builder,
-            )?;
-        }
-        Err(err) => {
-            error!("Failed to load certificates: {}", err);
-            warn!("Run in HTTP mode");
-
-            let listener = TcpListener::bind(settings.server.address())
-                .expect("Failed to bind server to address");
-            http_server = http_server.listen(listener)?;
-        }
-    }
-    let running_sever = http_server.run();
-
-    let connection = SyncConnection::new(&settings.sync);
-    let mut synchroniser = Synchroniser { connection };
-
-    // http_server is the only one that should quit; a proper shutdown signal can cause this,
-    // and so we want an orderly exit. This achieves it nicely.
-    tokio::select! {
-        result = running_sever => result,
-        () = async {
-          sync_sender.schedule_send(Duration::from_secs(settings.sync.interval)).await;
-        } => unreachable!("Sync receiver unexpectedly died!?"),
-        () = async {
-            sync_receiver.listen(&mut synchroniser, &connection_manager_data_sync).await;
-        } => unreachable!("Sync scheduler unexpectedly died!?"),
-    }
-=======
     let (off_switch, off_switch_receiver) = oneshot::channel();
     let result = start_server(settings, off_switch_receiver).await;
     // off_switch is not needed but we need to keep it alive to prevent it from firing
     let _ = off_switch;
     result
->>>>>>> f8fb922a
 }