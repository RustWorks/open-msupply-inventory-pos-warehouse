--- conflicted
+++ resolved
@@ -64,17 +64,8 @@
     /// 3) Mutate the previously inserted data and push the changes
     /// 4) Reset, pull and validate as in step 2)
     #[allow(dead_code)]
-<<<<<<< HEAD
     async fn test_sync_record<T>(sync_settings: &SyncSettings, tester: &dyn SyncRecordTester<T>) {
-        let (connection, synchroniser) = init_db(sync_settings).await;
-=======
-    async fn test_sync_record<T>(
-        store_id: &str,
-        sync_settings: &SyncSettings,
-        tester: &dyn SyncRecordTester<T>,
-    ) {
         let (connection, synchroniser) = init_db(sync_settings, "step0").await;
->>>>>>> ffd54c73
         synchroniser
             .remote_data
             .initial_pull(&connection)
@@ -151,7 +142,7 @@
 
         println!("Location:");
         let location_tester = LocationSyncRecordTester {};
-        test_sync_record(store_id, &sync_settings, &location_tester).await;
+        test_sync_record(&sync_settings, &location_tester).await;
 
         println!("stock line:");
         let stock_line_tester = StockLineRecordTester {};
