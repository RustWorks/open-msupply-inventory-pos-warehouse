--- conflicted
+++ resolved
@@ -160,31 +160,10 @@
         (None, None) => false,
     };
 
-<<<<<<< HEAD
-    if db_settings.is_none() && config_settings.sync.is_some() {
-        service_provider
-            .site_info
-            .request_and_set_site_info(&service_provider, config_settings.sync.as_ref().unwrap())
-            .await
-            .unwrap();
-        service_provider
-            .general_service
-            .create_system_user(&service_provider)
-            .unwrap();
-    }
-
-    // Final settings:
-    let mut settings = config_settings;
-    settings.sync = Some(sync_settings.clone());
-    let site_id = service_provider
-        .site_info
-        .get_site_id(&service_context)
-=======
     // CREATE GRAPHQL SCHEMA
     let is_operational = service_provider
         .sync_status_service
         .is_initialised(&service_context)
->>>>>>> 7ea05cc4
         .unwrap();
     info!(
         "Creating graphql schema in {} mode..",
@@ -224,6 +203,12 @@
         ));
     }
 
+    // ADD SYSTEM USER
+    service_provider
+        .general_service
+        .create_system_user(&service_provider)
+        .unwrap();
+
     // START SERVER
     info!("Initialising http server..",);
     let processors_task = processors.spawn(service_provider.clone().into_inner());
