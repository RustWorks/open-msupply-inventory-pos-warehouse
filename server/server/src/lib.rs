--- conflicted
+++ resolved
@@ -215,12 +215,8 @@
             loader_registry: Data::new(LoaderRegistry { loaders }),
             service_provider: service_provider.clone(),
             settings: Data::new(settings.clone()),
-<<<<<<< HEAD
             validated_plugins: validated_plugins.clone(),
-            auth,
-=======
             auth: auth.clone(),
->>>>>>> db5aac00
         },
         is_operational,
     ));
@@ -286,14 +282,10 @@
             .wrap(cors_policy(&closure_settings))
             .wrap(compress_middleware())
             // needed for static files service
-<<<<<<< HEAD
             .app_data(validated_plugins.clone())
-=======
-            .app_data(Data::new(closure_settings.clone()))
             // needed for cold chain service
             .app_data(service_provider.clone())
             .app_data(auth.clone())
->>>>>>> db5aac00
             .configure(attach_graphql_schema(graphql_schema.clone()))
             .configure(config_static_files)
             .configure(config_cold_chain)
