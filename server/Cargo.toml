[profile.release]
strip = true

[workspace.dependencies]
# dependencies used in graphql crates:
actix-web = { version = "4.0.1", default-features = false, features = [
  "macros",
] }
anymap = "0.12"
async-graphql = { version = "3.0.35", features = ["dataloader", "chrono"] }
async-graphql-actix-web = "3.0.35"
async-trait = "0.1.30"
chrono = { version = "0.4.23", features = ["serde"] }
reqwest = { version = "0.11.10", features = ["json"] }
serde = "1.0.126"
serde_json = "1.0.66"
thiserror = "1.0.30"
# dev dependencies used in graphql crates:
actix-rt = "2.6.0"
assert-json-diff = "2.0.1"
async-std = "1.12.0"
<<<<<<< HEAD
=======
rand = "0.8.5"
>>>>>>> de538ec4
anyhow = "1.0.56"

[workspace]

members = [
  "android",
  "report_builder",
  "repository",
  "graphql",
  "server",
  "service",
  "util",
  "graphql/core",
  "graphql/types",
  "graphql/requisition",
  "graphql/requisition_line",
  "graphql/stocktake",
  "graphql/stocktake_line",
  "graphql/invoice",
  "graphql/invoice_line",
  "graphql/location",
  "graphql/general",
  "graphql/batch_mutations",
  "graphql/repack",
  "cli",
  "windows",
]<|MERGE_RESOLUTION|>--- conflicted
+++ resolved
@@ -19,10 +19,7 @@
 actix-rt = "2.6.0"
 assert-json-diff = "2.0.1"
 async-std = "1.12.0"
-<<<<<<< HEAD
-=======
 rand = "0.8.5"
->>>>>>> de538ec4
 anyhow = "1.0.56"
 
 [workspace]
