import '@testing-library/jest-dom';

import { setScreenSize_ONLY_FOR_TESTING } from '@openmsupply-client/common';
import { setupMockServer } from '@openmsupply-client/mocks/src/server';

let mockStorage: Record<string, string> = {};

beforeAll(() => {
  global.Storage.prototype.setItem = jest.fn((key, value) => {
    mockStorage[key] = value;
  });
  global.Storage.prototype.getItem = jest.fn(key => {
    return mockStorage[key] ?? null;
  });
});

afterAll(() => {
  (global.Storage.prototype.setItem as jest.Mock).mockReset();
  (global.Storage.prototype.getItem as jest.Mock).mockReset();
});

beforeEach(() => {
  mockStorage = {};
});

/**
 * Before each test, create a matching media for the width
 * of the screen. This ensures hooks like `isSmallScreen`
 * correctly return a value. Breakpoints here:
 * https://material-ui.com/customization/breakpoints/
 *
 * This will set the screen to larger than the md breakpoint
 * after each test.
 *
 *
 */
beforeEach(() => {
  setScreenSize_ONLY_FOR_TESTING(1440);
});

const server = setupMockServer();

beforeAll(() => {
  // Establish requests interception layer before all tests.
  server.listen();
});
afterAll(() => {
  // Clean up after all tests are done, preventing this
  // interception layer from affecting irrelevant tests.
  server.close();
});

window.resizeTo = (width, height) => {
  Object.assign(window, {
    innerWidth: width,
    innerHeight: height,
    outerWidth: width,
    outerHeight: height,
  }).dispatchEvent(new Event('resize'));
<<<<<<< HEAD
};
=======
};

class ResizeObserver {
  fn: ResizeObserverCallback;

  constructor(fn: ResizeObserverCallback) {
    this.fn = fn;
  }

  observe() {
    const entries: ResizeObserverEntry[] = [];
    this.fn(entries, this);
  }

  disconnect() {}

  unobserve() {}
}

beforeEach(() => {
  Object.assign(window, { ResizeObserver });
});

afterEach(() => {
  Object.assign(window, { ResizeObserver: null });
});
>>>>>>> df4a60d4
<|MERGE_RESOLUTION|>--- conflicted
+++ resolved
@@ -57,9 +57,6 @@
     outerWidth: width,
     outerHeight: height,
   }).dispatchEvent(new Event('resize'));
-<<<<<<< HEAD
-};
-=======
 };
 
 class ResizeObserver {
@@ -85,5 +82,4 @@
 
 afterEach(() => {
   Object.assign(window, { ResizeObserver: null });
-});
->>>>>>> df4a60d4
+});