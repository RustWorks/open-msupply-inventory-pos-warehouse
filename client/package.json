{
  "name": "openmsupply-client",
  "private": true,
  "scripts": {
    "start": "lerna run --scope @openmsupply-client/* --parallel start",
    "build": "lerna run --scope @openmsupply-client/* build",
    "serve": "lerna run --scope @openmsupply-client/* --parallel serve",
    "clean": "lerna run --scope @openmsupply-client/* --parallel clean",
    "compile": "lerna run --scope @openmsupply-client/* --parallel tsc",
    "prepare": "husky install",
    "pre-commit-lint": "yarn compile && yarn lint-staged",
    "test": "jest --config ./jest.config.js --maxWorkers=50%",
    "storybook": "start-storybook -s ./packages/host/public  -p 6006",
    "build-storybook": "build-storybook -s ./packages/host/public ",
    "generate": "graphql-codegen --config codegen.yml",
<<<<<<< HEAD
    "android:build-remote_server": "cd android && ./build_remote_server_libs.sh"
=======
    "android:build-remote-server": "cd android && ./build_remote_server_libs.sh"
>>>>>>> b45df52e
  },
  "workspaces": {
    "packages": [
      "packages/*"
    ]
  },
  "devDependencies": {
    "@capacitor/cli": "^3.3.4",
    "@graphql-codegen/cli": "^2.3.0",
    "@graphql-codegen/typescript": "^2.4.1",
    "@graphql-codegen/typescript-graphql-request": "^4.3.2",
    "@graphql-codegen/typescript-msw": "^1.0.0",
    "@graphql-codegen/typescript-operations": "^2.2.1",
    "@storybook/addon-actions": "^6.4.9",
    "@storybook/addon-essentials": "^6.4.9",
    "@storybook/addon-links": "^6.4.9",
    "@storybook/addons": "^6.4.9",
    "@storybook/react": "^6.4.9",
    "@storybook/theming": "^6.4.9",
    "@swc/cli": "^0.1.54",
    "@swc/core": "^1.2.120",
    "@swc/jest": "^0.2.15",
    "@testing-library/dom": "^8.11.1",
    "@testing-library/jest-dom": "^5.16.1",
    "@testing-library/react": "^12.1.2",
    "@testing-library/react-hooks": "^7.0.2",
    "@testing-library/user-event": "^13.5.0",
    "@types/jest": "^27.0.3",
    "@types/node": "^16.11.12",
    "@types/react": "^17.0.37",
    "@typescript-eslint/eslint-plugin": "^5.7.0",
    "@typescript-eslint/parser": "^5.7.0",
    "eslint": "^8.4.1",
    "eslint-config-google": "^0.14.0",
    "eslint-plugin-jest-dom": "^3.9.2",
    "eslint-plugin-react": "^7.27.1",
    "jest": "^27.4.5",
    "msw": "^0.36.3",
    "msw-storybook-addon": "^1.5.0",
    "react": "^17.0.2",
    "react-dom": "^17.0.2",
    "ts-jest": "^27.1.1",
    "tsconfig-paths-webpack-plugin": "^3.5.2"
  },
  "lint-staged": {
    "src/**/*.+(js|json|ts|tsx)": [
      "eslint"
    ],
    "src/**/*.{js,jsx,ts,tsx,json,css,scss,md}": [
      "prettier --write"
    ]
  },
  "dependencies": {
    "@capacitor/android": "^3.3.4",
    "@capacitor/core": "^3.3.4",
    "@types/react-dom": "^17.0.9",
    "graphql": "16.0.0",
    "lerna": "^4.0.0"
  },
  "msw": {
    "workerDirectory": "packages/host/public"
  }
}<|MERGE_RESOLUTION|>--- conflicted
+++ resolved
@@ -13,11 +13,7 @@
     "storybook": "start-storybook -s ./packages/host/public  -p 6006",
     "build-storybook": "build-storybook -s ./packages/host/public ",
     "generate": "graphql-codegen --config codegen.yml",
-<<<<<<< HEAD
-    "android:build-remote_server": "cd android && ./build_remote_server_libs.sh"
-=======
     "android:build-remote-server": "cd android && ./build_remote_server_libs.sh"
->>>>>>> b45df52e
   },
   "workspaces": {
     "packages": [
