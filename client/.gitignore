.vscode/*
# Logs
logs
*.log
npm-debug.log*
yarn-debug.log*
yarn-error.log*
lerna-debug.log*

# Compiled release
**/build/*
**/dist/*

# Dependency directories
node_modules/

# TypeScript v1 declaration files
typings/

# TypeScript cache
*.tsbuildinfo
.DS_Store

<<<<<<< HEAD
# Webpack stats
=======
# Package stats
>>>>>>> 26c7ea6e
**/stats.json<|MERGE_RESOLUTION|>--- conflicted
+++ resolved
@@ -21,9 +21,5 @@
 *.tsbuildinfo
 .DS_Store
 
-<<<<<<< HEAD
-# Webpack stats
-=======
 # Package stats
->>>>>>> 26c7ea6e
 **/stats.json