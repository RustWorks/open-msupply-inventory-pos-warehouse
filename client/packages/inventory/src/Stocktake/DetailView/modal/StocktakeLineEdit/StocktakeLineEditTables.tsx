import React, { FC, useEffect } from 'react';
import {
  TextInputCell,
  alpha,
  RecordPatch,
  DataTable,
  useColumns,
  CurrencyInputCell,
  useTranslation,
  getExpiryDateInputColumn,
<<<<<<< HEAD
  NonNegativeDecimalCell,
=======
>>>>>>> 6c6e3ee0
  EnabledCheckboxCell,
  ColumnDescription,
  Theme,
  useTheme,
  useTableStore,
  CellProps,
<<<<<<< HEAD
  getColumnLookupWithOverrides,
=======
  NumberInputCell,
>>>>>>> 6c6e3ee0
} from '@openmsupply-client/common';
import { DraftStocktakeLine } from './utils';
import {
  Adjustment,
  getLocationInputColumn,
  InventoryAdjustmentReasonRowFragment,
  InventoryAdjustmentReasonSearchInput,
  PackVariantEntryCell,
  usePackVariant,
} from '@openmsupply-client/system';
import {
  useStocktakeLineErrorContext,
  UseStocktakeLineErrors,
} from '../../../context';
import { StocktakeLineFragment } from '../../../api';

interface StocktakeLineEditTableProps {
  isDisabled?: boolean;
  batches: DraftStocktakeLine[];
  update: (patch: RecordPatch<DraftStocktakeLine>) => void;
}

const expiryDateColumn = getExpiryDateInputColumn<DraftStocktakeLine>();

type DraftLineSetter = (
  patch: Partial<DraftStocktakeLine> & { id: string }
) => void;

const useDisableStocktakeRows = (rows?: DraftStocktakeLine[]) => {
  const { setDisabledRows } = useTableStore();
  useEffect(() => {
    const disabledRows = rows
      ?.filter(row => !row.countThisLine)
      .map(({ id }) => id);
    if (disabledRows) setDisabledRows(disabledRows);
  }, [rows]);
};

const BatchInputCell = ({
  // eslint-disable-next-line @typescript-eslint/no-unused-vars
  isAutoFocus,
  ...props
}: CellProps<DraftStocktakeLine>): JSX.Element => (
  <TextInputCell {...props} isAutoFocus={props.rowIndex === 0} />
);

const getBatchColumn = (
  setter: DraftLineSetter,
  theme: Theme
): ColumnDescription<DraftStocktakeLine> =>
  [
    'batch',
    {
      minWidth: 150,
      maxWidth: 150,
      maxLength: 50,
      Cell: BatchInputCell,
      setter: patch => setter({ ...patch, countThisLine: true }),
      backgroundColor: alpha(theme.palette.background.menu, 0.4),
      accessor: ({ rowData }) => rowData.batch || '',
    },
  ] as ColumnDescription<DraftStocktakeLine>;

const getCountThisLineColumn = (
  setter: DraftLineSetter,
  theme: Theme
): ColumnDescription<DraftStocktakeLine> => {
  return {
    key: 'countThisLine',
    label: 'label.count-this-line',
    width: 80,
    Cell: EnabledCheckboxCell,
    setter: patch => setter({ ...patch }),
    backgroundColor: alpha(theme.palette.background.menu, 0.4),
  };
};

const getInventoryAdjustmentReasonInputColumn = (
  setter: DraftLineSetter,
  { getError }: UseStocktakeLineErrors
): ColumnDescription<DraftStocktakeLine> => {
  return {
    key: 'inventoryAdjustmentReasonInput',
    label: 'label.reason',
    sortable: false,
    width: 120,
    accessor: ({ rowData }) => rowData.inventoryAdjustmentReason || '',
    Cell: ({ rowData, column, columnIndex, rowIndex }) => {
      const value = column.accessor({
        rowData,
      }) as InventoryAdjustmentReasonRowFragment | null;

      const onChange = (
        inventoryAdjustmentReason: InventoryAdjustmentReasonRowFragment | null
      ) => {
        setter({ ...rowData, inventoryAdjustmentReason });
      };

      const autoFocus = columnIndex === 0 && rowIndex === 0;

      const getAdjustment = () => {
        if (!rowData.countThisLine) return Adjustment.None;
        if (typeof rowData.countedNumberOfPacks !== 'number')
          return Adjustment.None;
        if (rowData.snapshotNumberOfPacks == rowData.countedNumberOfPacks)
          return Adjustment.None;
        if (rowData.snapshotNumberOfPacks > rowData.countedNumberOfPacks)
          return Adjustment.Reduction;

        return Adjustment.Addition;
      };

      const errorType = getError(rowData)?.__typename;
      const isAdjustmentReasonError =
        errorType === 'AdjustmentReasonNotProvided' ||
        errorType === 'AdjustmentReasonNotValid';

      // https://github.com/openmsupply/open-msupply/pull/1252#discussion_r1119577142, this would ideally live in inventory package
      // and instead of this method we do all of the logic in InventoryAdjustmentReasonSearchInput and use it in `Cell` field of the column
      return (
        <InventoryAdjustmentReasonSearchInput
          autoFocus={autoFocus}
          value={value}
          width={column.width}
          onChange={onChange}
          adjustment={getAdjustment()}
          isError={isAdjustmentReasonError}
        />
      );
    },
  };
};

// If this is not extracted to it's own component and used directly in Cell:
// cell will be re rendered anytime rowData changes, which causes it to loose focus
// if number of packs is changed and tab is pressed (in quick succession)
const PackUnitEntryCell = PackVariantEntryCell<DraftStocktakeLine>({
  getItemId: r => r.item.id,
  getUnitName: r => r.item.unitName || null,
  getIsDisabled: r => !r.isNewLine,
});

export const BatchTable: FC<
  StocktakeLineEditTableProps & { item: StocktakeLineFragment['item'] | null }
> = ({ item, batches, update, isDisabled = false }) => {
  const t = useTranslation('inventory');
  const theme = useTheme();
  const { packVariantExists } = usePackVariant(item?.id || '', null);
  useDisableStocktakeRows(batches);

  const errorsContext = useStocktakeLineErrorContext();

  const columns = useColumns<DraftStocktakeLine>([
    getCountThisLineColumn(update, theme),
    getBatchColumn(update, theme),
    {
      key: 'snapshotNumberOfPacks',
      label: 'label.snapshot-num-of-packs',
      minWidth: 100,
      getIsError: rowData =>
        errorsContext.getError(rowData)?.__typename ===
        'SnapshotCountCurrentCountMismatch',
      setter: patch => update({ ...patch, countThisLine: true }),
      accessor: ({ rowData }) => rowData.snapshotNumberOfPacks || '0',
    },
<<<<<<< HEAD
    getColumnLookupWithOverrides('packSize', {
      label: packVariantExists
        ? 'label.unit-variant-and-pack-size'
        : 'label.pack-size',
      Cell: PackUnitEntryCell,
      setter: update,
    }),
=======
    {
      key: 'packSize',
      label: 'label.pack-size',
      width: 100,
      getIsDisabled: rowData => !!rowData.stockLine,
      Cell: NumberInputCell,
      setter: patch => update({ ...patch, countThisLine: true }),
    },
>>>>>>> 6c6e3ee0
    {
      key: 'countedNumberOfPacks',
      label: 'label.counted-num-of-packs',
      width: 100,
      getIsError: rowData =>
        errorsContext.getError(rowData)?.__typename ===
        'StockLineReducedBelowZero',
      Cell: props => <NumberInputCell {...props} decimalLimit={2} />,
      setter: patch => {
        // If counted number of packs was changed to result in no adjustment we
        // should remove inventoryAdjustmentReason, otherwise could have a
        // reason on a line with no adjustments
        const inventoryAdjustmentReason =
          !patch.countedNumberOfPacks ||
          patch.snapshotNumberOfPacks == patch.countedNumberOfPacks
            ? null
            : patch.inventoryAdjustmentReason;
        update({ ...patch, countThisLine: true, inventoryAdjustmentReason });
      },
      accessor: ({ rowData }) => rowData.countedNumberOfPacks ?? '',
    },
    [
      expiryDateColumn,
      {
        minWidth: 140,
        setter: patch => update({ ...patch, countThisLine: true }),
      },
    ],
    getInventoryAdjustmentReasonInputColumn(update, errorsContext),
  ]);

  return (
    <DataTable
      id="stocktake-batch"
      isDisabled={isDisabled}
      columns={columns}
      data={batches}
      noDataMessage={t('label.add-new-line')}
      dense
    />
  );
};

export const PricingTable: FC<StocktakeLineEditTableProps> = ({
  batches,
  update,
  isDisabled,
}) => {
  const theme = useTheme();
  const t = useTranslation('inventory');
  const columns = useColumns<DraftStocktakeLine>([
    getCountThisLineColumn(update, theme),
    getBatchColumn(update, theme),
    [
      'sellPricePerPack',
      {
        Cell: CurrencyInputCell,
        width: 200,
        setter: patch => update({ ...patch, countThisLine: true }),
      },
    ],
    [
      'costPricePerPack',
      {
        Cell: CurrencyInputCell,
        width: 200,
        setter: patch => update({ ...patch, countThisLine: true }),
      },
    ],
  ]);

  return (
    <DataTable
      id="stocktake-pricing"
      isDisabled={isDisabled}
      columns={columns}
      data={batches}
      noDataMessage={t('label.add-new-line')}
      dense
    />
  );
};

export const LocationTable: FC<StocktakeLineEditTableProps> = ({
  batches,
  update,
  isDisabled,
}) => {
  const theme = useTheme();
  const t = useTranslation('inventory');
  const columns = useColumns<DraftStocktakeLine>([
    getCountThisLineColumn(update, theme),
    getBatchColumn(update, theme),
    [
      getLocationInputColumn(),
      {
        width: 300,
        setter: patch => update({ ...patch, countThisLine: true }),
      },
    ],
    [
      'comment',
      {
        label: 'label.stocktake-comment',
        Cell: TextInputCell,
        width: 200,
        setter: patch => update({ ...patch, countThisLine: true }),
        accessor: ({ rowData }) => rowData.comment || '',
      },
    ],
  ]);

  return (
    <DataTable
      id="stocktake-location"
      isDisabled={isDisabled}
      columns={columns}
      data={batches}
      noDataMessage={t('label.add-new-line')}
      dense
    />
  );
};<|MERGE_RESOLUTION|>--- conflicted
+++ resolved
@@ -8,21 +8,14 @@
   CurrencyInputCell,
   useTranslation,
   getExpiryDateInputColumn,
-<<<<<<< HEAD
-  NonNegativeDecimalCell,
-=======
->>>>>>> 6c6e3ee0
   EnabledCheckboxCell,
   ColumnDescription,
   Theme,
   useTheme,
   useTableStore,
   CellProps,
-<<<<<<< HEAD
   getColumnLookupWithOverrides,
-=======
   NumberInputCell,
->>>>>>> 6c6e3ee0
 } from '@openmsupply-client/common';
 import { DraftStocktakeLine } from './utils';
 import {
@@ -188,7 +181,6 @@
       setter: patch => update({ ...patch, countThisLine: true }),
       accessor: ({ rowData }) => rowData.snapshotNumberOfPacks || '0',
     },
-<<<<<<< HEAD
     getColumnLookupWithOverrides('packSize', {
       label: packVariantExists
         ? 'label.unit-variant-and-pack-size'
@@ -196,16 +188,6 @@
       Cell: PackUnitEntryCell,
       setter: update,
     }),
-=======
-    {
-      key: 'packSize',
-      label: 'label.pack-size',
-      width: 100,
-      getIsDisabled: rowData => !!rowData.stockLine,
-      Cell: NumberInputCell,
-      setter: patch => update({ ...patch, countThisLine: true }),
-    },
->>>>>>> 6c6e3ee0
     {
       key: 'countedNumberOfPacks',
       label: 'label.counted-num-of-packs',
