--- conflicted
+++ resolved
@@ -12,11 +12,8 @@
   const [draftLines, setDraftLines] = useState<DraftStocktakeLine[]>([]);
 
   useEffect(() => {
-<<<<<<< HEAD
     if (!item) setDraftLines([]);
-=======
     const stocktakeLines = lines?.filter(line => line.item.id === item?.id);
->>>>>>> 6254560b
     if (item && stockLines?.nodes && stocktakeLines) {
       const fromStockLines = get.draftLinesFromStockLines(
         id,
