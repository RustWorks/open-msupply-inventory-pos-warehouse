import {
  getRowExpandColumn,
  GenericColumnKey,
  useColumns,
  ColumnAlign,
  ArrayUtils,
  Formatter,
  Column,
  SortBy,
  PositiveNumberCell,
  getLinesFromRow,
} from '@openmsupply-client/common';
import {
  InventoryAdjustmentReasonRowFragment,
  PackUnitCell,
  useInitUnitStore,
} from '@openmsupply-client/system';
import { StocktakeSummaryItem } from '../../../types';
import { StocktakeLineFragment } from '../../api';
import { useStocktakeLineErrorContext } from '../../context';

interface UseStocktakeColumnOptions {
  sortBy: SortBy<StocktakeLineFragment | StocktakeSummaryItem>;
  onChangeSortBy: (
    column: Column<StocktakeLineFragment | StocktakeSummaryItem>
  ) => void;
}

const expandColumn = getRowExpandColumn<
  StocktakeLineFragment | StocktakeSummaryItem
>();

const getStocktakeReasons = (
  rowData: StocktakeLineFragment | StocktakeSummaryItem
) => {
  if ('lines' in rowData) {
    const { lines } = rowData;
    const inventoryAdjustmentReasons = lines
      .map(({ inventoryAdjustmentReason }) => inventoryAdjustmentReason)
      .filter(Boolean) as InventoryAdjustmentReasonRowFragment[];
    return (
      ArrayUtils.ifTheSameElseDefault(
        inventoryAdjustmentReasons,
        'reason',
        '[multiple]'
      ) ?? ''
    );
  } else {
    return rowData.inventoryAdjustmentReason?.reason ?? '';
  }
};

export const useStocktakeColumns = ({
  sortBy,
  onChangeSortBy,
}: UseStocktakeColumnOptions): Column<
  StocktakeLineFragment | StocktakeSummaryItem
>[] => {
  const { getError } = useStocktakeLineErrorContext();
  // TODO this is not the right place for it, see comment in method
  useInitUnitStore();

  return useColumns<StocktakeLineFragment | StocktakeSummaryItem>(
    [
      [
        'itemCode',
        {
          getSortValue: row => {
            return row.item?.code ?? '';
          },
          accessor: ({ rowData }) => {
            return rowData.item?.code ?? '';
          },
        },
      ],
      [
        'itemName',
        {
          getSortValue: row => {
            return row.item?.name ?? '';
          },
          accessor: ({ rowData }) => {
            return rowData.item?.name ?? '';
          },
        },
      ],
      [
        'batch',
        {
          getSortValue: row => {
            if ('lines' in row) {
              const { lines } = row;
              return (
                ArrayUtils.ifTheSameElseDefault(lines, 'batch', '[multiple]') ??
                ''
              );
            } else {
              return row.batch ?? '';
            }
          },
          accessor: ({ rowData }) => {
            if ('lines' in rowData) {
              const { lines } = rowData;
              return ArrayUtils.ifTheSameElseDefault(
                lines,
                'batch',
                '[multiple]'
              );
            } else {
              return rowData.batch;
            }
          },
        },
      ],
      [
        'expiryDate',
        {
          getSortValue: row => {
            if ('lines' in row) {
              const { lines } = row;
              const expiryDate =
                ArrayUtils.ifTheSameElseDefault(lines, 'expiryDate', null) ??
                '';
              return (
                (expiryDate && Formatter.expiryDate(new Date(expiryDate))) ||
                '[multiple]'
              );
            } else {
              return row.expiryDate
                ? Formatter.expiryDate(new Date(row.expiryDate)) ?? ''
                : '';
            }
          },
          accessor: ({ rowData }) => {
            if ('lines' in rowData) {
              const { lines } = rowData;
              const expiryDate = ArrayUtils.ifTheSameElseDefault(
                lines,
                'expiryDate',
                '[multiple]'
              );
              return expiryDate;
            } else {
              return rowData.expiryDate;
            }
          },
        },
      ],
      {
        key: 'snapshotNumPacks',
        label: 'label.snapshot-num-of-packs',
        description: 'description.snapshot-num-of-packs',
        align: ColumnAlign.Right,
        Cell: PositiveNumberCell,
        getIsError: row =>
          getLinesFromRow(row).some(
            r => getError(r)?.__typename === 'SnapshotCountCurrentCountMismatch'
          ),
        getSortValue: row => {
          if ('lines' in row) {
            const { lines } = row;
            return (
              lines.reduce(
                (total, line) => total + line.snapshotNumberOfPacks,
                0
              ) ?? 0
            ).toString();
          } else {
            return row.snapshotNumberOfPacks ?? '';
          }
        },
        accessor: ({ rowData }) => {
          if ('lines' in rowData) {
            const { lines } = rowData;
            return (
              lines.reduce(
                (total, line) => total + line.snapshotNumberOfPacks,
                0
              ) ?? 0
            ).toString();
          } else {
            return rowData.snapshotNumberOfPacks;
          }
        },
      },
      {
<<<<<<< HEAD
=======
        key: 'packUnit',
        label: 'label.pack',
        sortable: false,
        Cell: PackUnitCell({
          getItemId: row => row?.item?.id ?? '',
          getPackSizes: row => {
            if ('lines' in row) return row.lines.map(l => l.packSize ?? 1);
            else return [row.packSize ?? 1];
          },
          getUnitName: row => row?.item?.unitName ?? null,
        }),
      },
      {
>>>>>>> 07692c62
        key: 'countedNumPacks',
        label: 'label.counted-num-of-packs',
        description: 'description.counted-num-of-packs',
        align: ColumnAlign.Right,
        Cell: PositiveNumberCell,
        getIsError: row =>
          getLinesFromRow(row).some(
            r => getError(r)?.__typename === 'SnapshotCountCurrentCountMismatch'
          ),
        getSortValue: row => {
          if ('lines' in row) {
            const { lines } = row;
            return (
              lines.reduce(
                (total, line) => total + (line.countedNumberOfPacks ?? 0),
                0
              ) ?? 0
            ).toString();
          } else {
            return row.countedNumberOfPacks ?? '';
          }
        },
        accessor: ({ rowData }) => {
          if ('lines' in rowData) {
            const { lines } = rowData;
            return (
              lines.reduce(
                (total, line) => total + (line.countedNumberOfPacks ?? 0),
                0
              ) ?? 0
            ).toString();
          } else {
            return rowData.countedNumberOfPacks;
          }
        },
      },
      {
        key: 'packUnit',
        label: 'label.pack',
        sortable: false,
        Cell: PackUnitMultipleCell({
          getItemId: row => row?.item?.id ?? '',
          getPackSize: row => {
            if ('lines' in row) return 1;
            else return row?.packSize || 1;
          },
          getUnitName: row => row?.item?.unitName ?? null,
        }),
      },
      {
        key: 'difference',
        label: 'label.difference',
        align: ColumnAlign.Right,
        getSortValue: row => {
          if ('lines' in row) {
            const { lines } = row;
            const total =
              lines.reduce(
                (total, line) =>
                  total +
                  (line.snapshotNumberOfPacks -
                    (line.countedNumberOfPacks ?? line.snapshotNumberOfPacks)),
                0
              ) ?? 0;
            return (total < 0 ? Math.abs(total) : -total).toString();
          } else {
            return (
              row.snapshotNumberOfPacks -
                (row.countedNumberOfPacks ?? row.snapshotNumberOfPacks) ?? ''
            );
          }
        },
        accessor: ({ rowData }) => {
          if ('lines' in rowData) {
            const { lines } = rowData;
            const total =
              lines.reduce(
                (total, line) =>
                  total +
                  (line.snapshotNumberOfPacks -
                    (line.countedNumberOfPacks ?? line.snapshotNumberOfPacks)),
                0
              ) ?? 0;
            return (total < 0 ? Math.abs(total) : -total).toString();
          } else {
            return (
              (rowData.countedNumberOfPacks ?? rowData.snapshotNumberOfPacks) -
              rowData.snapshotNumberOfPacks
            );
          }
        },
      },
      {
        key: 'inventoryAdjustmentReason',
        label: 'label.reason',
        accessor: ({ rowData }) => getStocktakeReasons(rowData),
        getSortValue: rowData => getStocktakeReasons(rowData),
      },
      {
        key: 'comment',
        label: 'label.stocktake-comment',
        getSortValue: row => {
          if ('lines' in row) {
            const { lines } = row;
            return (
              ArrayUtils.ifTheSameElseDefault(lines, 'comment', '[multiple]') ??
              ''
            );
          } else {
            return row.comment ?? '';
          }
        },
        accessor: ({ rowData }) => {
          if ('lines' in rowData) {
            const { lines } = rowData;
            return ArrayUtils.ifTheSameElseDefault(
              lines,
              'comment',
              '[multiple]'
            );
          } else {
            return rowData.comment;
          }
        },
      },
      expandColumn,
      GenericColumnKey.Selection,
    ],
    { sortBy, onChangeSortBy },
    [sortBy, onChangeSortBy]
  );
};

export const useExpansionColumns = (): Column<StocktakeLineFragment>[] => {
  const { getError } = useStocktakeLineErrorContext();
  return useColumns([
    'batch',
    'expiryDate',
    {
      key: 'packUnit',
      label: 'label.pack',
      sortable: false,
      Cell: PackUnitCell({
        getItemId: row => row?.itemId,
        getPackSizes: row => {
          return [row?.packSize ?? 1];
        },
        getUnitName: row => row?.item.unitName ?? null,
      }),
    },
    {
      key: 'snapshotNumPacks',
      width: 150,
      label: 'label.snapshot-num-of-packs',
      align: ColumnAlign.Right,
      getIsError: rowData =>
        getError(rowData)?.__typename === 'SnapshotCountCurrentCountMismatch',
      accessor: ({ rowData }) => rowData.snapshotNumberOfPacks,
    },
    {
      key: 'countedNumPacks',
      label: 'label.counted-num-of-packs',
      width: 150,
      align: ColumnAlign.Right,
      getIsError: rowData =>
        getError(rowData)?.__typename === 'StockLineReducedBelowZero',
      accessor: ({ rowData }) => rowData.countedNumberOfPacks,
    },
    'comment',
    {
      key: 'inventoryAdjustmentReason',
      label: 'label.reason',
      accessor: ({ rowData }) =>
        rowData.inventoryAdjustmentReason?.reason || '',
    },
  ]);
};<|MERGE_RESOLUTION|>--- conflicted
+++ resolved
@@ -184,8 +184,6 @@
         },
       },
       {
-<<<<<<< HEAD
-=======
         key: 'packUnit',
         label: 'label.pack',
         sortable: false,
@@ -199,7 +197,6 @@
         }),
       },
       {
->>>>>>> 07692c62
         key: 'countedNumPacks',
         label: 'label.counted-num-of-packs',
         description: 'description.counted-num-of-packs',
@@ -235,19 +232,6 @@
             return rowData.countedNumberOfPacks;
           }
         },
-      },
-      {
-        key: 'packUnit',
-        label: 'label.pack',
-        sortable: false,
-        Cell: PackUnitMultipleCell({
-          getItemId: row => row?.item?.id ?? '',
-          getPackSize: row => {
-            if ('lines' in row) return 1;
-            else return row?.packSize || 1;
-          },
-          getUnitName: row => row?.item?.unitName ?? null,
-        }),
       },
       {
         key: 'difference',
