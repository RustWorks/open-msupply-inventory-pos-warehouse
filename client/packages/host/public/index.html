--- conflicted
+++ resolved
@@ -1,5 +1,8 @@
-<<<<<<< HEAD
-<body>
+<html>
+  <head>
+    <meta name="viewport" content="width=device-width, initial-scale=1" />
+  </head>
+  <body>
     <div id="content-row">
       <div id="outer-wrapper">
         <div id="inner-wrapper">
@@ -8,13 +11,4 @@
       </div>
     </div>
   </body>
-=======
-<html>
-  <head>
-    <meta name="viewport" content="width=device-width, initial-scale=1" />
-  </head>
-  <body>
-    <div id="root"></div>
-  </body>
-</html>
->>>>>>> a0de9c8d
+</html>