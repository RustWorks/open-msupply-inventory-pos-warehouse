import React, { PropsWithChildren } from 'react';
import Bugsnag from '@bugsnag/js';
import {
  BrowserRouter,
  Routes,
  Route,
  Box,
  AppThemeProvider,
  QueryClient,
  // ReactQueryDevtools,
  QueryClientProvider,
  RouteBuilder,
  ErrorBoundary,
  GenericErrorFallback,
  GqlProvider,
  IntlProvider,
  RandomLoader,
  ConfirmationModalProvider,
  AuthProvider,
  AlertModalProvider,
  EnvUtils,
  LocalStorage,
  AuthError,
} from '@openmsupply-client/common';
import { AppRoute, Environment } from '@openmsupply-client/config';
import { Initialise, Login, Viewport } from './components';
import { Site } from './Site';
import { AuthenticationAlert } from './components/AuthenticationAlert';
import { Discovery } from './components/Discovery';
import { Android } from './components/Android';
<<<<<<< HEAD
import { useRefreshPackVariant } from '@openmsupply-client/system';
=======
import { useInitPlugins } from './plugins';
>>>>>>> ec2c2940

const appVersion = require('../../../../package.json').version; // eslint-disable-line @typescript-eslint/no-var-requires

const queryClient = new QueryClient({
  defaultOptions: {
    queries: {
      // These are disabled during development because they're
      // annoying to have constantly refetching.
      refetchOnWindowFocus: EnvUtils.isProduction(),
      retry: EnvUtils.isProduction(),
      // This is the default in v4 which is currently in alpha as it is
      // what most users think the default is.
      // This will subscribe components of a query only to the data they
      // destructure. I.e. if the component does not read the isLoading
      // field, the component will not re-render when the state changes.
      notifyOnChangeProps: 'tracked',
    },
  },
});

Bugsnag.start({
  apiKey: 'a09ce9e95c27ac1b70ecf3c311e684ab',
  appVersion: appVersion,
  enabledBreadcrumbTypes: ['error'],
});

const skipRequest = () =>
  LocalStorage.getItem('/auth/error') === AuthError.NoStoreAssigned;

<<<<<<< HEAD
/**
 * Empty component which can be used to call startup hooks.
 * For example, this component is called when auth information such as user or store id changed.
 */
const Init = () => {
  // Fetch pack units at startup. Note, the units are cached, i.e. they are not fetched repeatedly.
  // They will be refetched on page reload or when store is changed based on cache usePackUnits api keys
  useRefreshPackVariant();
  return <></>;
=======
const PluginProvider: React.FC<PropsWithChildren> = ({ children }) => {
  useInitPlugins();
  return <>{children}</>;
>>>>>>> ec2c2940
};

const Host = () => (
  <React.Suspense fallback={<div />}>
    <IntlProvider>
      <React.Suspense fallback={<RandomLoader />}>
        <ErrorBoundary Fallback={GenericErrorFallback}>
          <QueryClientProvider client={queryClient}>
            <GqlProvider
              url={Environment.GRAPHQL_URL}
              skipRequest={skipRequest}
            >
<<<<<<< HEAD
              <AuthProvider>
                <Init />
                <AppThemeProvider>
                  <ConfirmationModalProvider>
                    <AlertModalProvider>
                      <BrowserRouter>
                        <AuthenticationAlert />
                        <Viewport>
                          <Box display="flex" style={{ minHeight: '100%' }}>
                            <Routes>
                              <Route
                                path={RouteBuilder.create(
                                  AppRoute.Initialise
                                ).build()}
                                element={<Initialise />}
                              />
                              <Route
                                path={RouteBuilder.create(
                                  AppRoute.Login
                                ).build()}
                                element={<Login />}
                              />
                              <Route
                                path={RouteBuilder.create(
                                  AppRoute.Discovery
                                ).build()}
                                element={<Discovery />}
                              />
                              <Route
                                path={RouteBuilder.create(
                                  AppRoute.Android
                                ).build()}
                                element={<Android />}
                              />
                              <Route path="*" element={<Site />} />
                            </Routes>
                          </Box>
                        </Viewport>
                      </BrowserRouter>
                    </AlertModalProvider>
                  </ConfirmationModalProvider>
                </AppThemeProvider>
              </AuthProvider>
=======
              <PluginProvider>
                <AuthProvider>
                  <AppThemeProvider>
                    <ConfirmationModalProvider>
                      <AlertModalProvider>
                        <BrowserRouter>
                          <AuthenticationAlert />
                          <Viewport>
                            <Box display="flex" style={{ minHeight: '100%' }}>
                              <Routes>
                                <Route
                                  path={RouteBuilder.create(
                                    AppRoute.Initialise
                                  ).build()}
                                  element={<Initialise />}
                                />
                                <Route
                                  path={RouteBuilder.create(
                                    AppRoute.Login
                                  ).build()}
                                  element={<Login />}
                                />
                                <Route
                                  path={RouteBuilder.create(
                                    AppRoute.Discovery
                                  ).build()}
                                  element={<Discovery />}
                                />
                                <Route
                                  path={RouteBuilder.create(
                                    AppRoute.Android
                                  ).build()}
                                  element={<Android />}
                                />
                                <Route path="*" element={<Site />} />
                              </Routes>
                            </Box>
                          </Viewport>
                        </BrowserRouter>
                      </AlertModalProvider>
                    </ConfirmationModalProvider>
                  </AppThemeProvider>
                </AuthProvider>
              </PluginProvider>
>>>>>>> ec2c2940
              {/* <ReactQueryDevtools initialIsOpen /> */}
            </GqlProvider>
          </QueryClientProvider>
        </ErrorBoundary>
      </React.Suspense>
    </IntlProvider>
  </React.Suspense>
);

export default Host;<|MERGE_RESOLUTION|>--- conflicted
+++ resolved
@@ -28,11 +28,8 @@
 import { AuthenticationAlert } from './components/AuthenticationAlert';
 import { Discovery } from './components/Discovery';
 import { Android } from './components/Android';
-<<<<<<< HEAD
 import { useRefreshPackVariant } from '@openmsupply-client/system';
-=======
 import { useInitPlugins } from './plugins';
->>>>>>> ec2c2940
 
 const appVersion = require('../../../../package.json').version; // eslint-disable-line @typescript-eslint/no-var-requires
 
@@ -62,7 +59,6 @@
 const skipRequest = () =>
   LocalStorage.getItem('/auth/error') === AuthError.NoStoreAssigned;
 
-<<<<<<< HEAD
 /**
  * Empty component which can be used to call startup hooks.
  * For example, this component is called when auth information such as user or store id changed.
@@ -71,12 +67,8 @@
   // Fetch pack units at startup. Note, the units are cached, i.e. they are not fetched repeatedly.
   // They will be refetched on page reload or when store is changed based on cache usePackUnits api keys
   useRefreshPackVariant();
+  useInitPlugins();
   return <></>;
-=======
-const PluginProvider: React.FC<PropsWithChildren> = ({ children }) => {
-  useInitPlugins();
-  return <>{children}</>;
->>>>>>> ec2c2940
 };
 
 const Host = () => (
@@ -89,9 +81,8 @@
               url={Environment.GRAPHQL_URL}
               skipRequest={skipRequest}
             >
-<<<<<<< HEAD
+              <Init />
               <AuthProvider>
-                <Init />
                 <AppThemeProvider>
                   <ConfirmationModalProvider>
                     <AlertModalProvider>
@@ -133,52 +124,6 @@
                   </ConfirmationModalProvider>
                 </AppThemeProvider>
               </AuthProvider>
-=======
-              <PluginProvider>
-                <AuthProvider>
-                  <AppThemeProvider>
-                    <ConfirmationModalProvider>
-                      <AlertModalProvider>
-                        <BrowserRouter>
-                          <AuthenticationAlert />
-                          <Viewport>
-                            <Box display="flex" style={{ minHeight: '100%' }}>
-                              <Routes>
-                                <Route
-                                  path={RouteBuilder.create(
-                                    AppRoute.Initialise
-                                  ).build()}
-                                  element={<Initialise />}
-                                />
-                                <Route
-                                  path={RouteBuilder.create(
-                                    AppRoute.Login
-                                  ).build()}
-                                  element={<Login />}
-                                />
-                                <Route
-                                  path={RouteBuilder.create(
-                                    AppRoute.Discovery
-                                  ).build()}
-                                  element={<Discovery />}
-                                />
-                                <Route
-                                  path={RouteBuilder.create(
-                                    AppRoute.Android
-                                  ).build()}
-                                  element={<Android />}
-                                />
-                                <Route path="*" element={<Site />} />
-                              </Routes>
-                            </Box>
-                          </Viewport>
-                        </BrowserRouter>
-                      </AlertModalProvider>
-                    </ConfirmationModalProvider>
-                  </AppThemeProvider>
-                </AuthProvider>
-              </PluginProvider>
->>>>>>> ec2c2940
               {/* <ReactQueryDevtools initialIsOpen /> */}
             </GqlProvider>
           </QueryClientProvider>
