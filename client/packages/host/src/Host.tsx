--- conflicted
+++ resolved
@@ -65,7 +65,6 @@
   const { locale } = useHostContext();
 
   return (
-<<<<<<< HEAD
     <ErrorBoundary Fallback={GenericErrorFallback}>
       <ReduxProvider>
         <QueryClientProvider client={queryClient}>
@@ -76,7 +75,7 @@
                   <AppBar />
                   <Box display="flex" flex={1}>
                     <AppDrawer />
-                    <Box flex={1} style={{ marginTop: 90 }}>
+                    <Content flex={1}>
                       <React.Suspense fallback={'Loading'}>
                         <Routes>
                           <Route
@@ -131,7 +130,7 @@
                           />
                         </Routes>
                       </React.Suspense>
-                    </Box>
+                    </Content>
                   </Box>
                 </Viewport>
               </BrowserRouter>
@@ -141,77 +140,6 @@
         </QueryClientProvider>
       </ReduxProvider>
     </ErrorBoundary>
-=======
-    <ReduxProvider>
-      <QueryClientProvider client={queryClient}>
-        <IntlProvider locale={locale}>
-          <AppThemeProvider>
-            <BrowserRouter>
-              <Viewport>
-                <AppBar />
-                <Box display="flex" flex={1}>
-                  <AppDrawer />
-                  <Content flex={1}>
-                    <React.Suspense fallback={'Loading'}>
-                      <Routes>
-                        <Route
-                          path={RouteBuilder.create(AppRoute.Dashboard)
-                            .addWildCard()
-                            .build()}
-                          element={<DashboardService />}
-                        />
-                        <Route
-                          path={RouteBuilder.create(AppRoute.Customers)
-                            .addWildCard()
-                            .build()}
-                          element={<CustomerContainer />}
-                        />
-                        <Route
-                          path={RouteBuilder.create(AppRoute.Suppliers)
-                            .addWildCard()
-                            .build()}
-                          element={<Heading locale={locale}>suppliers</Heading>}
-                        />
-                        <Route
-                          path={RouteBuilder.create(AppRoute.Stock)
-                            .addWildCard()
-                            .build()}
-                          element={<Heading locale={locale}>stock</Heading>}
-                        />
-                        <Route
-                          path={RouteBuilder.create(AppRoute.Tools)
-                            .addWildCard()
-                            .build()}
-                          element={<Heading locale={locale}>tools</Heading>}
-                        />
-                        <Route
-                          path={RouteBuilder.create(AppRoute.Reports)
-                            .addWildCard()
-                            .build()}
-                          element={<Heading locale={locale}>reports</Heading>}
-                        />
-                        <Route
-                          path={RouteBuilder.create(AppRoute.Messages)
-                            .addWildCard()
-                            .build()}
-                          element={<Heading locale={locale}>messages</Heading>}
-                        />
-                        <Route
-                          path="*"
-                          element={<Navigate to="/dashboard" replace />}
-                        />
-                      </Routes>
-                    </React.Suspense>
-                  </Content>
-                </Box>
-              </Viewport>
-            </BrowserRouter>
-          </AppThemeProvider>
-          <ReactQueryDevtools initialIsOpen />
-        </IntlProvider>
-      </QueryClientProvider>
-    </ReduxProvider>
->>>>>>> 1f2dd1c9
   );
 };
 
