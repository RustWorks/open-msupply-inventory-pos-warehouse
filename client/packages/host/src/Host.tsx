--- conflicted
+++ resolved
@@ -21,11 +21,8 @@
   KBarResults,
   useDrawer,
   styled,
-<<<<<<< HEAD
   DetailPanel,
-=======
   AppFooter,
->>>>>>> 6d91fd86
 } from '@openmsupply-client/common';
 import { AppRoute } from '@openmsupply-client/config';
 import { BrowserRouter, Routes, Route, useNavigate } from 'react-router-dom';
