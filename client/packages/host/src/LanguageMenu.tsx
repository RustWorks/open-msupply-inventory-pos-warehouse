--- conflicted
+++ resolved
@@ -29,17 +29,6 @@
     handleClose();
   };
 
-<<<<<<< HEAD
-  const LanguageMenuItem = (props: LanguageMenuItemProps) => {
-    const { children, language } = props;
-    const selected = language === locale;
-    return (
-      <MenuItem selected={selected} onClick={() => setLanguage(language)}>
-        {children}
-      </MenuItem>
-    );
-  };
-=======
   const LanguageMenuItem = React.forwardRef(
     (props: LanguageMenuItemProps, ref: React.ForwardedRef<HTMLLIElement>) => {
       const { children, language } = props;
@@ -55,18 +44,13 @@
       );
     }
   );
->>>>>>> a49ebd9a
 
   return (
     <div>
       <Button
-<<<<<<< HEAD
-=======
         onClick={handleClick}
->>>>>>> a49ebd9a
         icon={<Translate />}
         labelKey="button.language"
-        onClick={handleClick}
       />
 
       <Menu
