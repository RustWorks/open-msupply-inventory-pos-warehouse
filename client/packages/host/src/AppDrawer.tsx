import React from 'react';
import {
  Box,
  DashboardIcon,
  Divider,
  List,
  MSupplyGuy,
  PowerIcon,
  RadioIcon,
  ReportsIcon,
  SettingsIcon,
  StockIcon,
  Theme,
  IconButton,
  styled,
  useDrawer,
  useTranslation,
  NavLink,
  useIsMediumScreen,
} from '@openmsupply-client/common';
import { AppRoute } from '@openmsupply-client/config';
import { Property } from 'csstype';

const DistributionNav = React.lazy(
  () => import('@openmsupply-client/distribution/src/Nav')
);

const CatalogueNav = React.lazy(
  () => import('@openmsupply-client/catalogue/src/Nav')
);

const ToolbarIconContainer = styled(Box)({
  display: 'flex',
  height: 90,
  justifyContent: 'center',
});

const commonListContainerStyles = {
  alignItems: 'center',
  display: 'flex',
  flexDirection: 'column' as Property.FlexDirection,
};

const LowerListContainer = styled(Box)({
  ...commonListContainerStyles,
});

const UpperListContainer = styled(Box)({
  ...commonListContainerStyles,
  flex: 1,
  msOverflowStyle: 'none',
  overflow: 'scroll',
  scrollbarWidth: 'none',
  '&::-webkit-scrollbar': {
    display: 'none',
  },
});

const StyledDivider = styled(Divider)({
  backgroundColor: '#555770',
  marginLeft: 8,
  width: 152,
});

const drawerWidth = 240;

const getDrawerCommonStyles = (theme: Theme) => ({
  backgroundColor: theme.palette.background.menu,
  overflow: 'hidden',
});

const openedMixin = (theme: Theme) => ({
  ...getDrawerCommonStyles(theme),
  width: drawerWidth,

  transition: theme.transitions.create('width', {
    easing: theme.transitions.easing.sharp,
    duration: theme.transitions.duration.enteringScreen,
  }),
});

const closedMixin = (theme: Theme) => ({
  ...getDrawerCommonStyles(theme),

  transition: theme.transitions.create('width', {
    easing: theme.transitions.easing.sharp,
    duration: theme.transitions.duration.leavingScreen,
  }),
  [theme.breakpoints.up('sm')]: {
    width: theme.spacing(10),
  },
});

const StyledDrawer = styled(Box, {
  shouldForwardProp: prop => prop !== 'isOpen',
})<{ isOpen: boolean }>(({ isOpen, theme }) => ({
  display: 'flex',
  flexDirection: 'column',
  height: '100vh',
  borderRadius: 8,
  overflow: 'hidden',
  boxShadow: theme.shadows[7],
  zIndex: theme.zIndex.drawer,
  ...(isOpen && {
    ...openedMixin(theme),
    '& .MuiDrawer-paper': openedMixin(theme),
  }),
  ...(!isOpen && {
    ...closedMixin(theme),
    '& .MuiDrawer-paper': closedMixin(theme),
  }),
}));

const AppDrawer: React.FC = () => {
  const t = useTranslation('app');
  const isMediumScreen = useIsMediumScreen();

  const drawer = useDrawer();

  React.useEffect(() => {
    if (drawer.hasUserSet) return;
    if (isMediumScreen && drawer.isOpen) drawer.close();
    if (!isMediumScreen && !drawer.isOpen) drawer.open();
  }, [isMediumScreen]);

  return (
    <StyledDrawer
      data-testid="drawer"
      aria-expanded={drawer.isOpen}
      isOpen={drawer.isOpen}
    >
      <ToolbarIconContainer>
        <IconButton
<<<<<<< HEAD
          label={
            drawer.isOpen
              ? t('button.close-the-menu')
              : t('button.open-the-menu')
          }
=======
          label={t(
            drawer.isOpen ? 'button.close-the-menu' : 'button.open-the-menu'
          )}
>>>>>>> 57104cae
          onClick={drawer.toggle}
          icon={<MSupplyGuy size={drawer.isOpen ? 'large' : 'medium'} />}
        />
      </ToolbarIconContainer>
      <UpperListContainer>
        <List>
          <NavLink
            to={AppRoute.Dashboard}
            icon={<DashboardIcon fontSize="small" color="primary" />}
            text={t('dashboard')}
          />
          <React.Suspense fallback={null}>
            <DistributionNav />
          </React.Suspense>

          <React.Suspense fallback={null}>
            <CatalogueNav />
          </React.Suspense>

          {/* <NavLink
            to={AppRoute.Suppliers}
            icon={<SuppliersIcon fontSize="small" color="primary" />}
            text={t('suppliers')}
          /> */}
          <NavLink
            to={AppRoute.Stock}
            icon={<StockIcon fontSize="small" color="primary" />}
            text={t('stock')}
          />
          {/* <NavLink
            to={AppRoute.Tools}
            icon={<ToolsIcon fontSize="small" color="primary" />}
            text={t('tools')}
          /> */}
          <NavLink
            to={AppRoute.Reports}
            icon={<ReportsIcon fontSize="small" color="primary" />}
            text={t('reports')}
          />
          {/* <NavLink
            to={AppRoute.Messages}
            icon={<MessagesIcon fontSize="small" color="primary" />}
            text={t('messages')}
          /> */}
        </List>
      </UpperListContainer>
      <LowerListContainer>
        <List>
          {drawer.isOpen && <StyledDivider />}
          <NavLink
            to={AppRoute.Sync}
            icon={<RadioIcon fontSize="small" color="primary" />}
            text={t('sync')}
          />
          <NavLink
            to={AppRoute.Admin}
            icon={<SettingsIcon fontSize="small" color="primary" />}
            text={t('admin')}
          />
          <NavLink
            to={AppRoute.Logout}
            icon={<PowerIcon fontSize="small" color="primary" />}
            text={t('logout')}
          />
        </List>
      </LowerListContainer>
    </StyledDrawer>
  );
};

export default AppDrawer;<|MERGE_RESOLUTION|>--- conflicted
+++ resolved
@@ -131,17 +131,9 @@
     >
       <ToolbarIconContainer>
         <IconButton
-<<<<<<< HEAD
-          label={
-            drawer.isOpen
-              ? t('button.close-the-menu')
-              : t('button.open-the-menu')
-          }
-=======
           label={t(
             drawer.isOpen ? 'button.close-the-menu' : 'button.open-the-menu'
           )}
->>>>>>> 57104cae
           onClick={drawer.toggle}
           icon={<MSupplyGuy size={drawer.isOpen ? 'large' : 'medium'} />}
         />
