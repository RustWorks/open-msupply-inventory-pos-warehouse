--- conflicted
+++ resolved
@@ -15,13 +15,8 @@
   Suppliers,
   Tools,
   makeStyles,
-<<<<<<< HEAD
-  ReceiptIcon,
-  ReactRouterLink,
-  useFormatMessage, useMatch,
-=======
+  useFormatMessage,
   AppNavLink,
->>>>>>> 56fe5c80
 } from '@openmsupply-client/common';
 import clsx from 'clsx';
 
@@ -89,43 +84,6 @@
   mSupplyGuySmall: { height: 40, width: 30 },
 }));
 
-<<<<<<< HEAD
-interface ListItemLinkProps {
-  classes: Record<string, string>;
-  to: string;
-  icon: JSX.Element;
-  text?: string;
-}
-
-const ListItemLink: React.FC<ListItemLinkProps> = props => {
-  const selected = useMatch({ path: props.to + '/*' });
-  const CustomLink = React.useMemo(
-    () =>
-      React.forwardRef<HTMLAnchorElement>((linkProps, ref) => (
-        <ReactRouterLink ref={ref} to={props.to} {...linkProps} />
-      )),
-    [props.to]
-  );
-  const className = clsx(
-    props.classes['drawerMenuItem'],
-    !!selected && props.classes['drawerMenuItemSelected']
-  );
-
-  return (
-    <li>
-      <ListItem
-        selected={!!selected}
-        button
-        component={CustomLink}
-        className={className}
-      >
-        {props.icon}
-        <ListItemText primary={props.text} />
-      </ListItem>
-    </li>
-  );
-};
-
 interface MenuProps {
   classes: Record<string, string>;
 }
@@ -134,106 +92,64 @@
   return (
     <div className={classes['drawerMenu']}>
       <List>
-        <ListItemLink
+        <React.Suspense fallback={null}>
+          <CustomersNav />
+        </React.Suspense>
+        <AppNavLink
           to="dashboard"
           icon={<Dashboard />}
-          text={formatMessage("app.dashboard")}
-          classes={classes}
+          text={formatMessage('app.dashboard')}
         />
-        <ListItemLink
-          to="customers"
-          icon={<Customers />}
-          text={formatMessage("app.customers")}
-          classes={classes}
-        />
-        <ListItemLink
+
+        <AppNavLink
           to="suppliers"
           icon={<Suppliers />}
-          text={formatMessage("app.suppliers")}
-          classes={classes}
+          text={formatMessage('app.suppliers')}
         />
-        <ListItemLink
+        <AppNavLink
           to="stock"
           icon={<Stock />}
-          text={formatMessage("app.stock")}
-          classes={classes}
+          text={formatMessage('app.stock')}
         />
-        <ListItemLink
+        <AppNavLink
           to="tools"
           icon={<Tools />}
-          text={formatMessage("app.tools")}
-          classes={classes}
+          text={formatMessage('app.tools')}
         />
-        <ListItemLink
+        <AppNavLink
           to="reports"
           icon={<Reports />}
-          text={formatMessage("app.reports")}
-          classes={classes}
+          text={formatMessage('app.reports')}
         />
-        <ListItemLink
+        <AppNavLink
           to="messages"
           icon={<Messages />}
-          text={formatMessage("app.messages")}
-          classes={classes}
-        />
-        <ListItemLink
-          to="transactions"
-          icon={<ReceiptIcon />}
-          text={formatMessage("app.transactions")}
-          classes={classes}
+          text={formatMessage('app.messages')}
         />
       </List>
       <List>
         <Divider
           style={{ backgroundColor: '#555770', marginLeft: 8, width: 152 }}
         />
-        <ListItemLink to="sync" icon={<Radio />} text={formatMessage("app.sync")} classes={classes} />
-        <ListItemLink
+        <AppNavLink
+          to="sync"
+          icon={<Radio />}
+          text={formatMessage('app.sync')}
+        />
+        <AppNavLink
           to="admin"
           icon={<Settings />}
-          text={formatMessage("app.admin")}
-          classes={classes}
+          text={formatMessage('app.admin')}
         />
-        <ListItemLink
+        <AppNavLink
           to="logout"
           icon={<Power />}
-          text={formatMessage("app.logout")}
-          classes={classes}
+          text={formatMessage('app.logout')}
         />
       </List>
     </div>
   );
-}
-=======
-interface MenuProps {
-  classes: Record<string, string>;
-}
-const Menu: React.FC<MenuProps> = ({ classes }) => (
-  <div className={classes['drawerMenu']}>
-    <List>
-      <React.Suspense fallback={null}>
-        <CustomersNav />
-      </React.Suspense>
-      <AppNavLink to="dashboard" icon={<Dashboard />} text="Dashboard" />
-
-      <AppNavLink to="suppliers" icon={<Suppliers />} text="Suppliers" />
-      <AppNavLink to="stock" icon={<Stock />} text="Stock" />
-      <AppNavLink to="tools" icon={<Tools />} text="Tools" />
-      <AppNavLink to="reports" icon={<Reports />} text="Reports" />
-      <AppNavLink to="messages" icon={<Messages />} text="Messages" />
-    </List>
-    <List>
-      <Divider
-        style={{ backgroundColor: '#555770', marginLeft: 8, width: 152 }}
-      />
-      <AppNavLink to="sync" icon={<Radio />} text="Stock" />
-      <AppNavLink to="admin" icon={<Settings />} text="Admin" />
-      <AppNavLink to="logout" icon={<Power />} text="Logout" />
-    </List>
-  </div>
-);
->>>>>>> 56fe5c80
-
+};
 interface Drawer {
   open: boolean | null;
   closeDrawer: () => void;
@@ -267,7 +183,6 @@
       <div className={classes.toolbarIcon}>
         <IconButton onClick={toggleDrawer}>
           <MSupplyGuy
-            onClick={toggleDrawer}
             classes={{
               root: drawer.open ? classes.mSupplyGuy : classes.mSupplyGuySmall,
             }}
