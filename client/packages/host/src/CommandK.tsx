import React, { FC } from 'react';
import {
  useNavigate,
  RouteBuilder,
  useDrawer,
  styled,
  useMatches,
  alpha,
  useTranslation,
  KBarAnimator,
  KBarResults,
  KBarSearch,
  KBarProvider,
  KBarPositioner,
  KBarPortal,
  PropsWithChildrenOnly,
  useAuthContext,
<<<<<<< HEAD
  StoreModeNodeType,
=======
  UserPermission,
>>>>>>> ca6dd47e
} from '@openmsupply-client/common';
import { AppRoute } from '@openmsupply-client/config';
import { Action } from 'kbar/lib/types';

const CustomKBarSearch = styled(KBarSearch)(({ theme }) => ({
  width: 500,
  height: 50,
  fontSize: 20,
  backgroundColor: alpha(theme.palette.primary.main, 0.2),
  borderColor: theme.palette.primary.main,
  borderRadius: 5,
  ':focus-visible': {
    outline: 'none',
  },
}));

const StyledKBarAnimator = styled(KBarAnimator)(({ theme }) => ({
  boxShadow: '0px 6px 20px rgb(0 0 0 / 20%)',
  backgroundColor: alpha(theme.palette.background.toolbar, 0.9),
  borderRadius: 7,
  '& #kbar-listbox>div': {
    padding: '0 8px',
  },
}));

const StyledKBarResults = styled(KBarResults)({
  width: 500,
  fontSize: 16,
  borderRadius: '5px',
  boxShadow: '0px 6px 20px rgb(0 0 0 / 20%)',
  ':focus-visible': {
    outline: 'none',
  },
});

const CustomKBarResults = () => {
  const { results } = useMatches();
  return (
    <StyledKBarResults
      items={results}
      onRender={({ item, active }) =>
        typeof item === 'string' ? (
          <div>{item}</div>
        ) : (
          <div
            style={{
              background: active ? '#eee' : 'transparent',
            }}
          >
            {item.name}
          </div>
        )
      }
    />
  );
};

const actionSorter = (a: Action, b: Action) => {
  if (a.name < b.name) return -1;
  if (a.name > b.name) return 1;
  return 0;
};

export const CommandK: FC<PropsWithChildrenOnly> = ({ children }) => {
  const navigate = useNavigate();
  const drawer = useDrawer();
  const t = useTranslation('app');
<<<<<<< HEAD
  const { store } = useAuthContext();
=======
  const { logout, userHasPermission } = useAuthContext();
>>>>>>> ca6dd47e

  const actions = [
    {
      id: 'navigation-drawer:toggle',
      name: `${t('cmdk.drawer-toggle')} (m)`,
      shortcut: ['m'],
      keywords: 'drawer, close',
      perform: () => drawer.toggle(),
    },
    {
      id: 'navigation:outbound-shipment',
      name: `${t('cmdk.goto-outbound')} (o)`,
      shortcut: ['o'],
      keywords: 'shipment',
      perform: () =>
        navigate(
          RouteBuilder.create(AppRoute.Distribution)
            .addPart(AppRoute.OutboundShipment)
            .build()
        ),
    },
    {
      id: 'navigation:inbound-shipment',
      name: `${t('cmdk.goto-inbound')} (i)`,
      shortcut: ['i'],
      keywords: 'shipment',
      perform: () =>
        navigate(
          RouteBuilder.create(AppRoute.Replenishment)
            .addPart(AppRoute.InboundShipment)
            .build()
        ),
    },
    {
      id: 'navigation:customers',
      name: `${t('cmdk.goto-customers')} (g+c)`,
      keywords: 'customers',
      shortcut: ['g', 'c'],
      perform: () =>
        navigate(
          RouteBuilder.create(AppRoute.Distribution)
            .addPart(AppRoute.Customer)
            .build()
        ),
    },
    {
      id: 'navigation:dashboard',
      name: `${t('cmdk.goto-dashboard')} (d)`,
      shortcut: ['d'],
      keywords: 'dashboard',
      perform: () => navigate(RouteBuilder.create(AppRoute.Dashboard).build()),
    },
    {
      id: 'navigation:items',
      name: `${t('cmdk.goto-items')} (g+i)`,
      shortcut: ['g', 'i'],
      keywords: 'items',
      perform: () =>
        navigate(
          RouteBuilder.create(AppRoute.Catalogue)
            .addPart(AppRoute.Items)
            .build()
        ),
    },
    {
      id: 'navigation:customer-requisition',
      name: `${t('cmdk.goto-customer-requisition')} (c+r)`,
      shortcut: ['c', 'r'],
      keywords: 'distribution',
      perform: () =>
        navigate(
          RouteBuilder.create(AppRoute.Distribution)
            .addPart(AppRoute.CustomerRequisition)
            .build()
        ),
    },
    {
      id: 'navigation:internal-order',
      name: `${t('cmdk.goto-internal-order')} (g+o)`,
      shortcut: ['g', 'o'],
      keywords: 'replenishment',
      perform: () =>
        navigate(
          RouteBuilder.create(AppRoute.Replenishment)
            .addPart(AppRoute.InternalOrder)
            .build()
        ),
    },
    {
      id: 'navigation:suppliers',
      name: `${t('cmdk.goto-suppliers')} (g+s)`,
      keywords: 'suppliers',
      shortcut: ['g', 's'],
      perform: () =>
        navigate(
          RouteBuilder.create(AppRoute.Replenishment)
            .addPart(AppRoute.Suppliers)
            .build()
        ),
    },
    {
      id: 'navigation:stock',
      name: `${t('cmdk.goto-stock')} (s)`,
      shortcut: ['s'],
      keywords: 'stock',
      perform: () =>
        navigate(
          RouteBuilder.create(AppRoute.Inventory)
            .addPart(AppRoute.Stock)
            .build()
        ),
    },
    {
      id: 'navigation:stocktakes',
      name: `${t('cmdk.goto-stocktakes')} (g+t)`,
      shortcut: ['g', 't'],
      keywords: 'stocktakes',
      perform: () =>
        navigate(
          RouteBuilder.create(AppRoute.Inventory)
            .addPart(AppRoute.Stocktakes)
            .build()
        ),
    },
    {
      id: 'navigation:locations',
      name: `${t('cmdk.goto-locations')} (g+l)`,
      shortcut: ['g', 'l'],
      keywords: 'locations',
      perform: () =>
        navigate(
          RouteBuilder.create(AppRoute.Inventory)
            .addPart(AppRoute.Locations)
            .build()
        ),
    },
    {
      id: 'navigation:master-lists',
      name: `${t('cmdk.goto-master-lists')} (g+m)`,
      shortcut: ['g', 'm'],
      keywords: 'master lists',
      perform: () =>
        navigate(
          RouteBuilder.create(AppRoute.Catalogue)
            .addPart(AppRoute.MasterLists)
            .build()
        ),
    },
    {
      id: 'action:logout',
      name: `${t('logout')}`,
      shortcut: ['g', 'm'],
      keywords: 'logout',
      perform: () => {
        logout();
        navigate(RouteBuilder.create(AppRoute.Login).build());
      },
    },
  ];

<<<<<<< HEAD
  if (store?.storeMode === StoreModeNodeType.Dispensary) {
    actions.push({
      id: 'navigation:patients',
      name: `${t('cmdk.goto-patients')} (p)`,
      keywords: 'patient',
      shortcut: ['p'],
      perform: () =>
        navigate(
          RouteBuilder.create(AppRoute.Dispensary)
            .addPart(AppRoute.Patients)
            .build()
        ),
=======
  if (userHasPermission(UserPermission.ServerAdmin)) {
    actions.push({
      id: 'navigation:admin',
      name: `${t('admin')} (a)`,
      shortcut: ['a'],
      keywords: 'admin',
      perform: () => navigate(RouteBuilder.create(AppRoute.Admin).build()),
>>>>>>> ca6dd47e
    });
  }

  const sortedActions = actions.sort(actionSorter);
  return (
    <KBarProvider actions={sortedActions}>
      <KBarPortal>
        <KBarPositioner style={{ zIndex: 1001 }}>
          <StyledKBarAnimator>
            <CustomKBarSearch placeholder={t('cmdk.placeholder')} />
            <CustomKBarResults />
          </StyledKBarAnimator>
        </KBarPositioner>
      </KBarPortal>
      {children}
    </KBarProvider>
  );
};<|MERGE_RESOLUTION|>--- conflicted
+++ resolved
@@ -15,11 +15,8 @@
   KBarPortal,
   PropsWithChildrenOnly,
   useAuthContext,
-<<<<<<< HEAD
+  UserPermission,
   StoreModeNodeType,
-=======
-  UserPermission,
->>>>>>> ca6dd47e
 } from '@openmsupply-client/common';
 import { AppRoute } from '@openmsupply-client/config';
 import { Action } from 'kbar/lib/types';
@@ -87,11 +84,7 @@
   const navigate = useNavigate();
   const drawer = useDrawer();
   const t = useTranslation('app');
-<<<<<<< HEAD
-  const { store } = useAuthContext();
-=======
-  const { logout, userHasPermission } = useAuthContext();
->>>>>>> ca6dd47e
+  const { store, logout, userHasPermission } = useAuthContext();
 
   const actions = [
     {
@@ -252,20 +245,6 @@
     },
   ];
 
-<<<<<<< HEAD
-  if (store?.storeMode === StoreModeNodeType.Dispensary) {
-    actions.push({
-      id: 'navigation:patients',
-      name: `${t('cmdk.goto-patients')} (p)`,
-      keywords: 'patient',
-      shortcut: ['p'],
-      perform: () =>
-        navigate(
-          RouteBuilder.create(AppRoute.Dispensary)
-            .addPart(AppRoute.Patients)
-            .build()
-        ),
-=======
   if (userHasPermission(UserPermission.ServerAdmin)) {
     actions.push({
       id: 'navigation:admin',
@@ -273,7 +252,21 @@
       shortcut: ['a'],
       keywords: 'admin',
       perform: () => navigate(RouteBuilder.create(AppRoute.Admin).build()),
->>>>>>> ca6dd47e
+    });
+  }
+
+  if (store?.storeMode === StoreModeNodeType.Dispensary) {
+    actions.push({
+      id: 'navigation:patients',
+      name: `${t('cmdk.goto-patients')} (p)`,
+      keywords: 'patient',
+      shortcut: ['p'],
+      perform: () =>
+        navigate(
+          RouteBuilder.create(AppRoute.Dispensary)
+            .addPart(AppRoute.Patients)
+            .build()
+        ),
     });
   }
 
