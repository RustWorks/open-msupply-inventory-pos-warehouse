--- conflicted
+++ resolved
@@ -106,22 +106,7 @@
         component={
           <NumericTextInput
             value={intervalSeconds}
-<<<<<<< HEAD
-            onChange={seconds => {
-              if (seconds !== undefined) {
-                setSettings(
-                  'intervalSeconds',
-                  NumUtils.constrain(
-                    Math.round(seconds),
-                    1,
-                    Number.MAX_SAFE_INTEGER
-                  )
-                );
-              }
-            }}
-=======
             onChange={onChangeSyncInterval}
->>>>>>> d46319e6
             disabled={isDisabled}
           />
         }
