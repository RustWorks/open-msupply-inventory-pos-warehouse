--- conflicted
+++ resolved
@@ -1,21 +1,13 @@
 import {
   Navigate,
-<<<<<<< HEAD
-  useAuthContext,
-=======
   useAuthState,
->>>>>>> 742f68d6
   useLocation,
 } from '@openmsupply-client/common';
 import { AppRoute } from '@openmsupply-client/config';
 import React from 'react';
 
 export const RequireAuthentication = ({ children }) => {
-<<<<<<< HEAD
-  const { token } = useAuthContext();
-=======
   const { token } = useAuthState();
->>>>>>> 742f68d6
   const location = useLocation();
   // const isProduction = process.env['NODE_ENV'] === 'production';
 
