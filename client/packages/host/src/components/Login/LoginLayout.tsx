import React from 'react';
import {
  Box,
  Stack,
  Typography,
  useTranslation,
} from '@openmsupply-client/common';
import { LoginIcon } from './LoginIcon';
import { Theme } from '@common/styles';
import { AppVersion } from '../AppVersion';

type LoginLayoutProps = {
  UsernameInput: React.ReactNode;
  PasswordInput: React.ReactNode;
  LoginButton: React.ReactNode;
  ErrorMessage: React.ReactNode;
  SiteInfo: React.ReactNode;
  onLogin: () => Promise<void>;
};

export const LoginLayout = ({
  UsernameInput,
  PasswordInput,
  LoginButton,
  ErrorMessage,
  SiteInfo,
  onLogin,
}: LoginLayoutProps) => {
  const t = useTranslation('app');

  const handleKeyDown = (e: React.KeyboardEvent<HTMLFormElement>) => {
    if (e.key === 'Enter') {
      onLogin();
    }
  };

  return (
    <Box display="flex" style={{ width: '100%' }}>
      <Box
        flex="1 0 50%"
        sx={{
          backgroundImage: (theme: Theme) => theme.mixins.gradient.primary,
<<<<<<< HEAD
          backgroundSize: (theme: Theme) => theme.mixins.gradient.size,
          padding: '0 80px 7% 80px',
=======
          padding: '0 5% 7%',
>>>>>>> 6254560b
        }}
        display="flex"
        alignItems="flex-start"
        justifyContent="flex-end"
        flexDirection="column"
      >
        <Box>
          <Typography
            sx={{
              color: (theme: Theme) => theme.typography.login.color,
              fontSize: {
                xs: '28px',
                sm: '30px',
                md: '48px',
                lg: '64px',
                xl: '64px',
              },
              fontWeight: 'bold',
              lineHeight: 'normal',
              whiteSpace: 'pre-line',
            }}
          >
            {t('login.heading')}
          </Typography>
        </Box>
        <Box style={{ marginTop: 45 }}>
          <Typography
            sx={{
              fontSize: {
                xs: '12px',
                sm: '14px',
                md: '16px',
                lg: '20px',
                xl: '20px',
              },
              color: (theme: Theme) => theme.typography.login.color,
              fontWeight: 600,
            }}
          >
            {t('login.body')}
          </Typography>
        </Box>
      </Box>
      <Box
        flex="1 0 50%"
        flexDirection="column"
        alignItems="center"
        display="flex"
        sx={{
          backgroundColor: 'background.login',
          overflowY: 'scroll',
        }}
      >
        <Box
          display="flex"
          flexGrow="1"
          sx={{
            alignItems: 'center',
          }}
        >
          <Box style={{ width: 285 }}>
            <form onSubmit={onLogin} onKeyDown={handleKeyDown}>
              <Stack spacing={5}>
                <Box display="flex" justifyContent="center">
                  <LoginIcon />
                </Box>
                {UsernameInput}
                {PasswordInput}
                {ErrorMessage}
                <Box display="flex" justifyContent="flex-end">
                  {LoginButton}
                </Box>
              </Stack>
            </form>
          </Box>
        </Box>
        <AppVersion style={{ opacity: 0.4 }} SiteInfo={SiteInfo} />
      </Box>
    </Box>
  );
};<|MERGE_RESOLUTION|>--- conflicted
+++ resolved
@@ -40,12 +40,8 @@
         flex="1 0 50%"
         sx={{
           backgroundImage: (theme: Theme) => theme.mixins.gradient.primary,
-<<<<<<< HEAD
           backgroundSize: (theme: Theme) => theme.mixins.gradient.size,
-          padding: '0 80px 7% 80px',
-=======
           padding: '0 5% 7%',
->>>>>>> 6254560b
         }}
         display="flex"
         alignItems="flex-start"
