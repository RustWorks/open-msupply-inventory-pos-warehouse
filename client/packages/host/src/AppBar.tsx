import React, { useState } from 'react';
import {
  ArrowLeft,
  Book,
  Button,
  makeStyles,
  styled,
  Toolbar,
  Typography,
  useDrawer,
  useHostContext,
  useTranslation,
} from '@openmsupply-client/common';
import clsx from 'clsx';
import { LanguageMenu } from './LanguageMenu';
import { Link, useLocation } from 'react-router-dom';
import { LocaleKey } from '@openmsupply-client/common/src/intl/intlHelpers';

const Breadcrumb = styled(Link)({
  color: 'inherit',
  fontWeight: 'bold',
  textDecoration: 'none',
});

const ArrowIcon = styled(ArrowLeft)({
  marginRight: 8,
});

const H6 = styled(Typography)({
  flexGrow: 0,
});

const ButtonContainer = styled('div')({
  display: 'flex',
  flex: 1,
  justifyContent: 'flex-end',
});

const StyledToolbar = styled(Toolbar)({ paddingRight: 0 });

const useStyles = makeStyles(theme => ({
  appBar: {
    left: 72,
    position: 'absolute',
    transition: theme.transitions.create(['width', 'margin'], {
      easing: theme.transitions.easing.sharp,
      duration: theme.transitions.duration.leavingScreen,
    }),
    width: 'calc(100% - 72px)',
    zIndex: theme.zIndex.drawer - 1,
    height: 90,
    boxShadow: theme.shadows[1],
    ...theme.mixins.header,
  },
  appBarShift: {
    marginLeft: 128,
<<<<<<< HEAD
    width: 'calc(100% - 178px)',
=======
    width: 'calc(100% - 200px)',
>>>>>>> d589ff0f
    transition: theme.transitions.create(['width', 'margin'], {
      easing: theme.transitions.easing.sharp,
      duration: theme.transitions.duration.enteringScreen,
    }),
  },
}));

interface urlPart {
  path: string;
  key: LocaleKey;
  value: string;
}

const Breadcrumbs: React.FC = () => {
  const t = useTranslation();
  const location = useLocation();
  const [urlParts, setUrlParts] = useState<urlPart[]>([]);

  React.useEffect(() => {
    const parts = location.pathname.split('/');
    const urlParts: urlPart[] = [];

    parts.reduce((fullPath, part) => {
      if (part === '') return '';
      const path = `/${fullPath}/${part}`;
      urlParts.push({ path, key: `app.${part}` as LocaleKey, value: part });
      return path;
    }, '');
    setUrlParts(urlParts);
  }, [location]);

  const crumbs = urlParts.map((part, index) => {
    if (index === urlParts.length - 1) {
      const title = /^\d+$/.test(part.value)
        ? t('breadcrumb.item', { id: part.value })
        : t(part.key);
      return <span key={part.key}>{title}</span>;
    }

    return (
      <span key={part.key}>
        <Breadcrumb to={part.path}>{t(part.key)}</Breadcrumb>
        {' / '}
      </span>
    );
  });

  return (
    <H6 variant="h6" color="inherit" noWrap>
      {crumbs}
    </H6>
  );
};

const AppBar: React.FC = () => {
  const classes = useStyles();
  const { isOpen } = useDrawer();
  const { appBarButtonsRef } = useHostContext();

  return (
    <div className={clsx(classes.appBar, isOpen && classes.appBarShift)}>
      <StyledToolbar>
        <ArrowIcon />
        <Breadcrumbs />
        <ButtonContainer ref={appBarButtonsRef}>
          <Button
            icon={<Book />}
            labelKey="button.docs"
            onClick={() => (location.href = 'https://docs.msupply.foundation')}
          />
          <LanguageMenu />
        </ButtonContainer>
      </StyledToolbar>
    </div>
  );
};
export default AppBar;<|MERGE_RESOLUTION|>--- conflicted
+++ resolved
@@ -54,11 +54,7 @@
   },
   appBarShift: {
     marginLeft: 128,
-<<<<<<< HEAD
-    width: 'calc(100% - 178px)',
-=======
     width: 'calc(100% - 200px)',
->>>>>>> d589ff0f
     transition: theme.transitions.create(['width', 'margin'], {
       easing: theme.transitions.easing.sharp,
       duration: theme.transitions.duration.enteringScreen,
