--- conflicted
+++ resolved
@@ -39,11 +39,7 @@
   const { ref } = useAppBarRect();
 
   return (
-<<<<<<< HEAD
-    <StyledContainer>
-=======
-    <StyledContainer ref={ref} isOpen={isOpen}>
->>>>>>> df4a60d4
+    <StyledContainer ref={ref}>
       <Toolbar disableGutters>
         <UnstyledIconButton
           icon={<ArrowLeft />}
