--- conflicted
+++ resolved
@@ -38,11 +38,7 @@
 }>;
 
 
-<<<<<<< HEAD
-export type GenerateOutboundReturnLinesQuery = { __typename: 'Queries', generateOutboundReturnLines: Array<{ __typename: 'OutboundReturnLine', availableNumberOfPacks: number, batch?: string | null, expiryDate?: string | null, id: string, itemCode: string, itemName: string, numberOfPacksToReturn: number, packSize: number, stockLineId: string }> };
-=======
-export type NewSupplierReturnLinesQuery = { __typename: 'Queries', newSupplierReturn: Array<{ __typename: 'SupplierReturnLine', availableNumberOfPacks: number, batch?: string | null, expiryDate?: string | null, id: string, itemCode: string, itemName: string, numberOfPacksToReturn: number, packSize: number, stockLineId: string, comment: string, reasonId?: string | null }> };
->>>>>>> 446b716d
+export type GenerateOutboundReturnLinesQuery = { __typename: 'Queries', generateOutboundReturnLines: Array<{ __typename: 'OutboundReturnLine', availableNumberOfPacks: number, batch?: string | null, expiryDate?: string | null, id: string, itemCode: string, itemName: string, numberOfPacksToReturn: number, packSize: number, stockLineId: string, comment: string, reasonId?: string | null }> };
 
 export type GenerateInboundReturnLinesQueryVariables = Types.Exact<{
   outboundShipmentLineIds?: Types.InputMaybe<Array<Types.Scalars['String']['input']> | Types.Scalars['String']['input']>;
