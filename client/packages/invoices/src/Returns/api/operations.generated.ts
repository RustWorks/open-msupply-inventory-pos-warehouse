--- conflicted
+++ resolved
@@ -26,21 +26,18 @@
 
 export type NewSupplierReturnLinesQuery = { __typename: 'Queries', newSupplierReturn: Array<{ __typename: 'SupplierReturnLine', availableNumberOfPacks: number, batch?: string | null, expiryDate?: string | null, id: string, itemCode: string, itemName: string, numberOfPacksToReturn: number, packSize: number, stockLineId: string }> };
 
-<<<<<<< HEAD
+export type InsertSupplierReturnMutationVariables = Types.Exact<{
+  input: Types.SupplierReturnInput;
+}>;
+
+
+export type InsertSupplierReturnMutation = { __typename: 'Mutations', insertSupplierReturn: { __typename: 'InsertSupplierReturnError' } | { __typename: 'InvoiceNode', id: string, invoiceNumber: number } };
+
 export type DeleteOutboundReturnsMutationVariables = Types.Exact<{
   storeId: Types.Scalars['String']['input'];
   input: Array<Types.DeleteSupplierReturnInput> | Types.DeleteSupplierReturnInput;
 }>;
 
-=======
-export type InsertSupplierReturnMutationVariables = Types.Exact<{
-  input: Types.SupplierReturnInput;
-}>;
-
-
-export type InsertSupplierReturnMutation = { __typename: 'Mutations', insertSupplierReturn: { __typename: 'InsertSupplierReturnError' } | { __typename: 'InvoiceNode', id: string, invoiceNumber: number } };
-
->>>>>>> b06adde5
 
 export type DeleteOutboundReturnsMutation = { __typename: 'Mutations', deleteSupplierReturns: { __typename: 'DeleteSupplierReturnError' } | { __typename: 'DeletedIdsResponse', deletedIds: Array<string> } };
 
@@ -91,14 +88,6 @@
   }
 }
     `;
-<<<<<<< HEAD
-export const DeleteOutboundReturnsDocument = gql`
-    mutation deleteOutboundReturns($storeId: String!, $input: [DeleteSupplierReturnInput!]!) {
-  deleteSupplierReturns(storeId: $storeId, input: $input) {
-    __typename
-    ... on DeletedIdsResponse {
-      deletedIds
-=======
 export const InsertSupplierReturnDocument = gql`
     mutation insertSupplierReturn($input: SupplierReturnInput!) {
   insertSupplierReturn(input: $input) {
@@ -106,7 +95,16 @@
       __typename
       id
       invoiceNumber
->>>>>>> b06adde5
+    }
+  }
+}
+    `;
+export const DeleteOutboundReturnsDocument = gql`
+    mutation deleteOutboundReturns($storeId: String!, $input: [DeleteSupplierReturnInput!]!) {
+  deleteSupplierReturns(storeId: $storeId, input: $input) {
+    __typename
+    ... on DeletedIdsResponse {
+      deletedIds
     }
   }
 }
@@ -125,13 +123,11 @@
     newSupplierReturnLines(variables: NewSupplierReturnLinesQueryVariables, requestHeaders?: GraphQLClientRequestHeaders): Promise<NewSupplierReturnLinesQuery> {
       return withWrapper((wrappedRequestHeaders) => client.request<NewSupplierReturnLinesQuery>(NewSupplierReturnLinesDocument, variables, {...requestHeaders, ...wrappedRequestHeaders}), 'newSupplierReturnLines', 'query');
     },
-<<<<<<< HEAD
+    insertSupplierReturn(variables: InsertSupplierReturnMutationVariables, requestHeaders?: GraphQLClientRequestHeaders): Promise<InsertSupplierReturnMutation> {
+      return withWrapper((wrappedRequestHeaders) => client.request<InsertSupplierReturnMutation>(InsertSupplierReturnDocument, variables, {...requestHeaders, ...wrappedRequestHeaders}), 'insertSupplierReturn', 'mutation');
+    },
     deleteOutboundReturns(variables: DeleteOutboundReturnsMutationVariables, requestHeaders?: GraphQLClientRequestHeaders): Promise<DeleteOutboundReturnsMutation> {
       return withWrapper((wrappedRequestHeaders) => client.request<DeleteOutboundReturnsMutation>(DeleteOutboundReturnsDocument, variables, {...requestHeaders, ...wrappedRequestHeaders}), 'deleteOutboundReturns', 'mutation');
-=======
-    insertSupplierReturn(variables: InsertSupplierReturnMutationVariables, requestHeaders?: GraphQLClientRequestHeaders): Promise<InsertSupplierReturnMutation> {
-      return withWrapper((wrappedRequestHeaders) => client.request<InsertSupplierReturnMutation>(InsertSupplierReturnDocument, variables, {...requestHeaders, ...wrappedRequestHeaders}), 'insertSupplierReturn', 'mutation');
->>>>>>> b06adde5
     }
   };
 }
@@ -175,7 +171,23 @@
  * @param resolver a function that accepts a captured request and may return a mocked response.
  * @see https://mswjs.io/docs/basics/response-resolver
  * @example
-<<<<<<< HEAD
+ * mockInsertSupplierReturnMutation((req, res, ctx) => {
+ *   const { input } = req.variables;
+ *   return res(
+ *     ctx.data({ insertSupplierReturn })
+ *   )
+ * })
+ */
+export const mockInsertSupplierReturnMutation = (resolver: ResponseResolver<GraphQLRequest<InsertSupplierReturnMutationVariables>, GraphQLContext<InsertSupplierReturnMutation>, any>) =>
+  graphql.mutation<InsertSupplierReturnMutation, InsertSupplierReturnMutationVariables>(
+    'insertSupplierReturn',
+    resolver
+  )
+
+/**
+ * @param resolver a function that accepts a captured request and may return a mocked response.
+ * @see https://mswjs.io/docs/basics/response-resolver
+ * @example
  * mockDeleteOutboundReturnsMutation((req, res, ctx) => {
  *   const { storeId, input } = req.variables;
  *   return res(
@@ -186,17 +198,5 @@
 export const mockDeleteOutboundReturnsMutation = (resolver: ResponseResolver<GraphQLRequest<DeleteOutboundReturnsMutationVariables>, GraphQLContext<DeleteOutboundReturnsMutation>, any>) =>
   graphql.mutation<DeleteOutboundReturnsMutation, DeleteOutboundReturnsMutationVariables>(
     'deleteOutboundReturns',
-=======
- * mockInsertSupplierReturnMutation((req, res, ctx) => {
- *   const { input } = req.variables;
- *   return res(
- *     ctx.data({ insertSupplierReturn })
- *   )
- * })
- */
-export const mockInsertSupplierReturnMutation = (resolver: ResponseResolver<GraphQLRequest<InsertSupplierReturnMutationVariables>, GraphQLContext<InsertSupplierReturnMutation>, any>) =>
-  graphql.mutation<InsertSupplierReturnMutation, InsertSupplierReturnMutationVariables>(
-    'insertSupplierReturn',
->>>>>>> b06adde5
     resolver
   )