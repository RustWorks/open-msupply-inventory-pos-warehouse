--- conflicted
+++ resolved
@@ -254,8 +254,8 @@
     }
   }
 }
-<<<<<<< HEAD
-    ${OutboundReturnDetailRowFragmentDoc}`;
+    ${OutboundReturnDetailRowFragmentDoc}
+${OutboundReturnRowFragmentDoc}`;
 export const InboundReturnByNumberDocument = gql`
     query inboundReturnByNumber($invoiceNumber: Int!, $storeId: String!) {
   invoiceByNumber(
@@ -281,10 +281,6 @@
   }
 }
     ${InboundReturnLineFragmentDoc}`;
-=======
-    ${OutboundReturnDetailRowFragmentDoc}
-${OutboundReturnRowFragmentDoc}`;
->>>>>>> 468ce533
 export const InsertOutboundReturnDocument = gql`
     mutation insertOutboundReturn($storeId: String!, $input: OutboundReturnInput!) {
   insertOutboundReturn(storeId: $storeId, input: $input) {
