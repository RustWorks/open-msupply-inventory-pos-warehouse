import * as Types from '@openmsupply-client/common';

import { GraphQLClient } from 'graphql-request';
import { GraphQLClientRequestHeaders } from 'graphql-request/build/cjs/types';
import gql from 'graphql-tag';
import { graphql, ResponseResolver, GraphQLRequest, GraphQLContext } from 'msw'
export type OutboundReturnRowFragment = { __typename: 'InvoiceNode', id: string, otherPartyName: string, status: Types.InvoiceNodeStatus, invoiceNumber: number, colour?: string | null, onHold: boolean, createdDatetime: string, pickedDatetime?: string | null, shippedDatetime?: string | null, deliveredDatetime?: string | null, verifiedDatetime?: string | null };

export type InboundReturnRowFragment = { __typename: 'InvoiceNode', id: string, otherPartyName: string, status: Types.InvoiceNodeStatus, invoiceNumber: number, colour?: string | null, createdDatetime: string, deliveredDatetime?: string | null, linkedShipment?: { __typename: 'InvoiceNode', id: string } | null };

<<<<<<< HEAD
export type OutboundReturnFragment = { __typename: 'InvoiceNode', id: string, status: Types.InvoiceNodeStatus, invoiceNumber: number, colour?: string | null, onHold: boolean, comment?: string | null, createdDatetime: string, pickedDatetime?: string | null, shippedDatetime?: string | null, deliveredDatetime?: string | null, verifiedDatetime?: string | null, otherPartyName: string, otherPartyId: string, theirReference?: string | null, otherPartyStore?: { __typename: 'StoreNode', code: string } | null, user?: { __typename: 'UserNode', username: string, email?: string | null } | null };

export type InboundReturnFragment = { __typename: 'InvoiceNode', id: string, status: Types.InvoiceNodeStatus, invoiceNumber: number, colour?: string | null, onHold: boolean, comment?: string | null, createdDatetime: string, pickedDatetime?: string | null, shippedDatetime?: string | null, deliveredDatetime?: string | null, verifiedDatetime?: string | null, otherPartyId: string, otherPartyName: string, theirReference?: string | null, otherPartyStore?: { __typename: 'StoreNode', code: string } | null, user?: { __typename: 'UserNode', username: string, email?: string | null } | null };
=======
export type InboundReturnFragment = { __typename: 'InvoiceNode', id: string, status: Types.InvoiceNodeStatus, invoiceNumber: number, colour?: string | null, onHold: boolean, comment?: string | null, createdDatetime: string, pickedDatetime?: string | null, shippedDatetime?: string | null, deliveredDatetime?: string | null, verifiedDatetime?: string | null, otherPartyId: string, otherPartyName: string, theirReference?: string | null, otherPartyStore?: { __typename: 'StoreNode', code: string } | null, user?: { __typename: 'UserNode', username: string, email?: string | null } | null, linkedShipment?: { __typename: 'InvoiceNode', id: string } | null };
>>>>>>> 3bf2029f

export type OutboundReturnDetailRowFragment = { __typename: 'InvoiceLineNode', id: string, itemCode: string, itemName: string, itemId: string, batch?: string | null, expiryDate?: string | null, numberOfPacks: number, packSize: number, sellPricePerPack: number };

export type InboundReturnLineFragment = { __typename: 'InvoiceLineNode', id: string, itemId: string, itemCode: string, itemName: string, batch?: string | null, expiryDate?: string | null, numberOfPacks: number, packSize: number };

export type OutboundReturnsQueryVariables = Types.Exact<{
  first?: Types.InputMaybe<Types.Scalars['Int']['input']>;
  offset?: Types.InputMaybe<Types.Scalars['Int']['input']>;
  key: Types.InvoiceSortFieldInput;
  desc?: Types.InputMaybe<Types.Scalars['Boolean']['input']>;
  filter?: Types.InputMaybe<Types.InvoiceFilterInput>;
  storeId: Types.Scalars['String']['input'];
}>;


export type OutboundReturnsQuery = { __typename: 'Queries', invoices: { __typename: 'InvoiceConnector', totalCount: number, nodes: Array<{ __typename: 'InvoiceNode', id: string, otherPartyName: string, status: Types.InvoiceNodeStatus, invoiceNumber: number, colour?: string | null, onHold: boolean, createdDatetime: string, pickedDatetime?: string | null, shippedDatetime?: string | null, deliveredDatetime?: string | null, verifiedDatetime?: string | null }> } };

export type InboundReturnsQueryVariables = Types.Exact<{
  first?: Types.InputMaybe<Types.Scalars['Int']['input']>;
  offset?: Types.InputMaybe<Types.Scalars['Int']['input']>;
  key: Types.InvoiceSortFieldInput;
  desc?: Types.InputMaybe<Types.Scalars['Boolean']['input']>;
  filter?: Types.InputMaybe<Types.InvoiceFilterInput>;
  storeId: Types.Scalars['String']['input'];
}>;


export type InboundReturnsQuery = { __typename: 'Queries', invoices: { __typename: 'InvoiceConnector', totalCount: number, nodes: Array<{ __typename: 'InvoiceNode', id: string, otherPartyName: string, status: Types.InvoiceNodeStatus, invoiceNumber: number, colour?: string | null, createdDatetime: string, deliveredDatetime?: string | null, linkedShipment?: { __typename: 'InvoiceNode', id: string } | null }> } };

export type GenerateOutboundReturnLinesQueryVariables = Types.Exact<{
  input: Types.GenerateOutboundReturnLinesInput;
  storeId: Types.Scalars['String']['input'];
}>;


export type GenerateOutboundReturnLinesQuery = { __typename: 'Queries', generateOutboundReturnLines: { __typename: 'OutboundReturnLineConnector', nodes: Array<{ __typename: 'OutboundReturnLineNode', availableNumberOfPacks: number, batch?: string | null, expiryDate?: string | null, id: string, itemCode: string, itemName: string, numberOfPacksToReturn: number, packSize: number, stockLineId: string, note?: string | null, reasonId?: string | null }> } };

export type GenerateInboundReturnLinesQueryVariables = Types.Exact<{
  input: Types.GenerateInboundReturnLinesInput;
  storeId: Types.Scalars['String']['input'];
}>;


export type GenerateInboundReturnLinesQuery = { __typename: 'Queries', generateInboundReturnLines: { __typename: 'GeneratedInboundReturnLineConnector', nodes: Array<{ __typename: 'GeneratedInboundReturnLineNode', batch?: string | null, expiryDate?: string | null, id: string, itemId: string, itemCode: string, itemName: string, packSize: number, stockLineId?: string | null, numberOfPacksReturned: number, numberOfPacksIssued?: number | null, note?: string | null, reasonId?: string | null }> } };

export type OutboundReturnByNumberQueryVariables = Types.Exact<{
  invoiceNumber: Types.Scalars['Int']['input'];
  storeId: Types.Scalars['String']['input'];
}>;


export type OutboundReturnByNumberQuery = { __typename: 'Queries', invoiceByNumber: { __typename: 'InvoiceNode', id: string, status: Types.InvoiceNodeStatus, invoiceNumber: number, colour?: string | null, onHold: boolean, comment?: string | null, createdDatetime: string, pickedDatetime?: string | null, shippedDatetime?: string | null, deliveredDatetime?: string | null, verifiedDatetime?: string | null, otherPartyName: string, otherPartyId: string, theirReference?: string | null, lines: { __typename: 'InvoiceLineConnector', nodes: Array<{ __typename: 'InvoiceLineNode', id: string, itemCode: string, itemName: string, itemId: string, batch?: string | null, expiryDate?: string | null, numberOfPacks: number, packSize: number, sellPricePerPack: number }> }, otherPartyStore?: { __typename: 'StoreNode', code: string } | null, user?: { __typename: 'UserNode', username: string, email?: string | null } | null } | { __typename: 'NodeError' } };

export type InboundReturnByNumberQueryVariables = Types.Exact<{
  invoiceNumber: Types.Scalars['Int']['input'];
  storeId: Types.Scalars['String']['input'];
}>;


<<<<<<< HEAD
export type InboundReturnByNumberQuery = { __typename: 'Queries', invoiceByNumber: { __typename: 'InvoiceNode', id: string, status: Types.InvoiceNodeStatus, invoiceNumber: number, colour?: string | null, onHold: boolean, comment?: string | null, createdDatetime: string, pickedDatetime?: string | null, shippedDatetime?: string | null, deliveredDatetime?: string | null, verifiedDatetime?: string | null, otherPartyId: string, otherPartyName: string, theirReference?: string | null, lines: { __typename: 'InvoiceLineConnector', totalCount: number, nodes: Array<{ __typename: 'InvoiceLineNode', id: string, itemId: string, itemCode: string, itemName: string, batch?: string | null, expiryDate?: string | null, numberOfPacks: number, packSize: number }> }, otherPartyStore?: { __typename: 'StoreNode', code: string } | null, user?: { __typename: 'UserNode', username: string, email?: string | null } | null } | { __typename: 'NodeError' } };
=======
export type InboundReturnByNumberQuery = { __typename: 'Queries', invoiceByNumber: { __typename: 'InvoiceNode', id: string, status: Types.InvoiceNodeStatus, invoiceNumber: number, colour?: string | null, onHold: boolean, comment?: string | null, createdDatetime: string, pickedDatetime?: string | null, shippedDatetime?: string | null, deliveredDatetime?: string | null, verifiedDatetime?: string | null, otherPartyId: string, otherPartyName: string, theirReference?: string | null, lines: { __typename: 'InvoiceLineConnector', totalCount: number, nodes: Array<{ __typename: 'InvoiceLineNode', id: string, itemId: string, itemCode: string, itemName: string, batch?: string | null, expiryDate?: string | null, numberOfPacks: number, packSize: number }> }, otherPartyStore?: { __typename: 'StoreNode', code: string } | null, user?: { __typename: 'UserNode', username: string, email?: string | null } | null, linkedShipment?: { __typename: 'InvoiceNode', id: string } | null } | { __typename: 'NodeError' } };
>>>>>>> 3bf2029f

export type InsertOutboundReturnMutationVariables = Types.Exact<{
  storeId: Types.Scalars['String']['input'];
  input: Types.OutboundReturnInput;
}>;


export type InsertOutboundReturnMutation = { __typename: 'Mutations', insertOutboundReturn: { __typename: 'InsertOutboundReturnError', error: { __typename: 'OtherPartyNotASupplier', description: string } | { __typename: 'OtherPartyNotVisible', description: string } } | { __typename: 'InvoiceNode', id: string, invoiceNumber: number } };

export type UpdateOutboundReturnMutationVariables = Types.Exact<{
  storeId: Types.Scalars['String']['input'];
  input: Types.UpdateOutboundReturnInput;
}>;


export type UpdateOutboundReturnMutation = { __typename: 'Mutations', updateOutboundReturn: { __typename: 'InvoiceNode', id: string, invoiceNumber: number } };

export type UpdateOutboundReturnLinesMutationVariables = Types.Exact<{
  storeId: Types.Scalars['String']['input'];
  input: Types.UpdateOutboundReturnLinesInput;
}>;


export type UpdateOutboundReturnLinesMutation = { __typename: 'Mutations', updateOutboundReturnLines: { __typename: 'InvoiceNode', id: string } };

export type InsertInboundReturnMutationVariables = Types.Exact<{
  storeId: Types.Scalars['String']['input'];
  input: Types.InboundReturnInput;
}>;


export type InsertInboundReturnMutation = { __typename: 'Mutations', insertInboundReturn: { __typename: 'InsertInboundReturnError', error: { __typename: 'OtherPartyNotACustomer', description: string } | { __typename: 'OtherPartyNotVisible', description: string } } | { __typename: 'InvoiceNode', id: string, invoiceNumber: number } };

export type DeleteOutboundReturnMutationVariables = Types.Exact<{
  storeId: Types.Scalars['String']['input'];
  id: Types.Scalars['String']['input'];
}>;


export type DeleteOutboundReturnMutation = { __typename: 'Mutations', deleteOutboundReturn: { __typename: 'DeleteOutboundReturnError' } | { __typename: 'DeleteResponse', id: string } };

export type UpdateInboundReturnMutationVariables = Types.Exact<{
  storeId: Types.Scalars['String']['input'];
  input: Types.UpdateInboundReturnInput;
}>;


export type UpdateInboundReturnMutation = { __typename: 'Mutations', updateInboundReturn: { __typename: 'InvoiceNode', id: string } };

export type UpdateInboundReturnLinesMutationVariables = Types.Exact<{
  storeId: Types.Scalars['String']['input'];
  input: Types.UpdateInboundReturnLinesInput;
}>;


export type UpdateInboundReturnLinesMutation = { __typename: 'Mutations', updateInboundReturnLines: { __typename: 'InvoiceNode', id: string } };

export type DeleteInboundReturnMutationVariables = Types.Exact<{
  storeId: Types.Scalars['String']['input'];
  id: Types.Scalars['String']['input'];
}>;


export type DeleteInboundReturnMutation = { __typename: 'Mutations', deleteInboundReturn: { __typename: 'DeleteInboundReturnError' } | { __typename: 'DeleteResponse', id: string } };

export const OutboundReturnRowFragmentDoc = gql`
    fragment OutboundReturnRow on InvoiceNode {
  __typename
  id
  otherPartyName
  status
  invoiceNumber
  colour
  onHold
  createdDatetime
  pickedDatetime
  shippedDatetime
  deliveredDatetime
  verifiedDatetime
}
    `;
export const InboundReturnRowFragmentDoc = gql`
    fragment InboundReturnRow on InvoiceNode {
  __typename
  id
  otherPartyName
  status
  invoiceNumber
  colour
  createdDatetime
  deliveredDatetime
  linkedShipment {
    __typename
    id
  }
}
    `;
export const OutboundReturnFragmentDoc = gql`
    fragment OutboundReturn on InvoiceNode {
  __typename
  id
  status
  invoiceNumber
  colour
  onHold
  comment
  createdDatetime
  pickedDatetime
  shippedDatetime
  deliveredDatetime
  verifiedDatetime
  otherPartyName
  otherPartyId
  otherPartyStore {
    code
  }
  user {
    __typename
    username
    email
  }
  theirReference
}
    `;
export const InboundReturnFragmentDoc = gql`
    fragment InboundReturn on InvoiceNode {
  __typename
  id
  status
  invoiceNumber
  colour
  onHold
  comment
  createdDatetime
  pickedDatetime
  shippedDatetime
  deliveredDatetime
  verifiedDatetime
  otherPartyId
  otherPartyName
  otherPartyStore {
    code
  }
  user {
    __typename
    username
    email
  }
<<<<<<< HEAD
=======
  linkedShipment {
    __typename
    id
  }
>>>>>>> 3bf2029f
  theirReference
}
    `;
export const OutboundReturnDetailRowFragmentDoc = gql`
    fragment OutboundReturnDetailRow on InvoiceLineNode {
  id
  itemCode
  itemName
  itemId
  batch
  expiryDate
  numberOfPacks
  packSize
  sellPricePerPack
}
    `;
export const InboundReturnLineFragmentDoc = gql`
    fragment InboundReturnLine on InvoiceLineNode {
  id
  itemId
  itemCode
  itemName
  batch
  expiryDate
  numberOfPacks
  packSize
}
    `;
export const OutboundReturnsDocument = gql`
    query outboundReturns($first: Int, $offset: Int, $key: InvoiceSortFieldInput!, $desc: Boolean, $filter: InvoiceFilterInput, $storeId: String!) {
  invoices(
    page: {first: $first, offset: $offset}
    sort: {key: $key, desc: $desc}
    filter: $filter
    storeId: $storeId
  ) {
    ... on InvoiceConnector {
      __typename
      nodes {
        ...OutboundReturnRow
      }
      totalCount
    }
  }
}
    ${OutboundReturnRowFragmentDoc}`;
export const InboundReturnsDocument = gql`
    query inboundReturns($first: Int, $offset: Int, $key: InvoiceSortFieldInput!, $desc: Boolean, $filter: InvoiceFilterInput, $storeId: String!) {
  invoices(
    page: {first: $first, offset: $offset}
    sort: {key: $key, desc: $desc}
    filter: $filter
    storeId: $storeId
  ) {
    ... on InvoiceConnector {
      __typename
      nodes {
        ...InboundReturnRow
      }
      totalCount
    }
  }
}
    ${InboundReturnRowFragmentDoc}`;
export const GenerateOutboundReturnLinesDocument = gql`
    query generateOutboundReturnLines($input: GenerateOutboundReturnLinesInput!, $storeId: String!) {
  generateOutboundReturnLines(input: $input, storeId: $storeId) {
    ... on OutboundReturnLineConnector {
      nodes {
        availableNumberOfPacks
        batch
        expiryDate
        id
        itemCode
        itemName
        numberOfPacksToReturn
        packSize
        stockLineId
        note
        reasonId
      }
    }
  }
}
    `;
export const GenerateInboundReturnLinesDocument = gql`
    query generateInboundReturnLines($input: GenerateInboundReturnLinesInput!, $storeId: String!) {
  generateInboundReturnLines(input: $input, storeId: $storeId) {
    ... on GeneratedInboundReturnLineConnector {
      nodes {
        batch
        expiryDate
        id
        itemId
        itemCode
        itemName
        packSize
        stockLineId
        numberOfPacksReturned
        numberOfPacksIssued
        note
        reasonId
      }
    }
  }
}
    `;
export const OutboundReturnByNumberDocument = gql`
    query outboundReturnByNumber($invoiceNumber: Int!, $storeId: String!) {
  invoiceByNumber(
    invoiceNumber: $invoiceNumber
    storeId: $storeId
    type: OUTBOUND_RETURN
  ) {
    ... on InvoiceNode {
      __typename
      ...OutboundReturn
      lines {
        nodes {
          ...OutboundReturnDetailRow
        }
      }
    }
  }
}
    ${OutboundReturnFragmentDoc}
${OutboundReturnDetailRowFragmentDoc}`;
export const InboundReturnByNumberDocument = gql`
    query inboundReturnByNumber($invoiceNumber: Int!, $storeId: String!) {
  invoiceByNumber(
    invoiceNumber: $invoiceNumber
    storeId: $storeId
    type: INBOUND_RETURN
  ) {
    ... on InvoiceNode {
      __typename
      ...InboundReturn
      lines {
        nodes {
          ...InboundReturnLine
        }
        totalCount
      }
    }
  }
}
    ${InboundReturnFragmentDoc}
${InboundReturnLineFragmentDoc}`;
export const InsertOutboundReturnDocument = gql`
    mutation insertOutboundReturn($storeId: String!, $input: OutboundReturnInput!) {
  insertOutboundReturn(storeId: $storeId, input: $input) {
    ... on InvoiceNode {
      __typename
      id
      invoiceNumber
    }
    ... on InsertOutboundReturnError {
      __typename
      error {
        __typename
        description
      }
    }
  }
}
    `;
export const UpdateOutboundReturnDocument = gql`
    mutation updateOutboundReturn($storeId: String!, $input: UpdateOutboundReturnInput!) {
  updateOutboundReturn(storeId: $storeId, input: $input) {
    ... on InvoiceNode {
      __typename
      id
      invoiceNumber
    }
  }
}
    `;
export const UpdateOutboundReturnLinesDocument = gql`
    mutation updateOutboundReturnLines($storeId: String!, $input: UpdateOutboundReturnLinesInput!) {
  updateOutboundReturnLines(storeId: $storeId, input: $input) {
    ... on InvoiceNode {
      __typename
      id
    }
  }
}
    `;
export const InsertInboundReturnDocument = gql`
    mutation insertInboundReturn($storeId: String!, $input: InboundReturnInput!) {
  insertInboundReturn(storeId: $storeId, input: $input) {
    ... on InvoiceNode {
      __typename
      id
      invoiceNumber
    }
    ... on InsertInboundReturnError {
      __typename
      error {
        __typename
        description
      }
    }
  }
}
    `;
export const DeleteOutboundReturnDocument = gql`
    mutation deleteOutboundReturn($storeId: String!, $id: String!) {
  deleteOutboundReturn(storeId: $storeId, id: $id) {
    __typename
    ... on DeleteResponse {
      id
    }
  }
}
    `;
export const UpdateInboundReturnDocument = gql`
    mutation updateInboundReturn($storeId: String!, $input: UpdateInboundReturnInput!) {
  updateInboundReturn(storeId: $storeId, input: $input) {
    ... on InvoiceNode {
      __typename
      id
    }
  }
}
    `;
export const UpdateInboundReturnLinesDocument = gql`
    mutation updateInboundReturnLines($storeId: String!, $input: UpdateInboundReturnLinesInput!) {
  updateInboundReturnLines(storeId: $storeId, input: $input) {
    ... on InvoiceNode {
      __typename
      id
    }
  }
}
    `;
export const DeleteInboundReturnDocument = gql`
    mutation deleteInboundReturn($storeId: String!, $id: String!) {
  deleteInboundReturn(storeId: $storeId, id: $id) {
    __typename
    ... on DeleteResponse {
      id
    }
  }
}
    `;

export type SdkFunctionWrapper = <T>(action: (requestHeaders?:Record<string, string>) => Promise<T>, operationName: string, operationType?: string) => Promise<T>;


const defaultWrapper: SdkFunctionWrapper = (action, _operationName, _operationType) => action();

export function getSdk(client: GraphQLClient, withWrapper: SdkFunctionWrapper = defaultWrapper) {
  return {
    outboundReturns(variables: OutboundReturnsQueryVariables, requestHeaders?: GraphQLClientRequestHeaders): Promise<OutboundReturnsQuery> {
      return withWrapper((wrappedRequestHeaders) => client.request<OutboundReturnsQuery>(OutboundReturnsDocument, variables, {...requestHeaders, ...wrappedRequestHeaders}), 'outboundReturns', 'query');
    },
    inboundReturns(variables: InboundReturnsQueryVariables, requestHeaders?: GraphQLClientRequestHeaders): Promise<InboundReturnsQuery> {
      return withWrapper((wrappedRequestHeaders) => client.request<InboundReturnsQuery>(InboundReturnsDocument, variables, {...requestHeaders, ...wrappedRequestHeaders}), 'inboundReturns', 'query');
    },
    generateOutboundReturnLines(variables: GenerateOutboundReturnLinesQueryVariables, requestHeaders?: GraphQLClientRequestHeaders): Promise<GenerateOutboundReturnLinesQuery> {
      return withWrapper((wrappedRequestHeaders) => client.request<GenerateOutboundReturnLinesQuery>(GenerateOutboundReturnLinesDocument, variables, {...requestHeaders, ...wrappedRequestHeaders}), 'generateOutboundReturnLines', 'query');
    },
    generateInboundReturnLines(variables: GenerateInboundReturnLinesQueryVariables, requestHeaders?: GraphQLClientRequestHeaders): Promise<GenerateInboundReturnLinesQuery> {
      return withWrapper((wrappedRequestHeaders) => client.request<GenerateInboundReturnLinesQuery>(GenerateInboundReturnLinesDocument, variables, {...requestHeaders, ...wrappedRequestHeaders}), 'generateInboundReturnLines', 'query');
    },
    outboundReturnByNumber(variables: OutboundReturnByNumberQueryVariables, requestHeaders?: GraphQLClientRequestHeaders): Promise<OutboundReturnByNumberQuery> {
      return withWrapper((wrappedRequestHeaders) => client.request<OutboundReturnByNumberQuery>(OutboundReturnByNumberDocument, variables, {...requestHeaders, ...wrappedRequestHeaders}), 'outboundReturnByNumber', 'query');
    },
    inboundReturnByNumber(variables: InboundReturnByNumberQueryVariables, requestHeaders?: GraphQLClientRequestHeaders): Promise<InboundReturnByNumberQuery> {
      return withWrapper((wrappedRequestHeaders) => client.request<InboundReturnByNumberQuery>(InboundReturnByNumberDocument, variables, {...requestHeaders, ...wrappedRequestHeaders}), 'inboundReturnByNumber', 'query');
    },
    insertOutboundReturn(variables: InsertOutboundReturnMutationVariables, requestHeaders?: GraphQLClientRequestHeaders): Promise<InsertOutboundReturnMutation> {
      return withWrapper((wrappedRequestHeaders) => client.request<InsertOutboundReturnMutation>(InsertOutboundReturnDocument, variables, {...requestHeaders, ...wrappedRequestHeaders}), 'insertOutboundReturn', 'mutation');
    },
    updateOutboundReturn(variables: UpdateOutboundReturnMutationVariables, requestHeaders?: GraphQLClientRequestHeaders): Promise<UpdateOutboundReturnMutation> {
      return withWrapper((wrappedRequestHeaders) => client.request<UpdateOutboundReturnMutation>(UpdateOutboundReturnDocument, variables, {...requestHeaders, ...wrappedRequestHeaders}), 'updateOutboundReturn', 'mutation');
    },
    updateOutboundReturnLines(variables: UpdateOutboundReturnLinesMutationVariables, requestHeaders?: GraphQLClientRequestHeaders): Promise<UpdateOutboundReturnLinesMutation> {
      return withWrapper((wrappedRequestHeaders) => client.request<UpdateOutboundReturnLinesMutation>(UpdateOutboundReturnLinesDocument, variables, {...requestHeaders, ...wrappedRequestHeaders}), 'updateOutboundReturnLines', 'mutation');
    },
    insertInboundReturn(variables: InsertInboundReturnMutationVariables, requestHeaders?: GraphQLClientRequestHeaders): Promise<InsertInboundReturnMutation> {
      return withWrapper((wrappedRequestHeaders) => client.request<InsertInboundReturnMutation>(InsertInboundReturnDocument, variables, {...requestHeaders, ...wrappedRequestHeaders}), 'insertInboundReturn', 'mutation');
    },
    deleteOutboundReturn(variables: DeleteOutboundReturnMutationVariables, requestHeaders?: GraphQLClientRequestHeaders): Promise<DeleteOutboundReturnMutation> {
      return withWrapper((wrappedRequestHeaders) => client.request<DeleteOutboundReturnMutation>(DeleteOutboundReturnDocument, variables, {...requestHeaders, ...wrappedRequestHeaders}), 'deleteOutboundReturn', 'mutation');
    },
    updateInboundReturn(variables: UpdateInboundReturnMutationVariables, requestHeaders?: GraphQLClientRequestHeaders): Promise<UpdateInboundReturnMutation> {
      return withWrapper((wrappedRequestHeaders) => client.request<UpdateInboundReturnMutation>(UpdateInboundReturnDocument, variables, {...requestHeaders, ...wrappedRequestHeaders}), 'updateInboundReturn', 'mutation');
    },
    updateInboundReturnLines(variables: UpdateInboundReturnLinesMutationVariables, requestHeaders?: GraphQLClientRequestHeaders): Promise<UpdateInboundReturnLinesMutation> {
      return withWrapper((wrappedRequestHeaders) => client.request<UpdateInboundReturnLinesMutation>(UpdateInboundReturnLinesDocument, variables, {...requestHeaders, ...wrappedRequestHeaders}), 'updateInboundReturnLines', 'mutation');
    },
    deleteInboundReturn(variables: DeleteInboundReturnMutationVariables, requestHeaders?: GraphQLClientRequestHeaders): Promise<DeleteInboundReturnMutation> {
      return withWrapper((wrappedRequestHeaders) => client.request<DeleteInboundReturnMutation>(DeleteInboundReturnDocument, variables, {...requestHeaders, ...wrappedRequestHeaders}), 'deleteInboundReturn', 'mutation');
    }
  };
}
export type Sdk = ReturnType<typeof getSdk>;

/**
 * @param resolver a function that accepts a captured request and may return a mocked response.
 * @see https://mswjs.io/docs/basics/response-resolver
 * @example
 * mockOutboundReturnsQuery((req, res, ctx) => {
 *   const { first, offset, key, desc, filter, storeId } = req.variables;
 *   return res(
 *     ctx.data({ invoices })
 *   )
 * })
 */
export const mockOutboundReturnsQuery = (resolver: ResponseResolver<GraphQLRequest<OutboundReturnsQueryVariables>, GraphQLContext<OutboundReturnsQuery>, any>) =>
  graphql.query<OutboundReturnsQuery, OutboundReturnsQueryVariables>(
    'outboundReturns',
    resolver
  )

/**
 * @param resolver a function that accepts a captured request and may return a mocked response.
 * @see https://mswjs.io/docs/basics/response-resolver
 * @example
 * mockInboundReturnsQuery((req, res, ctx) => {
 *   const { first, offset, key, desc, filter, storeId } = req.variables;
 *   return res(
 *     ctx.data({ invoices })
 *   )
 * })
 */
export const mockInboundReturnsQuery = (resolver: ResponseResolver<GraphQLRequest<InboundReturnsQueryVariables>, GraphQLContext<InboundReturnsQuery>, any>) =>
  graphql.query<InboundReturnsQuery, InboundReturnsQueryVariables>(
    'inboundReturns',
    resolver
  )

/**
 * @param resolver a function that accepts a captured request and may return a mocked response.
 * @see https://mswjs.io/docs/basics/response-resolver
 * @example
 * mockGenerateOutboundReturnLinesQuery((req, res, ctx) => {
 *   const { input, storeId } = req.variables;
 *   return res(
 *     ctx.data({ generateOutboundReturnLines })
 *   )
 * })
 */
export const mockGenerateOutboundReturnLinesQuery = (resolver: ResponseResolver<GraphQLRequest<GenerateOutboundReturnLinesQueryVariables>, GraphQLContext<GenerateOutboundReturnLinesQuery>, any>) =>
  graphql.query<GenerateOutboundReturnLinesQuery, GenerateOutboundReturnLinesQueryVariables>(
    'generateOutboundReturnLines',
    resolver
  )

/**
 * @param resolver a function that accepts a captured request and may return a mocked response.
 * @see https://mswjs.io/docs/basics/response-resolver
 * @example
 * mockGenerateInboundReturnLinesQuery((req, res, ctx) => {
 *   const { input, storeId } = req.variables;
 *   return res(
 *     ctx.data({ generateInboundReturnLines })
 *   )
 * })
 */
export const mockGenerateInboundReturnLinesQuery = (resolver: ResponseResolver<GraphQLRequest<GenerateInboundReturnLinesQueryVariables>, GraphQLContext<GenerateInboundReturnLinesQuery>, any>) =>
  graphql.query<GenerateInboundReturnLinesQuery, GenerateInboundReturnLinesQueryVariables>(
    'generateInboundReturnLines',
    resolver
  )

/**
 * @param resolver a function that accepts a captured request and may return a mocked response.
 * @see https://mswjs.io/docs/basics/response-resolver
 * @example
 * mockOutboundReturnByNumberQuery((req, res, ctx) => {
 *   const { invoiceNumber, storeId } = req.variables;
 *   return res(
 *     ctx.data({ invoiceByNumber })
 *   )
 * })
 */
export const mockOutboundReturnByNumberQuery = (resolver: ResponseResolver<GraphQLRequest<OutboundReturnByNumberQueryVariables>, GraphQLContext<OutboundReturnByNumberQuery>, any>) =>
  graphql.query<OutboundReturnByNumberQuery, OutboundReturnByNumberQueryVariables>(
    'outboundReturnByNumber',
    resolver
  )

/**
 * @param resolver a function that accepts a captured request and may return a mocked response.
 * @see https://mswjs.io/docs/basics/response-resolver
 * @example
 * mockInboundReturnByNumberQuery((req, res, ctx) => {
 *   const { invoiceNumber, storeId } = req.variables;
 *   return res(
 *     ctx.data({ invoiceByNumber })
 *   )
 * })
 */
export const mockInboundReturnByNumberQuery = (resolver: ResponseResolver<GraphQLRequest<InboundReturnByNumberQueryVariables>, GraphQLContext<InboundReturnByNumberQuery>, any>) =>
  graphql.query<InboundReturnByNumberQuery, InboundReturnByNumberQueryVariables>(
    'inboundReturnByNumber',
    resolver
  )

/**
 * @param resolver a function that accepts a captured request and may return a mocked response.
 * @see https://mswjs.io/docs/basics/response-resolver
 * @example
 * mockInsertOutboundReturnMutation((req, res, ctx) => {
 *   const { storeId, input } = req.variables;
 *   return res(
 *     ctx.data({ insertOutboundReturn })
 *   )
 * })
 */
export const mockInsertOutboundReturnMutation = (resolver: ResponseResolver<GraphQLRequest<InsertOutboundReturnMutationVariables>, GraphQLContext<InsertOutboundReturnMutation>, any>) =>
  graphql.mutation<InsertOutboundReturnMutation, InsertOutboundReturnMutationVariables>(
    'insertOutboundReturn',
    resolver
  )

/**
 * @param resolver a function that accepts a captured request and may return a mocked response.
 * @see https://mswjs.io/docs/basics/response-resolver
 * @example
 * mockUpdateOutboundReturnMutation((req, res, ctx) => {
 *   const { storeId, input } = req.variables;
 *   return res(
 *     ctx.data({ updateOutboundReturn })
 *   )
 * })
 */
export const mockUpdateOutboundReturnMutation = (resolver: ResponseResolver<GraphQLRequest<UpdateOutboundReturnMutationVariables>, GraphQLContext<UpdateOutboundReturnMutation>, any>) =>
  graphql.mutation<UpdateOutboundReturnMutation, UpdateOutboundReturnMutationVariables>(
    'updateOutboundReturn',
    resolver
  )

/**
 * @param resolver a function that accepts a captured request and may return a mocked response.
 * @see https://mswjs.io/docs/basics/response-resolver
 * @example
 * mockUpdateOutboundReturnLinesMutation((req, res, ctx) => {
 *   const { storeId, input } = req.variables;
 *   return res(
 *     ctx.data({ updateOutboundReturnLines })
 *   )
 * })
 */
export const mockUpdateOutboundReturnLinesMutation = (resolver: ResponseResolver<GraphQLRequest<UpdateOutboundReturnLinesMutationVariables>, GraphQLContext<UpdateOutboundReturnLinesMutation>, any>) =>
  graphql.mutation<UpdateOutboundReturnLinesMutation, UpdateOutboundReturnLinesMutationVariables>(
    'updateOutboundReturnLines',
    resolver
  )

/**
 * @param resolver a function that accepts a captured request and may return a mocked response.
 * @see https://mswjs.io/docs/basics/response-resolver
 * @example
 * mockInsertInboundReturnMutation((req, res, ctx) => {
 *   const { storeId, input } = req.variables;
 *   return res(
 *     ctx.data({ insertInboundReturn })
 *   )
 * })
 */
export const mockInsertInboundReturnMutation = (resolver: ResponseResolver<GraphQLRequest<InsertInboundReturnMutationVariables>, GraphQLContext<InsertInboundReturnMutation>, any>) =>
  graphql.mutation<InsertInboundReturnMutation, InsertInboundReturnMutationVariables>(
    'insertInboundReturn',
    resolver
  )

/**
 * @param resolver a function that accepts a captured request and may return a mocked response.
 * @see https://mswjs.io/docs/basics/response-resolver
 * @example
 * mockDeleteOutboundReturnMutation((req, res, ctx) => {
 *   const { storeId, id } = req.variables;
 *   return res(
 *     ctx.data({ deleteOutboundReturn })
 *   )
 * })
 */
export const mockDeleteOutboundReturnMutation = (resolver: ResponseResolver<GraphQLRequest<DeleteOutboundReturnMutationVariables>, GraphQLContext<DeleteOutboundReturnMutation>, any>) =>
  graphql.mutation<DeleteOutboundReturnMutation, DeleteOutboundReturnMutationVariables>(
    'deleteOutboundReturn',
    resolver
  )

/**
 * @param resolver a function that accepts a captured request and may return a mocked response.
 * @see https://mswjs.io/docs/basics/response-resolver
 * @example
 * mockUpdateInboundReturnMutation((req, res, ctx) => {
 *   const { storeId, input } = req.variables;
 *   return res(
 *     ctx.data({ updateInboundReturn })
 *   )
 * })
 */
export const mockUpdateInboundReturnMutation = (resolver: ResponseResolver<GraphQLRequest<UpdateInboundReturnMutationVariables>, GraphQLContext<UpdateInboundReturnMutation>, any>) =>
  graphql.mutation<UpdateInboundReturnMutation, UpdateInboundReturnMutationVariables>(
    'updateInboundReturn',
    resolver
  )

/**
 * @param resolver a function that accepts a captured request and may return a mocked response.
 * @see https://mswjs.io/docs/basics/response-resolver
 * @example
 * mockUpdateInboundReturnLinesMutation((req, res, ctx) => {
 *   const { storeId, input } = req.variables;
 *   return res(
 *     ctx.data({ updateInboundReturnLines })
 *   )
 * })
 */
export const mockUpdateInboundReturnLinesMutation = (resolver: ResponseResolver<GraphQLRequest<UpdateInboundReturnLinesMutationVariables>, GraphQLContext<UpdateInboundReturnLinesMutation>, any>) =>
  graphql.mutation<UpdateInboundReturnLinesMutation, UpdateInboundReturnLinesMutationVariables>(
    'updateInboundReturnLines',
    resolver
  )

/**
 * @param resolver a function that accepts a captured request and may return a mocked response.
 * @see https://mswjs.io/docs/basics/response-resolver
 * @example
 * mockDeleteInboundReturnMutation((req, res, ctx) => {
 *   const { storeId, id } = req.variables;
 *   return res(
 *     ctx.data({ deleteInboundReturn })
 *   )
 * })
 */
export const mockDeleteInboundReturnMutation = (resolver: ResponseResolver<GraphQLRequest<DeleteInboundReturnMutationVariables>, GraphQLContext<DeleteInboundReturnMutation>, any>) =>
  graphql.mutation<DeleteInboundReturnMutation, DeleteInboundReturnMutationVariables>(
    'deleteInboundReturn',
    resolver
  )<|MERGE_RESOLUTION|>--- conflicted
+++ resolved
@@ -8,13 +8,9 @@
 
 export type InboundReturnRowFragment = { __typename: 'InvoiceNode', id: string, otherPartyName: string, status: Types.InvoiceNodeStatus, invoiceNumber: number, colour?: string | null, createdDatetime: string, deliveredDatetime?: string | null, linkedShipment?: { __typename: 'InvoiceNode', id: string } | null };
 
-<<<<<<< HEAD
 export type OutboundReturnFragment = { __typename: 'InvoiceNode', id: string, status: Types.InvoiceNodeStatus, invoiceNumber: number, colour?: string | null, onHold: boolean, comment?: string | null, createdDatetime: string, pickedDatetime?: string | null, shippedDatetime?: string | null, deliveredDatetime?: string | null, verifiedDatetime?: string | null, otherPartyName: string, otherPartyId: string, theirReference?: string | null, otherPartyStore?: { __typename: 'StoreNode', code: string } | null, user?: { __typename: 'UserNode', username: string, email?: string | null } | null };
 
-export type InboundReturnFragment = { __typename: 'InvoiceNode', id: string, status: Types.InvoiceNodeStatus, invoiceNumber: number, colour?: string | null, onHold: boolean, comment?: string | null, createdDatetime: string, pickedDatetime?: string | null, shippedDatetime?: string | null, deliveredDatetime?: string | null, verifiedDatetime?: string | null, otherPartyId: string, otherPartyName: string, theirReference?: string | null, otherPartyStore?: { __typename: 'StoreNode', code: string } | null, user?: { __typename: 'UserNode', username: string, email?: string | null } | null };
-=======
 export type InboundReturnFragment = { __typename: 'InvoiceNode', id: string, status: Types.InvoiceNodeStatus, invoiceNumber: number, colour?: string | null, onHold: boolean, comment?: string | null, createdDatetime: string, pickedDatetime?: string | null, shippedDatetime?: string | null, deliveredDatetime?: string | null, verifiedDatetime?: string | null, otherPartyId: string, otherPartyName: string, theirReference?: string | null, otherPartyStore?: { __typename: 'StoreNode', code: string } | null, user?: { __typename: 'UserNode', username: string, email?: string | null } | null, linkedShipment?: { __typename: 'InvoiceNode', id: string } | null };
->>>>>>> 3bf2029f
 
 export type OutboundReturnDetailRowFragment = { __typename: 'InvoiceLineNode', id: string, itemCode: string, itemName: string, itemId: string, batch?: string | null, expiryDate?: string | null, numberOfPacks: number, packSize: number, sellPricePerPack: number };
 
@@ -74,11 +70,7 @@
 }>;
 
 
-<<<<<<< HEAD
-export type InboundReturnByNumberQuery = { __typename: 'Queries', invoiceByNumber: { __typename: 'InvoiceNode', id: string, status: Types.InvoiceNodeStatus, invoiceNumber: number, colour?: string | null, onHold: boolean, comment?: string | null, createdDatetime: string, pickedDatetime?: string | null, shippedDatetime?: string | null, deliveredDatetime?: string | null, verifiedDatetime?: string | null, otherPartyId: string, otherPartyName: string, theirReference?: string | null, lines: { __typename: 'InvoiceLineConnector', totalCount: number, nodes: Array<{ __typename: 'InvoiceLineNode', id: string, itemId: string, itemCode: string, itemName: string, batch?: string | null, expiryDate?: string | null, numberOfPacks: number, packSize: number }> }, otherPartyStore?: { __typename: 'StoreNode', code: string } | null, user?: { __typename: 'UserNode', username: string, email?: string | null } | null } | { __typename: 'NodeError' } };
-=======
 export type InboundReturnByNumberQuery = { __typename: 'Queries', invoiceByNumber: { __typename: 'InvoiceNode', id: string, status: Types.InvoiceNodeStatus, invoiceNumber: number, colour?: string | null, onHold: boolean, comment?: string | null, createdDatetime: string, pickedDatetime?: string | null, shippedDatetime?: string | null, deliveredDatetime?: string | null, verifiedDatetime?: string | null, otherPartyId: string, otherPartyName: string, theirReference?: string | null, lines: { __typename: 'InvoiceLineConnector', totalCount: number, nodes: Array<{ __typename: 'InvoiceLineNode', id: string, itemId: string, itemCode: string, itemName: string, batch?: string | null, expiryDate?: string | null, numberOfPacks: number, packSize: number }> }, otherPartyStore?: { __typename: 'StoreNode', code: string } | null, user?: { __typename: 'UserNode', username: string, email?: string | null } | null, linkedShipment?: { __typename: 'InvoiceNode', id: string } | null } | { __typename: 'NodeError' } };
->>>>>>> 3bf2029f
 
 export type InsertOutboundReturnMutationVariables = Types.Exact<{
   storeId: Types.Scalars['String']['input'];
@@ -227,13 +219,10 @@
     username
     email
   }
-<<<<<<< HEAD
-=======
   linkedShipment {
     __typename
     id
   }
->>>>>>> 3bf2029f
   theirReference
 }
     `;
