--- conflicted
+++ resolved
@@ -60,11 +60,7 @@
 }>;
 
 
-<<<<<<< HEAD
-export type OutboundReturnByNumberQuery = { __typename: 'Queries', invoiceByNumber: { __typename: 'InvoiceNode', id: string, otherPartyName: string, status: Types.InvoiceNodeStatus, invoiceNumber: number, colour?: string | null, createdDatetime: string, pickedDatetime?: string | null, shippedDatetime?: string | null, deliveredDatetime?: string | null, verifiedDatetime?: string | null, lines: { __typename: 'InvoiceLineConnector', nodes: Array<{ __typename: 'InvoiceLineNode', id: string, itemCode: string, itemName: string, batch?: string | null, expiryDate?: string | null, numberOfPacks: number, packSize: number, sellPricePerPack: number }> }, otherPartyStore?: { __typename: 'StoreNode', code: string } | null, user?: { __typename: 'UserNode', username: string, email?: string | null } | null } | { __typename: 'NodeError' } };
-=======
 export type OutboundReturnByNumberQuery = { __typename: 'Queries', invoiceByNumber: { __typename: 'InvoiceNode', id: string, otherPartyName: string, otherPartyId: string, status: Types.InvoiceNodeStatus, invoiceNumber: number, colour?: string | null, onHold: boolean, createdDatetime: string, pickedDatetime?: string | null, shippedDatetime?: string | null, deliveredDatetime?: string | null, verifiedDatetime?: string | null, lines: { __typename: 'InvoiceLineConnector', nodes: Array<{ __typename: 'InvoiceLineNode', id: string, itemCode: string, itemName: string, itemId: string, batch?: string | null, expiryDate?: string | null, numberOfPacks: number, packSize: number, sellPricePerPack: number }> }, otherPartyStore?: { __typename: 'StoreNode', code: string } | null } | { __typename: 'NodeError' } };
->>>>>>> aa6162bd
 
 export type InboundReturnByNumberQueryVariables = Types.Exact<{
   invoiceNumber: Types.Scalars['Int']['input'];
@@ -295,11 +291,6 @@
       otherPartyStore {
         code
       }
-      user {
-        __typename
-        username
-        email
-      }
       ...OutboundReturnRow
     }
   }
