import * as Types from '@openmsupply-client/common';

import { GraphQLClient } from 'graphql-request';
import { GraphQLClientRequestHeaders } from 'graphql-request/build/cjs/types';
import gql from 'graphql-tag';
import { graphql, ResponseResolver, GraphQLRequest, GraphQLContext } from 'msw'
export type OutboundReturnRowFragment = { __typename: 'InvoiceNode', id: string, otherPartyName: string, status: Types.InvoiceNodeStatus, invoiceNumber: number, colour?: string | null, createdDatetime: string };

export type InboundReturnRowFragment = { __typename: 'InvoiceNode', id: string, otherPartyName: string, status: Types.InvoiceNodeStatus, invoiceNumber: number, colour?: string | null, createdDatetime: string, deliveredDatetime?: string | null };

export type OutboundReturnsQueryVariables = Types.Exact<{
  first?: Types.InputMaybe<Types.Scalars['Int']['input']>;
  offset?: Types.InputMaybe<Types.Scalars['Int']['input']>;
  key: Types.InvoiceSortFieldInput;
  desc?: Types.InputMaybe<Types.Scalars['Boolean']['input']>;
  filter?: Types.InputMaybe<Types.InvoiceFilterInput>;
  storeId: Types.Scalars['String']['input'];
}>;


export type OutboundReturnsQuery = { __typename: 'Queries', invoices: { __typename: 'InvoiceConnector', totalCount: number, nodes: Array<{ __typename: 'InvoiceNode', id: string, otherPartyName: string, status: Types.InvoiceNodeStatus, invoiceNumber: number, colour?: string | null, createdDatetime: string }> } };

export type InboundReturnsQueryVariables = Types.Exact<{
  first?: Types.InputMaybe<Types.Scalars['Int']['input']>;
  offset?: Types.InputMaybe<Types.Scalars['Int']['input']>;
  key: Types.InvoiceSortFieldInput;
  desc?: Types.InputMaybe<Types.Scalars['Boolean']['input']>;
  filter?: Types.InputMaybe<Types.InvoiceFilterInput>;
  storeId: Types.Scalars['String']['input'];
}>;


export type InboundReturnsQuery = { __typename: 'Queries', invoices: { __typename: 'InvoiceConnector', totalCount: number, nodes: Array<{ __typename: 'InvoiceNode', id: string, otherPartyName: string, status: Types.InvoiceNodeStatus, invoiceNumber: number, colour?: string | null, createdDatetime: string, deliveredDatetime?: string | null }> } };

export type GenerateOutboundReturnLinesQueryVariables = Types.Exact<{
  stockLineIds?: Types.InputMaybe<Array<Types.Scalars['String']['input']> | Types.Scalars['String']['input']>;
  storeId: Types.Scalars['String']['input'];
}>;


<<<<<<< HEAD
export type GenerateOutboundReturnLinesQuery = { __typename: 'Queries', generateOutboundReturnLines: { __typename: 'OutboundReturnLineConnector', nodes: Array<{ __typename: 'OutboundReturnLineNode', availableNumberOfPacks: number, batch?: string | null, expiryDate?: string | null, id: string, itemCode: string, itemName: string, numberOfPacksToReturn: number, packSize: number, stockLineId: string, comment?: string | null, reasonId?: string | null }> } };
=======
export type GenerateOutboundReturnLinesQuery = { __typename: 'Queries', generateOutboundReturnLines: { __typename: 'OutboundReturnLineConnector', nodes: Array<{ __typename: 'OutboundReturnLineNode', availableNumberOfPacks: number, batch?: string | null, expiryDate?: string | null, id: string, itemCode: string, itemName: string, numberOfPacksToReturn: number, packSize: number, stockLineId: string, note?: string | null, reasonId?: string | null }> } };
>>>>>>> 2a786e51

export type GenerateInboundReturnLinesQueryVariables = Types.Exact<{
  stockLineIds?: Types.InputMaybe<Array<Types.Scalars['String']['input']> | Types.Scalars['String']['input']>;
  storeId: Types.Scalars['String']['input'];
}>;


export type GenerateInboundReturnLinesQuery = { __typename: 'Queries', generateInboundReturnLines: Array<{ __typename: 'InboundReturnLine', batch?: string | null, expiryDate?: string | null, id: string, itemCode: string, itemName: string, packSize: number, stockLineId: string, numberOfPacksReturned: number, numberOfPacksIssued: number, note?: string | null, reasonId?: string | null }> };

export type OutboundReturnByNumberQueryVariables = Types.Exact<{
  invoiceNumber: Types.Scalars['Int']['input'];
  storeId: Types.Scalars['String']['input'];
}>;


<<<<<<< HEAD
export type OutboundReturnByNumberQuery = { __typename: 'Queries', invoiceByNumber: { __typename: 'InvoiceNode', id: string, invoiceNumber: number, otherPartyName: string, lines: { __typename: 'InvoiceLineConnector', nodes: Array<{ __typename: 'InvoiceLineNode', id: string, itemCode: string, itemName: string, batch?: string | null, expiryDate?: string | null, numberOfPacks: number, packSize: number, sellPricePerPack: number }> }, otherPartyStore?: { __typename: 'StoreNode', code: string } | null } | { __typename: 'NodeError' } };
=======
export type InvoiceByNumberQuery = { __typename: 'Queries', invoiceByNumber: { __typename: 'InvoiceNode', id: string, invoiceNumber: number, otherPartyName: string, lines: { __typename: 'InvoiceLineConnector', nodes: Array<{ __typename: 'InvoiceLineNode', id: string, returnReasonId?: string | null, stockLine?: { __typename: 'StockLineNode', id: string, packSize: number, item: { __typename: 'ItemNode', id: string, code: string, name: string } } | null }> }, otherPartyStore?: { __typename: 'StoreNode', code: string } | null } | { __typename: 'NodeError' } };
>>>>>>> 2a786e51

export type InsertOutboundReturnMutationVariables = Types.Exact<{
  storeId: Types.Scalars['String']['input'];
  input: Types.OutboundReturnInput;
}>;


export type InsertOutboundReturnMutation = { __typename: 'Mutations', insertOutboundReturn: { __typename: 'InsertOutboundReturnError', error: { __typename: 'OtherPartyNotASupplier', description: string } | { __typename: 'OtherPartyNotVisible', description: string } } | { __typename: 'InvoiceNode', id: string, invoiceNumber: number } };

export type InsertInboundReturnMutationVariables = Types.Exact<{
  storeId: Types.Scalars['String']['input'];
  input: Types.InboundReturnInput;
}>;


export type InsertInboundReturnMutation = { __typename: 'Mutations', insertInboundReturn: { __typename: 'InsertInboundReturnError' } | { __typename: 'InvoiceNode', id: string, invoiceNumber: number } };

export type DeleteOutboundReturnsMutationVariables = Types.Exact<{
  storeId: Types.Scalars['String']['input'];
  input: Array<Types.DeleteOutboundReturnInput> | Types.DeleteOutboundReturnInput;
}>;


export type DeleteOutboundReturnsMutation = { __typename: 'Mutations', deleteOutboundReturns: { __typename: 'DeleteOutboundReturnError' } | { __typename: 'DeletedIdsResponse', deletedIds: Array<string> } };

export type DeleteInboundReturnsMutationVariables = Types.Exact<{
  storeId: Types.Scalars['String']['input'];
  input: Array<Types.DeleteInboundReturnInput> | Types.DeleteInboundReturnInput;
}>;


export type DeleteInboundReturnsMutation = { __typename: 'Mutations', deleteInboundReturns: { __typename: 'DeleteInboundReturnError' } | { __typename: 'DeletedIdsResponse', deletedIds: Array<string> } };

export const OutboundReturnRowFragmentDoc = gql`
    fragment OutboundReturnRow on InvoiceNode {
  __typename
  id
  otherPartyName
  status
  invoiceNumber
  colour
  createdDatetime
}
    `;
export const InboundReturnRowFragmentDoc = gql`
    fragment InboundReturnRow on InvoiceNode {
  __typename
  id
  otherPartyName
  status
  invoiceNumber
  colour
  createdDatetime
  deliveredDatetime
}
    `;
export const OutboundReturnsDocument = gql`
    query outboundReturns($first: Int, $offset: Int, $key: InvoiceSortFieldInput!, $desc: Boolean, $filter: InvoiceFilterInput, $storeId: String!) {
  invoices(
    page: {first: $first, offset: $offset}
    sort: {key: $key, desc: $desc}
    filter: $filter
    storeId: $storeId
  ) {
    ... on InvoiceConnector {
      __typename
      nodes {
        ...OutboundReturnRow
      }
      totalCount
    }
  }
}
    ${OutboundReturnRowFragmentDoc}`;
export const InboundReturnsDocument = gql`
    query inboundReturns($first: Int, $offset: Int, $key: InvoiceSortFieldInput!, $desc: Boolean, $filter: InvoiceFilterInput, $storeId: String!) {
  invoices(
    page: {first: $first, offset: $offset}
    sort: {key: $key, desc: $desc}
    filter: $filter
    storeId: $storeId
  ) {
    ... on InvoiceConnector {
      __typename
      nodes {
        ...InboundReturnRow
      }
      totalCount
    }
  }
}
    ${InboundReturnRowFragmentDoc}`;
export const GenerateOutboundReturnLinesDocument = gql`
    query generateOutboundReturnLines($stockLineIds: [String!], $storeId: String!) {
  generateOutboundReturnLines(
    input: {stockLineIds: $stockLineIds}
    storeId: $storeId
  ) {
    ... on OutboundReturnLineConnector {
      nodes {
        availableNumberOfPacks
        batch
        expiryDate
        id
        itemCode
        itemName
        numberOfPacksToReturn
        packSize
        stockLineId
        note
        reasonId
      }
    }
  }
}
    `;
export const GenerateInboundReturnLinesDocument = gql`
    query generateInboundReturnLines($stockLineIds: [String!], $storeId: String!) {
  generateInboundReturnLines(
    input: {stockLineIds: $stockLineIds}
    storeId: $storeId
  ) {
    batch
    expiryDate
    id
    itemCode
    itemName
    packSize
    stockLineId
    numberOfPacksReturned
    numberOfPacksIssued
    note
    reasonId
  }
}
    `;
export const OutboundReturnByNumberDocument = gql`
    query outboundReturnByNumber($invoiceNumber: Int!, $storeId: String!) {
  invoiceByNumber(
    invoiceNumber: $invoiceNumber
    storeId: $storeId
    type: OUTBOUND_RETURN
  ) {
    ... on InvoiceNode {
      id
      invoiceNumber
      lines {
        nodes {
          id
<<<<<<< HEAD
          itemCode
          itemName
          batch
          expiryDate
          numberOfPacks
          packSize
          sellPricePerPack
=======
          returnReasonId
          stockLine {
            id
            packSize
            item {
              id
              code
              name
            }
          }
>>>>>>> 2a786e51
        }
      }
      otherPartyName
      otherPartyStore {
        code
      }
    }
  }
}
    `;
export const InsertOutboundReturnDocument = gql`
    mutation insertOutboundReturn($storeId: String!, $input: OutboundReturnInput!) {
  insertOutboundReturn(storeId: $storeId, input: $input) {
    ... on InvoiceNode {
      __typename
      id
      invoiceNumber
    }
    ... on InsertOutboundReturnError {
      __typename
      error {
        __typename
        description
      }
    }
  }
}
    `;
export const InsertInboundReturnDocument = gql`
    mutation insertInboundReturn($storeId: String!, $input: InboundReturnInput!) {
  insertInboundReturn(storeId: $storeId, input: $input) {
    ... on InvoiceNode {
      __typename
      id
      invoiceNumber
    }
  }
}
    `;
export const DeleteOutboundReturnsDocument = gql`
    mutation deleteOutboundReturns($storeId: String!, $input: [DeleteOutboundReturnInput!]!) {
  deleteOutboundReturns(storeId: $storeId, input: $input) {
    __typename
    ... on DeletedIdsResponse {
      deletedIds
    }
  }
}
    `;
export const DeleteInboundReturnsDocument = gql`
    mutation deleteInboundReturns($storeId: String!, $input: [DeleteInboundReturnInput!]!) {
  deleteInboundReturns(storeId: $storeId, input: $input) {
    __typename
    ... on DeletedIdsResponse {
      deletedIds
    }
  }
}
    `;

export type SdkFunctionWrapper = <T>(action: (requestHeaders?:Record<string, string>) => Promise<T>, operationName: string, operationType?: string) => Promise<T>;


const defaultWrapper: SdkFunctionWrapper = (action, _operationName, _operationType) => action();

export function getSdk(client: GraphQLClient, withWrapper: SdkFunctionWrapper = defaultWrapper) {
  return {
    outboundReturns(variables: OutboundReturnsQueryVariables, requestHeaders?: GraphQLClientRequestHeaders): Promise<OutboundReturnsQuery> {
      return withWrapper((wrappedRequestHeaders) => client.request<OutboundReturnsQuery>(OutboundReturnsDocument, variables, {...requestHeaders, ...wrappedRequestHeaders}), 'outboundReturns', 'query');
    },
    inboundReturns(variables: InboundReturnsQueryVariables, requestHeaders?: GraphQLClientRequestHeaders): Promise<InboundReturnsQuery> {
      return withWrapper((wrappedRequestHeaders) => client.request<InboundReturnsQuery>(InboundReturnsDocument, variables, {...requestHeaders, ...wrappedRequestHeaders}), 'inboundReturns', 'query');
    },
    generateOutboundReturnLines(variables: GenerateOutboundReturnLinesQueryVariables, requestHeaders?: GraphQLClientRequestHeaders): Promise<GenerateOutboundReturnLinesQuery> {
      return withWrapper((wrappedRequestHeaders) => client.request<GenerateOutboundReturnLinesQuery>(GenerateOutboundReturnLinesDocument, variables, {...requestHeaders, ...wrappedRequestHeaders}), 'generateOutboundReturnLines', 'query');
    },
    generateInboundReturnLines(variables: GenerateInboundReturnLinesQueryVariables, requestHeaders?: GraphQLClientRequestHeaders): Promise<GenerateInboundReturnLinesQuery> {
      return withWrapper((wrappedRequestHeaders) => client.request<GenerateInboundReturnLinesQuery>(GenerateInboundReturnLinesDocument, variables, {...requestHeaders, ...wrappedRequestHeaders}), 'generateInboundReturnLines', 'query');
    },
    outboundReturnByNumber(variables: OutboundReturnByNumberQueryVariables, requestHeaders?: GraphQLClientRequestHeaders): Promise<OutboundReturnByNumberQuery> {
      return withWrapper((wrappedRequestHeaders) => client.request<OutboundReturnByNumberQuery>(OutboundReturnByNumberDocument, variables, {...requestHeaders, ...wrappedRequestHeaders}), 'outboundReturnByNumber', 'query');
    },
    insertOutboundReturn(variables: InsertOutboundReturnMutationVariables, requestHeaders?: GraphQLClientRequestHeaders): Promise<InsertOutboundReturnMutation> {
      return withWrapper((wrappedRequestHeaders) => client.request<InsertOutboundReturnMutation>(InsertOutboundReturnDocument, variables, {...requestHeaders, ...wrappedRequestHeaders}), 'insertOutboundReturn', 'mutation');
    },
    insertInboundReturn(variables: InsertInboundReturnMutationVariables, requestHeaders?: GraphQLClientRequestHeaders): Promise<InsertInboundReturnMutation> {
      return withWrapper((wrappedRequestHeaders) => client.request<InsertInboundReturnMutation>(InsertInboundReturnDocument, variables, {...requestHeaders, ...wrappedRequestHeaders}), 'insertInboundReturn', 'mutation');
    },
    deleteOutboundReturns(variables: DeleteOutboundReturnsMutationVariables, requestHeaders?: GraphQLClientRequestHeaders): Promise<DeleteOutboundReturnsMutation> {
      return withWrapper((wrappedRequestHeaders) => client.request<DeleteOutboundReturnsMutation>(DeleteOutboundReturnsDocument, variables, {...requestHeaders, ...wrappedRequestHeaders}), 'deleteOutboundReturns', 'mutation');
    },
    deleteInboundReturns(variables: DeleteInboundReturnsMutationVariables, requestHeaders?: GraphQLClientRequestHeaders): Promise<DeleteInboundReturnsMutation> {
      return withWrapper((wrappedRequestHeaders) => client.request<DeleteInboundReturnsMutation>(DeleteInboundReturnsDocument, variables, {...requestHeaders, ...wrappedRequestHeaders}), 'deleteInboundReturns', 'mutation');
    }
  };
}
export type Sdk = ReturnType<typeof getSdk>;

/**
 * @param resolver a function that accepts a captured request and may return a mocked response.
 * @see https://mswjs.io/docs/basics/response-resolver
 * @example
 * mockOutboundReturnsQuery((req, res, ctx) => {
 *   const { first, offset, key, desc, filter, storeId } = req.variables;
 *   return res(
 *     ctx.data({ invoices })
 *   )
 * })
 */
export const mockOutboundReturnsQuery = (resolver: ResponseResolver<GraphQLRequest<OutboundReturnsQueryVariables>, GraphQLContext<OutboundReturnsQuery>, any>) =>
  graphql.query<OutboundReturnsQuery, OutboundReturnsQueryVariables>(
    'outboundReturns',
    resolver
  )

/**
 * @param resolver a function that accepts a captured request and may return a mocked response.
 * @see https://mswjs.io/docs/basics/response-resolver
 * @example
 * mockInboundReturnsQuery((req, res, ctx) => {
 *   const { first, offset, key, desc, filter, storeId } = req.variables;
 *   return res(
 *     ctx.data({ invoices })
 *   )
 * })
 */
export const mockInboundReturnsQuery = (resolver: ResponseResolver<GraphQLRequest<InboundReturnsQueryVariables>, GraphQLContext<InboundReturnsQuery>, any>) =>
  graphql.query<InboundReturnsQuery, InboundReturnsQueryVariables>(
    'inboundReturns',
    resolver
  )

/**
 * @param resolver a function that accepts a captured request and may return a mocked response.
 * @see https://mswjs.io/docs/basics/response-resolver
 * @example
 * mockGenerateOutboundReturnLinesQuery((req, res, ctx) => {
 *   const { stockLineIds, storeId } = req.variables;
 *   return res(
 *     ctx.data({ generateOutboundReturnLines })
 *   )
 * })
 */
export const mockGenerateOutboundReturnLinesQuery = (resolver: ResponseResolver<GraphQLRequest<GenerateOutboundReturnLinesQueryVariables>, GraphQLContext<GenerateOutboundReturnLinesQuery>, any>) =>
  graphql.query<GenerateOutboundReturnLinesQuery, GenerateOutboundReturnLinesQueryVariables>(
    'generateOutboundReturnLines',
    resolver
  )

/**
 * @param resolver a function that accepts a captured request and may return a mocked response.
 * @see https://mswjs.io/docs/basics/response-resolver
 * @example
 * mockGenerateInboundReturnLinesQuery((req, res, ctx) => {
 *   const { stockLineIds, storeId } = req.variables;
 *   return res(
 *     ctx.data({ generateInboundReturnLines })
 *   )
 * })
 */
export const mockGenerateInboundReturnLinesQuery = (resolver: ResponseResolver<GraphQLRequest<GenerateInboundReturnLinesQueryVariables>, GraphQLContext<GenerateInboundReturnLinesQuery>, any>) =>
  graphql.query<GenerateInboundReturnLinesQuery, GenerateInboundReturnLinesQueryVariables>(
    'generateInboundReturnLines',
    resolver
  )

/**
 * @param resolver a function that accepts a captured request and may return a mocked response.
 * @see https://mswjs.io/docs/basics/response-resolver
 * @example
 * mockOutboundReturnByNumberQuery((req, res, ctx) => {
 *   const { invoiceNumber, storeId } = req.variables;
 *   return res(
 *     ctx.data({ invoiceByNumber })
 *   )
 * })
 */
export const mockOutboundReturnByNumberQuery = (resolver: ResponseResolver<GraphQLRequest<OutboundReturnByNumberQueryVariables>, GraphQLContext<OutboundReturnByNumberQuery>, any>) =>
  graphql.query<OutboundReturnByNumberQuery, OutboundReturnByNumberQueryVariables>(
    'outboundReturnByNumber',
    resolver
  )

/**
 * @param resolver a function that accepts a captured request and may return a mocked response.
 * @see https://mswjs.io/docs/basics/response-resolver
 * @example
 * mockInsertOutboundReturnMutation((req, res, ctx) => {
 *   const { storeId, input } = req.variables;
 *   return res(
 *     ctx.data({ insertOutboundReturn })
 *   )
 * })
 */
export const mockInsertOutboundReturnMutation = (resolver: ResponseResolver<GraphQLRequest<InsertOutboundReturnMutationVariables>, GraphQLContext<InsertOutboundReturnMutation>, any>) =>
  graphql.mutation<InsertOutboundReturnMutation, InsertOutboundReturnMutationVariables>(
    'insertOutboundReturn',
    resolver
  )

/**
 * @param resolver a function that accepts a captured request and may return a mocked response.
 * @see https://mswjs.io/docs/basics/response-resolver
 * @example
 * mockInsertInboundReturnMutation((req, res, ctx) => {
 *   const { storeId, input } = req.variables;
 *   return res(
 *     ctx.data({ insertInboundReturn })
 *   )
 * })
 */
export const mockInsertInboundReturnMutation = (resolver: ResponseResolver<GraphQLRequest<InsertInboundReturnMutationVariables>, GraphQLContext<InsertInboundReturnMutation>, any>) =>
  graphql.mutation<InsertInboundReturnMutation, InsertInboundReturnMutationVariables>(
    'insertInboundReturn',
    resolver
  )

/**
 * @param resolver a function that accepts a captured request and may return a mocked response.
 * @see https://mswjs.io/docs/basics/response-resolver
 * @example
 * mockDeleteOutboundReturnsMutation((req, res, ctx) => {
 *   const { storeId, input } = req.variables;
 *   return res(
 *     ctx.data({ deleteOutboundReturns })
 *   )
 * })
 */
export const mockDeleteOutboundReturnsMutation = (resolver: ResponseResolver<GraphQLRequest<DeleteOutboundReturnsMutationVariables>, GraphQLContext<DeleteOutboundReturnsMutation>, any>) =>
  graphql.mutation<DeleteOutboundReturnsMutation, DeleteOutboundReturnsMutationVariables>(
    'deleteOutboundReturns',
    resolver
  )

/**
 * @param resolver a function that accepts a captured request and may return a mocked response.
 * @see https://mswjs.io/docs/basics/response-resolver
 * @example
 * mockDeleteInboundReturnsMutation((req, res, ctx) => {
 *   const { storeId, input } = req.variables;
 *   return res(
 *     ctx.data({ deleteInboundReturns })
 *   )
 * })
 */
export const mockDeleteInboundReturnsMutation = (resolver: ResponseResolver<GraphQLRequest<DeleteInboundReturnsMutationVariables>, GraphQLContext<DeleteInboundReturnsMutation>, any>) =>
  graphql.mutation<DeleteInboundReturnsMutation, DeleteInboundReturnsMutationVariables>(
    'deleteInboundReturns',
    resolver
  )<|MERGE_RESOLUTION|>--- conflicted
+++ resolved
@@ -38,11 +38,7 @@
 }>;
 
 
-<<<<<<< HEAD
-export type GenerateOutboundReturnLinesQuery = { __typename: 'Queries', generateOutboundReturnLines: { __typename: 'OutboundReturnLineConnector', nodes: Array<{ __typename: 'OutboundReturnLineNode', availableNumberOfPacks: number, batch?: string | null, expiryDate?: string | null, id: string, itemCode: string, itemName: string, numberOfPacksToReturn: number, packSize: number, stockLineId: string, comment?: string | null, reasonId?: string | null }> } };
-=======
 export type GenerateOutboundReturnLinesQuery = { __typename: 'Queries', generateOutboundReturnLines: { __typename: 'OutboundReturnLineConnector', nodes: Array<{ __typename: 'OutboundReturnLineNode', availableNumberOfPacks: number, batch?: string | null, expiryDate?: string | null, id: string, itemCode: string, itemName: string, numberOfPacksToReturn: number, packSize: number, stockLineId: string, note?: string | null, reasonId?: string | null }> } };
->>>>>>> 2a786e51
 
 export type GenerateInboundReturnLinesQueryVariables = Types.Exact<{
   stockLineIds?: Types.InputMaybe<Array<Types.Scalars['String']['input']> | Types.Scalars['String']['input']>;
@@ -52,17 +48,13 @@
 
 export type GenerateInboundReturnLinesQuery = { __typename: 'Queries', generateInboundReturnLines: Array<{ __typename: 'InboundReturnLine', batch?: string | null, expiryDate?: string | null, id: string, itemCode: string, itemName: string, packSize: number, stockLineId: string, numberOfPacksReturned: number, numberOfPacksIssued: number, note?: string | null, reasonId?: string | null }> };
 
-export type OutboundReturnByNumberQueryVariables = Types.Exact<{
+export type InvoiceByNumberQueryVariables = Types.Exact<{
   invoiceNumber: Types.Scalars['Int']['input'];
   storeId: Types.Scalars['String']['input'];
 }>;
 
 
-<<<<<<< HEAD
-export type OutboundReturnByNumberQuery = { __typename: 'Queries', invoiceByNumber: { __typename: 'InvoiceNode', id: string, invoiceNumber: number, otherPartyName: string, lines: { __typename: 'InvoiceLineConnector', nodes: Array<{ __typename: 'InvoiceLineNode', id: string, itemCode: string, itemName: string, batch?: string | null, expiryDate?: string | null, numberOfPacks: number, packSize: number, sellPricePerPack: number }> }, otherPartyStore?: { __typename: 'StoreNode', code: string } | null } | { __typename: 'NodeError' } };
-=======
 export type InvoiceByNumberQuery = { __typename: 'Queries', invoiceByNumber: { __typename: 'InvoiceNode', id: string, invoiceNumber: number, otherPartyName: string, lines: { __typename: 'InvoiceLineConnector', nodes: Array<{ __typename: 'InvoiceLineNode', id: string, returnReasonId?: string | null, stockLine?: { __typename: 'StockLineNode', id: string, packSize: number, item: { __typename: 'ItemNode', id: string, code: string, name: string } } | null }> }, otherPartyStore?: { __typename: 'StoreNode', code: string } | null } | { __typename: 'NodeError' } };
->>>>>>> 2a786e51
 
 export type InsertOutboundReturnMutationVariables = Types.Exact<{
   storeId: Types.Scalars['String']['input'];
@@ -199,8 +191,8 @@
   }
 }
     `;
-export const OutboundReturnByNumberDocument = gql`
-    query outboundReturnByNumber($invoiceNumber: Int!, $storeId: String!) {
+export const InvoiceByNumberDocument = gql`
+    query invoiceByNumber($invoiceNumber: Int!, $storeId: String!) {
   invoiceByNumber(
     invoiceNumber: $invoiceNumber
     storeId: $storeId
@@ -212,15 +204,6 @@
       lines {
         nodes {
           id
-<<<<<<< HEAD
-          itemCode
-          itemName
-          batch
-          expiryDate
-          numberOfPacks
-          packSize
-          sellPricePerPack
-=======
           returnReasonId
           stockLine {
             id
@@ -231,7 +214,6 @@
               name
             }
           }
->>>>>>> 2a786e51
         }
       }
       otherPartyName
@@ -311,8 +293,8 @@
     generateInboundReturnLines(variables: GenerateInboundReturnLinesQueryVariables, requestHeaders?: GraphQLClientRequestHeaders): Promise<GenerateInboundReturnLinesQuery> {
       return withWrapper((wrappedRequestHeaders) => client.request<GenerateInboundReturnLinesQuery>(GenerateInboundReturnLinesDocument, variables, {...requestHeaders, ...wrappedRequestHeaders}), 'generateInboundReturnLines', 'query');
     },
-    outboundReturnByNumber(variables: OutboundReturnByNumberQueryVariables, requestHeaders?: GraphQLClientRequestHeaders): Promise<OutboundReturnByNumberQuery> {
-      return withWrapper((wrappedRequestHeaders) => client.request<OutboundReturnByNumberQuery>(OutboundReturnByNumberDocument, variables, {...requestHeaders, ...wrappedRequestHeaders}), 'outboundReturnByNumber', 'query');
+    invoiceByNumber(variables: InvoiceByNumberQueryVariables, requestHeaders?: GraphQLClientRequestHeaders): Promise<InvoiceByNumberQuery> {
+      return withWrapper((wrappedRequestHeaders) => client.request<InvoiceByNumberQuery>(InvoiceByNumberDocument, variables, {...requestHeaders, ...wrappedRequestHeaders}), 'invoiceByNumber', 'query');
     },
     insertOutboundReturn(variables: InsertOutboundReturnMutationVariables, requestHeaders?: GraphQLClientRequestHeaders): Promise<InsertOutboundReturnMutation> {
       return withWrapper((wrappedRequestHeaders) => client.request<InsertOutboundReturnMutation>(InsertOutboundReturnDocument, variables, {...requestHeaders, ...wrappedRequestHeaders}), 'insertOutboundReturn', 'mutation');
@@ -402,16 +384,16 @@
  * @param resolver a function that accepts a captured request and may return a mocked response.
  * @see https://mswjs.io/docs/basics/response-resolver
  * @example
- * mockOutboundReturnByNumberQuery((req, res, ctx) => {
+ * mockInvoiceByNumberQuery((req, res, ctx) => {
  *   const { invoiceNumber, storeId } = req.variables;
  *   return res(
  *     ctx.data({ invoiceByNumber })
  *   )
  * })
  */
-export const mockOutboundReturnByNumberQuery = (resolver: ResponseResolver<GraphQLRequest<OutboundReturnByNumberQueryVariables>, GraphQLContext<OutboundReturnByNumberQuery>, any>) =>
-  graphql.query<OutboundReturnByNumberQuery, OutboundReturnByNumberQueryVariables>(
-    'outboundReturnByNumber',
+export const mockInvoiceByNumberQuery = (resolver: ResponseResolver<GraphQLRequest<InvoiceByNumberQueryVariables>, GraphQLContext<InvoiceByNumberQuery>, any>) =>
+  graphql.query<InvoiceByNumberQuery, InvoiceByNumberQueryVariables>(
+    'invoiceByNumber',
     resolver
   )
 
