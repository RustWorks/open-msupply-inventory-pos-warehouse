--- conflicted
+++ resolved
@@ -1,18 +1,13 @@
-<<<<<<< HEAD
-import { InvoiceNodeType, InvoiceSortFieldInput } from '@common/types';
+import {
+  InvoiceNodeType,
+  InvoiceSortFieldInput,
+  SupplierReturnInput,
+} from '@common/types';
 import {
   InboundReturnRowFragment,
   OutboundReturnRowFragment,
   Sdk,
 } from './operations.generated';
-=======
-import {
-  InvoiceNodeType,
-  InvoiceSortFieldInput,
-  SupplierReturnInput,
-} from '@common/types';
-import { OutboundReturnRowFragment, Sdk } from './operations.generated';
->>>>>>> 3e48d525
 import { FilterByWithBoolean, SortBy } from '@common/hooks';
 
 type ListParams<T> = {
