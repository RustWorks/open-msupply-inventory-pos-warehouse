--- conflicted
+++ resolved
@@ -1,5 +1,8 @@
-<<<<<<< HEAD
-import { InvoiceNodeType, InvoiceSortFieldInput } from '@common/types';
+import {
+  InvoiceNodeType,
+  InvoiceSortFieldInput,
+  SupplierReturnInput,
+} from '@common/types';
 import { OutboundReturnRowFragment, Sdk } from './operations.generated';
 import { FilterByWithBoolean, SortBy } from '@common/hooks';
 
@@ -31,10 +34,6 @@
     }
   },
 };
-=======
-import { SupplierReturnInput } from '@common/types';
-import { Sdk } from './operations.generated';
->>>>>>> b06adde5
 
 export const getReturnsQueries = (sdk: Sdk, storeId: string) => ({
   get: {
@@ -87,7 +86,13 @@
       return result?.newSupplierReturn;
     },
   },
-<<<<<<< HEAD
+  insertSupplierReturn: async (input: SupplierReturnInput) => {
+    const result = await sdk.insertSupplierReturn({
+      input,
+    });
+
+    return result.insertSupplierReturn;
+  },
   deleteOutbound: async (
     returns: OutboundReturnRowFragment[]
   ): Promise<string[]> => {
@@ -106,13 +111,5 @@
 
     // TODO: query for and handle error response...
     throw new Error('Could not delete outbound returns');
-=======
-  insertSupplierReturn: async (input: SupplierReturnInput) => {
-    const result = await sdk.insertSupplierReturn({
-      input,
-    });
-
-    return result.insertSupplierReturn;
->>>>>>> b06adde5
   },
 });