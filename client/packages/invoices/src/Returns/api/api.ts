import { SupplierReturnInput } from '@common/types';
import { Sdk } from './operations.generated';

export const getReturnsQueries = (sdk: Sdk, storeId: string) => ({
  get: {
    newSupplierReturnLines: async (inboundShipmentLineIds: string[]) => {
      const result = await sdk.newSupplierReturnLines({
        inboundShipmentLineIds,
        storeId,
      });

      return result?.newSupplierReturn;
    },
<<<<<<< HEAD
    inboundReturnLines: async (outboundShipmentLineIds: string[]) => {
      const result = await sdk.generateInboundReturnLines({
        outboundShipmentLineIds,
        storeId,
      });

      return result?.generateInboundReturnLines;
=======
    invoiceByNumber: async (invoiceNumber: number) => {
      const result = await sdk.invoiceByNumber({
        invoiceNumber,
        storeId,
      });

      return result?.invoiceByNumber;
>>>>>>> cebb6021
    },
  },
  insertSupplierReturn: async (input: SupplierReturnInput) => {
    const result = await sdk.insertSupplierReturn({
      input,
    });

    return result.insertSupplierReturn;
  },
});<|MERGE_RESOLUTION|>--- conflicted
+++ resolved
@@ -11,7 +11,6 @@
 
       return result?.newSupplierReturn;
     },
-<<<<<<< HEAD
     inboundReturnLines: async (outboundShipmentLineIds: string[]) => {
       const result = await sdk.generateInboundReturnLines({
         outboundShipmentLineIds,
@@ -19,7 +18,7 @@
       });
 
       return result?.generateInboundReturnLines;
-=======
+    },
     invoiceByNumber: async (invoiceNumber: number) => {
       const result = await sdk.invoiceByNumber({
         invoiceNumber,
@@ -27,7 +26,6 @@
       });
 
       return result?.invoiceByNumber;
->>>>>>> cebb6021
     },
   },
   insertSupplierReturn: async (input: SupplierReturnInput) => {
