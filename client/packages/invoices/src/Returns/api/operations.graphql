--- conflicted
+++ resolved
@@ -120,7 +120,6 @@
       lines {
         nodes {
           id
-<<<<<<< HEAD
           itemCode
           itemName
           batch
@@ -128,18 +127,6 @@
           numberOfPacks
           packSize
           sellPricePerPack
-=======
-          returnReasonId
-          stockLine {
-            id
-            packSize
-            item {
-              id
-              code
-              name
-            }
-          }
->>>>>>> 2a786e51
         }
       }
       otherPartyName
