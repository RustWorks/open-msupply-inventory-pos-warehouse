--- conflicted
+++ resolved
@@ -174,11 +174,8 @@
           ...OutboundReturnDetailRow
         }
       }
-<<<<<<< HEAD
       otherPartyName
       otherPartyId
-=======
->>>>>>> 0b271f2c
       otherPartyStore {
         code
       }
