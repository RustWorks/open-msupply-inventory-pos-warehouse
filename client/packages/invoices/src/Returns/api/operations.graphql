query newSupplierReturnLines(
  $inboundShipmentLineIds: [String!]
  $storeId: String!
) {
  newSupplierReturn(
    input: { inboundShipmentLineIds: $inboundShipmentLineIds }
    storeId: $storeId
  ) {
    availableNumberOfPacks
    batch
    expiryDate
    id
    itemCode
    itemName
    numberOfPacksToReturn
    packSize
    stockLineId
  }
}

<<<<<<< HEAD
query invoiceByNumber($invoiceNumber: Int!, $storeId: String!) {
  invoiceByNumber(
    invoiceNumber: $invoiceNumber
    storeId: $storeId
    type: SUPPLIER_RETURN
  ) {
    ... on InvoiceNode {
      id
      invoiceNumber
      lines {
        nodes {
          id
        }
      }
      otherPartyName
      otherPartyStore {
        code
      }
=======
mutation insertSupplierReturn($input: SupplierReturnInput!) {
  insertSupplierReturn(input: $input) {
    ... on InvoiceNode {
      __typename
      id
      invoiceNumber
>>>>>>> b06adde5
    }
  }
}<|MERGE_RESOLUTION|>--- conflicted
+++ resolved
@@ -18,7 +18,6 @@
   }
 }
 
-<<<<<<< HEAD
 query invoiceByNumber($invoiceNumber: Int!, $storeId: String!) {
   invoiceByNumber(
     invoiceNumber: $invoiceNumber
@@ -37,14 +36,16 @@
       otherPartyStore {
         code
       }
-=======
+    }
+  }
+}
+
 mutation insertSupplierReturn($input: SupplierReturnInput!) {
   insertSupplierReturn(input: $input) {
     ... on InvoiceNode {
       __typename
       id
       invoiceNumber
->>>>>>> b06adde5
     }
   }
 }