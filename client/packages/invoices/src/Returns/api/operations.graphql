fragment OutboundReturnRow on InvoiceNode {
  __typename
  id
  otherPartyName
  status
  invoiceNumber
  colour
  onHold
  createdDatetime
  pickedDatetime
  shippedDatetime
  deliveredDatetime
  verifiedDatetime
}

fragment InboundReturnRow on InvoiceNode {
  __typename
  id
  otherPartyName
  status
  invoiceNumber
  colour
  createdDatetime
  deliveredDatetime
}

fragment InboundReturn on InvoiceNode {
  __typename
  id
  status
  invoiceNumber
  colour
  onHold

  createdDatetime
  pickedDatetime
  shippedDatetime
  deliveredDatetime
  verifiedDatetime

  otherPartyId
  otherPartyName
  otherPartyStore {
    code
  }

  user {
    __typename
    username
    email
  }
}

fragment OutboundReturnDetailRow on InvoiceLineNode {
  id
  itemCode
  itemName
  itemId
  batch
  expiryDate
  numberOfPacks
  packSize
  sellPricePerPack
}

fragment InboundReturnLine on InvoiceLineNode {
  id
  itemId
  itemCode
  itemName
  batch
  expiryDate
  numberOfPacks
  packSize
}

query outboundReturns(
  $first: Int
  $offset: Int
  $key: InvoiceSortFieldInput!
  $desc: Boolean
  $filter: InvoiceFilterInput
  $storeId: String!
) {
  invoices(
    page: { first: $first, offset: $offset }
    sort: { key: $key, desc: $desc }
    filter: $filter
    storeId: $storeId
  ) {
    ... on InvoiceConnector {
      __typename
      nodes {
        ...OutboundReturnRow
      }
      totalCount
    }
  }
}
query inboundReturns(
  $first: Int
  $offset: Int
  $key: InvoiceSortFieldInput!
  $desc: Boolean
  $filter: InvoiceFilterInput
  $storeId: String!
) {
  invoices(
    page: { first: $first, offset: $offset }
    sort: { key: $key, desc: $desc }
    filter: $filter
    storeId: $storeId
  ) {
    ... on InvoiceConnector {
      __typename
      nodes {
        ...InboundReturnRow
      }
      totalCount
    }
  }
}

query generateOutboundReturnLines(
  $input: GenerateOutboundReturnLinesInput!
  $storeId: String!
) {
  generateOutboundReturnLines(input: $input, storeId: $storeId) {
    ... on OutboundReturnLineConnector {
      nodes {
        availableNumberOfPacks
        batch
        expiryDate
        id
        itemCode
        itemName
        numberOfPacksToReturn
        packSize
        stockLineId
        note
        reasonId
      }
    }
  }
}

query generateInboundReturnLines(
  $input: GenerateInboundReturnLinesInput!
  $storeId: String!
) {
  generateInboundReturnLines(input: $input, storeId: $storeId) {
    ... on GeneratedInboundReturnLineConnector {
      nodes {
        batch
        expiryDate
        id
        itemId
        itemCode
        itemName
        packSize
        stockLineId
        numberOfPacksReturned
        numberOfPacksIssued
        note
        reasonId
      }
    }
  }
}

query outboundReturnByNumber($invoiceNumber: Int!, $storeId: String!) {
  invoiceByNumber(
    invoiceNumber: $invoiceNumber
    storeId: $storeId
    type: OUTBOUND_RETURN
  ) {
    ... on InvoiceNode {
      __typename
      id
      lines {
        nodes {
          ...OutboundReturnDetailRow
        }
      }
      otherPartyName
      otherPartyId
      otherPartyStore {
        code
      }
      user {
        __typename
        username
        email
      }
      ...OutboundReturnRow
    }
  }
}
query inboundReturnByNumber($invoiceNumber: Int!, $storeId: String!) {
  invoiceByNumber(
    invoiceNumber: $invoiceNumber
    storeId: $storeId
    type: INBOUND_RETURN
  ) {
    ... on InvoiceNode {
      __typename
      ...InboundReturn
      lines {
        nodes {
          ...InboundReturnLine
        }
        totalCount
      }
    }
  }
}

mutation insertOutboundReturn($storeId: String!, $input: OutboundReturnInput!) {
  insertOutboundReturn(storeId: $storeId, input: $input) {
    ... on InvoiceNode {
      __typename
      id
      invoiceNumber
    }

    ... on InsertOutboundReturnError {
      __typename
      error {
        __typename
        description
      }
    }
  }
}
mutation updateOutboundReturn(
  $storeId: String!
  $input: UpdateOutboundReturnInput!
) {
  updateOutboundReturn(storeId: $storeId, input: $input) {
    ... on InvoiceNode {
      __typename
      id
      invoiceNumber
    }
  }
}

mutation updateOutboundReturnLines(
  $storeId: String!
  $input: UpdateOutboundReturnLinesInput!
) {
  updateOutboundReturnLines(storeId: $storeId, input: $input) {
    ... on InvoiceNode {
      __typename
      id
    }
  }
}

mutation insertInboundReturn($storeId: String!, $input: InboundReturnInput!) {
  insertInboundReturn(storeId: $storeId, input: $input) {
    ... on InvoiceNode {
      __typename
      id
      invoiceNumber
    }

    ... on InsertInboundReturnError {
      __typename
      error {
        __typename
        description
      }
    }
  }
}

mutation deleteOutboundReturn($storeId: String!, $id: String!) {
  deleteOutboundReturn(storeId: $storeId, id: $id) {
    __typename
    ... on DeleteResponse {
      id
    }
  }
}

<<<<<<< HEAD
mutation updateInboundReturnLines(
  $storeId: String!
  $input: UpdateInboundReturnLinesInput!
) {
  updateInboundReturnLines(storeId: $storeId, input: $input) {
    ... on InvoiceNode {
      __typename
      id
    }
  }
}

mutation deleteInboundReturns(
=======
mutation updateInboundReturn(
>>>>>>> 44e48a06
  $storeId: String!
  $input: UpdateInboundReturnInput!
) {
  updateInboundReturn(storeId: $storeId, input: $input) {
    ... on InvoiceNode {
      __typename
      id
    }
  }
}

mutation deleteInboundReturn($storeId: String!, $id: String!) {
  deleteInboundReturn(storeId: $storeId, id: $id) {
    __typename
    ... on DeleteResponse {
      id
    }
  }
}<|MERGE_RESOLUTION|>--- conflicted
+++ resolved
@@ -284,27 +284,23 @@
   }
 }
 
-<<<<<<< HEAD
+mutation updateInboundReturn(
+  $storeId: String!
+  $input: UpdateInboundReturnInput!
+) {
+  updateInboundReturn(storeId: $storeId, input: $input) {
+    ... on InvoiceNode {
+      __typename
+      id
+    }
+  }
+}
+
 mutation updateInboundReturnLines(
   $storeId: String!
   $input: UpdateInboundReturnLinesInput!
 ) {
   updateInboundReturnLines(storeId: $storeId, input: $input) {
-    ... on InvoiceNode {
-      __typename
-      id
-    }
-  }
-}
-
-mutation deleteInboundReturns(
-=======
-mutation updateInboundReturn(
->>>>>>> 44e48a06
-  $storeId: String!
-  $input: UpdateInboundReturnInput!
-) {
-  updateInboundReturn(storeId: $storeId, input: $input) {
     ... on InvoiceNode {
       __typename
       id
