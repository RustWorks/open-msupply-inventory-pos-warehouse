import { Document } from './document';
import { Lines } from './line';
import { Utils } from './utils';

export const useReturns = {
  document: {
<<<<<<< HEAD
    listOutbound: Document.useOutbounds,
    listAllOutbound: Document.useOutboundsAll,
    deleteOutboundRows: Document.useOutboundDeleteRows,
=======
    insertSupplierReturn: Document.useInsertSupplierReturn,
>>>>>>> b06adde5
  },
  lines: {
    newReturnLines: Lines.useNewSupplierReturnLines,
  },
  utils: {
    api: Utils.useReturnsApi,
  },
};<|MERGE_RESOLUTION|>--- conflicted
+++ resolved
@@ -4,13 +4,11 @@
 
 export const useReturns = {
   document: {
-<<<<<<< HEAD
     listOutbound: Document.useOutbounds,
     listAllOutbound: Document.useOutboundsAll,
     deleteOutboundRows: Document.useOutboundDeleteRows,
-=======
+
     insertSupplierReturn: Document.useInsertSupplierReturn,
->>>>>>> b06adde5
   },
   lines: {
     newReturnLines: Lines.useNewSupplierReturnLines,
