<<<<<<< HEAD
import { useOutboundDeleteRows } from './useOutboundDeleteRows';
import { useOutbounds } from './useOutbounds';
import { useOutboundsAll } from './useOutboundsAll';
import { useInsertSupplierReturn } from './useInsertSupplierReturn';

export const Document = {
  useOutbounds,
  useOutboundsAll,
  useOutboundDeleteRows,
=======
import { useOutboundReturn } from './useOutboundReturn';
import { useInsertSupplierReturn } from './useInsertSupplierReturn';

export const Document = {
  useOutboundReturn,
>>>>>>> cebb6021

  useInsertSupplierReturn,
};<|MERGE_RESOLUTION|>--- conflicted
+++ resolved
@@ -1,20 +1,14 @@
-<<<<<<< HEAD
 import { useOutboundDeleteRows } from './useOutboundDeleteRows';
 import { useOutbounds } from './useOutbounds';
 import { useOutboundsAll } from './useOutboundsAll';
-import { useInsertSupplierReturn } from './useInsertSupplierReturn';
-
-export const Document = {
-  useOutbounds,
-  useOutboundsAll,
-  useOutboundDeleteRows,
-=======
 import { useOutboundReturn } from './useOutboundReturn';
 import { useInsertSupplierReturn } from './useInsertSupplierReturn';
 
 export const Document = {
   useOutboundReturn,
->>>>>>> cebb6021
+  useOutbounds,
+  useOutboundsAll,
+  useOutboundDeleteRows,
 
   useInsertSupplierReturn,
 };