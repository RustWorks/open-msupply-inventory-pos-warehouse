--- conflicted
+++ resolved
@@ -5,12 +5,9 @@
   useQuery,
 } from '@openmsupply-client/common';
 import { useReturnsApi } from '../utils/useReturnsApi';
-<<<<<<< HEAD
 import { useEffect, useState } from 'react';
 import { OutboundReturnFragment } from '../..';
-=======
 import { AppRoute } from 'packages/config/src';
->>>>>>> dde23cd0
 
 export const useOutboundReturn = () => {
   const isOutboundReturnPage = useMatch(
@@ -23,17 +20,12 @@
   const { invoiceNumber } = useParams();
   const api = useReturnsApi();
 
-<<<<<<< HEAD
-  const query = useQuery(api.keys.outboundDetail(invoiceNumber ?? ''), () =>
-    api.get.outboundReturnByNumber(Number(invoiceNumber))
-=======
-  return useQuery(
+  const query = useQuery(
     api.keys.outboundDetail(invoiceNumber ?? ''),
     () => api.get.outboundReturnByNumber(Number(invoiceNumber)),
     {
       enabled: !!isOutboundReturnPage,
     }
->>>>>>> dde23cd0
   );
 
   const [bufferedState, setBufferedState] = useState(query.data);
