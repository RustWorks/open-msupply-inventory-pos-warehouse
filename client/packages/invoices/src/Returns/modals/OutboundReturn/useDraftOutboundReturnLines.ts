--- conflicted
+++ resolved
@@ -17,12 +17,8 @@
     []
   );
 
-<<<<<<< HEAD
-  const lines = useReturns.lines.outboundReturnLines(stockLineIds, itemId);
-=======
-  const data = useReturns.lines.outboundReturnLines(stockLineIds);
+  const data = useReturns.lines.outboundReturnLines(stockLineIds, itemId);
   const lines = data?.nodes;
->>>>>>> 2a786e51
 
   const { mutateAsync } = useReturns.document.insertOutboundReturn();
 
