--- conflicted
+++ resolved
@@ -38,13 +38,10 @@
   returnId,
   initialItemId,
   modalMode,
-<<<<<<< HEAD
   inboundShipmentId,
-=======
   loadNextItem,
   hasNextItem = false,
   isNewReturn = false,
->>>>>>> 0d2581ef
 }: OutboundReturnEditModalProps) => {
   const t = useTranslation('replenishment');
   const { currentTab, onChangeTab } = useTabs(Tabs.Quantity);
