import React, { FC } from 'react';
import {
  TableProvider,
  createTableStore,
  // useEditModal,
  DetailViewSkeleton,
  AlertModal,
  useNavigate,
  RouteBuilder,
  useTranslation,
  createQueryParamsStore,
  DetailTabs,
  // ModalMode,
} from '@openmsupply-client/common';
// import { toItemRow } from '@openmsupply-client/system';
import { ContentArea } from './ContentArea';
<<<<<<< HEAD
import { StockOutItem } from '../../types';
import { Toolbar } from './Toolbar';
=======
// import { Toolbar } from './Toolbar';
>>>>>>> 6b23d7cb
// import { Footer } from './Footer';
// import { AppBarButtons } from './AppBarButtons';
// import { SidePanel } from './SidePanel';
import { OutboundReturnDetailRowFragment, useReturns } from '../api';
import { AppRoute } from '@openmsupply-client/config';
// import { Draft } from '../..';
// import { OutboundLineEdit } from './OutboundLineEdit';

export const DetailView: FC = () => {
  // const isDisabled = useReturn.utils.isDisabled();
  // const { entity, mode, onOpen, onClose, isOpen, setMode } =
  //   useEditModal<Draft>();
  const { data, isLoading } = useReturns.document.outboundReturn();
  const t = useTranslation('replenishment');
  const navigate = useNavigate();

  const onRowClick = () => {};

  const onAddItem = () => {};
  //  (draft?: Draft) => {
  //   onOpen(draft);
  //   setMode(ModalMode.Create);
  // };

  if (isLoading) return <DetailViewSkeleton hasGroupBy={true} hasHold={true} />;

  const tabs = [
    {
      Component: (
        <ContentArea
          onRowClick={onRowClick}
          onAddItem={onAddItem}
          rows={data?.lines?.nodes ?? []}
        />
      ),
      value: 'Details',
    },
    {
      Component: <p>To-do</p>,
      value: 'Log',
    },
  ];

  return (
    <React.Suspense
      fallback={<DetailViewSkeleton hasGroupBy={true} hasHold={true} />}
    >
      {data ? (
        <TableProvider
          createStore={createTableStore}
          queryParamsStore={createQueryParamsStore<OutboundReturnDetailRowFragment>(
            {
              initialSortBy: {
                key: 'itemName',
              },
            }
          )}
        >
          {/* <AppBarButtons onAddItem={onAddItem} /> */}
          {/* {isOpen && (
            <OutboundLineEdit
              draft={entity}
              mode={mode}
              isOpen={isOpen}
              onClose={onClose}
            />
          )} */}

          <Toolbar />
          <DetailTabs tabs={tabs} />
          {/* <Footer /> */}
          {/* <SidePanel /> */}
        </TableProvider>
      ) : (
        <AlertModal
          open={true}
          onOk={() =>
            navigate(
              RouteBuilder.create(AppRoute.Replenishment)
                .addPart(AppRoute.OutboundReturn)
                .build()
            )
          }
          title={t('error.return-not-found')}
          message={t('messages.click-to-return-to-returns')}
        />
      )}
    </React.Suspense>
  );
};<|MERGE_RESOLUTION|>--- conflicted
+++ resolved
@@ -14,12 +14,8 @@
 } from '@openmsupply-client/common';
 // import { toItemRow } from '@openmsupply-client/system';
 import { ContentArea } from './ContentArea';
-<<<<<<< HEAD
-import { StockOutItem } from '../../types';
 import { Toolbar } from './Toolbar';
-=======
 // import { Toolbar } from './Toolbar';
->>>>>>> 6b23d7cb
 // import { Footer } from './Footer';
 // import { AppBarButtons } from './AppBarButtons';
 // import { SidePanel } from './SidePanel';
