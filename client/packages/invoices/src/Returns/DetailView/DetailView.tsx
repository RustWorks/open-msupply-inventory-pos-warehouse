--- conflicted
+++ resolved
@@ -9,12 +9,8 @@
   RouteBuilder,
   useTranslation,
   createQueryParamsStore,
-<<<<<<< HEAD
   useEditModal,
-  // DetailTabs,
-=======
   DetailTabs,
->>>>>>> 6f9db810
   // ModalMode,
 } from '@openmsupply-client/common';
 // import { toItemRow } from '@openmsupply-client/system';
@@ -26,11 +22,7 @@
 import { OutboundReturnDetailRowFragment, useReturns } from '../api';
 import { AppRoute } from '@openmsupply-client/config';
 // import { Draft } from '../..';
-<<<<<<< HEAD
-import { StockOutLineFragment } from '../../StockOut';
 import { OutboundReturnEditModal } from '../modals';
-=======
->>>>>>> 6f9db810
 // import { OutboundLineEdit } from './OutboundLineEdit';
 
 export const DetailView: FC = () => {
