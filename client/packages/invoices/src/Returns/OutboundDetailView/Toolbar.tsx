import React, { FC } from 'react';
import {
  AppBarContentPortal,
  Box,
  InputWithLabelRow,
  BasicTextInput,
  Grid,
  DropdownMenu,
  useTranslation,
  DropdownMenuItem,
  DeleteIcon,
  useIsGrouped,
  Switch,
} from '@openmsupply-client/common';
import { OutboundReturnFragment, useReturns } from '../api';

export const Toolbar: FC = () => {
  const t = useTranslation('replenishment');
<<<<<<< HEAD
  const onDelete = useReturns.document.deleteOutboundRows();
  const { debouncedMutateAsync } = useReturns.document.updateOutboundReturn();

  const { bufferedState, setBufferedState } =
    useReturns.document.outboundReturn();
  const { otherPartyName, theirReference, id } = bufferedState ?? {};
  // const { isGrouped, toggleIsGrouped } = useIsGrouped('outboundShipment');

  const update = (data: Partial<OutboundReturnFragment>) => {
    if (!id) return;
    setBufferedState({ ...data });
    debouncedMutateAsync({ id, ...data });
  };
=======
  const { data } = useReturns.document.outboundReturn();
  const { otherPartyName, id: returnId = '' } = data ?? {};
  const { isGrouped, toggleIsGrouped } = useIsGrouped('outboundReturn');
  const onDelete = useReturns.lines.deleteSelectedOutboundLines({ returnId });
  //   const [theirReferenceBuffer, setTheirReferenceBuffer] =
  //     useBufferState(theirReference);
  //   const { mutateAsync: updateName } = useOutbound.document.updateName();
>>>>>>> 56b9388e

  //   const isDisabled = useOutbound.utils.isDisabled();
  const isDisabled = false; // TODO

  return (
    <AppBarContentPortal sx={{ display: 'flex', flex: 1, marginBottom: 1 }}>
      <Grid
        container
        flexDirection="row"
        display="flex"
        flex={1}
        alignItems="flex-end"
      >
        <Grid item display="flex" flex={1}>
          <Box display="flex" flex={1} flexDirection="column" gap={1}>
            {otherPartyName && (
              <InputWithLabelRow
                label={t('label.supplier-name')}
                Input={<BasicTextInput value={otherPartyName} disabled />}
              />
            )}
            <InputWithLabelRow
              label={t('label.supplier-ref')}
              Input={
                <BasicTextInput
                  disabled={isDisabled}
                  size="small"
                  sx={{ width: 250 }}
                  value={theirReference}
                  onChange={event => {
                    update({ theirReference: event.target.value });
                  }}
                />
              }
            />
          </Box>
        </Grid>
        <Grid
          item
          display="flex"
          gap={1}
          justifyContent="flex-end"
          alignItems="center"
        >
          <Box sx={{ marginRight: 2 }}>
            <Switch
              label={t('label.group-by-item')}
              onChange={toggleIsGrouped}
              checked={isGrouped}
              size="small"
              color="secondary"
            />
          </Box>
          <DropdownMenu label={t('label.actions')}>
            <DropdownMenuItem IconComponent={DeleteIcon} onClick={onDelete}>
              {t('button.delete-lines')}
            </DropdownMenuItem>
          </DropdownMenu>
        </Grid>
      </Grid>
    </AppBarContentPortal>
  );
};<|MERGE_RESOLUTION|>--- conflicted
+++ resolved
@@ -16,29 +16,22 @@
 
 export const Toolbar: FC = () => {
   const t = useTranslation('replenishment');
-<<<<<<< HEAD
-  const onDelete = useReturns.document.deleteOutboundRows();
   const { debouncedMutateAsync } = useReturns.document.updateOutboundReturn();
 
   const { bufferedState, setBufferedState } =
     useReturns.document.outboundReturn();
-  const { otherPartyName, theirReference, id } = bufferedState ?? {};
-  // const { isGrouped, toggleIsGrouped } = useIsGrouped('outboundShipment');
+  const { otherPartyName, theirReference, id } = bufferedState ?? { id: '' };
+  const { isGrouped, toggleIsGrouped } = useIsGrouped('outboundReturn');
+
+  const onDelete = useReturns.lines.deleteSelectedOutboundLines({
+    returnId: id,
+  });
 
   const update = (data: Partial<OutboundReturnFragment>) => {
     if (!id) return;
     setBufferedState({ ...data });
     debouncedMutateAsync({ id, ...data });
   };
-=======
-  const { data } = useReturns.document.outboundReturn();
-  const { otherPartyName, id: returnId = '' } = data ?? {};
-  const { isGrouped, toggleIsGrouped } = useIsGrouped('outboundReturn');
-  const onDelete = useReturns.lines.deleteSelectedOutboundLines({ returnId });
-  //   const [theirReferenceBuffer, setTheirReferenceBuffer] =
-  //     useBufferState(theirReference);
-  //   const { mutateAsync: updateName } = useOutbound.document.updateName();
->>>>>>> 56b9388e
 
   //   const isDisabled = useOutbound.utils.isDisabled();
   const isDisabled = false; // TODO
