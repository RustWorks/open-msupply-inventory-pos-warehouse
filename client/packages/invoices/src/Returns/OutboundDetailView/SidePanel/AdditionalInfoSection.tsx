import React, { FC, memo } from 'react';
import {
  Grid,
  DetailPanelSection,
  PanelField,
  PanelLabel,
  PanelRow,
  BufferedTextArea,
  useTranslation,
  ColorSelectButton,
  InfoTooltipIcon,
} from '@openmsupply-client/common';
import { OutboundReturnFragment, useReturns } from '../../api';

export const AdditionalInfoSectionComponent: FC = () => {
  const t = useTranslation('replenishment');
<<<<<<< HEAD
  const { debouncedMutateAsync: debouncedUpdate } =
    useReturns.document.updateOutboundReturn();
  // const isDisabled = useReturns.utils.outboundIsDisabled();
  const isDisabled = false; // TODO
=======
  const { data } = useReturns.document.outboundReturn();
  // const isDisabled = useReturns.utils.outboundIsDisabled();

  //   const { colour, comment, user, update } = useOutbound.document.fields([
  //     'colour',
  //     'comment',
  //     'user',
  //   ]);
  //   const [colorBuffer, setColorBuffer] = useBufferState(colour);
  //   const [commentBuffer, setCommentBuffer] = useBufferState(comment ?? '');
>>>>>>> dde23cd0

  const { bufferedState, setBufferedState } =
    useReturns.document.outboundReturn();
  const { user, colour, comment, id } = bufferedState || { id: '' };

  const onChange = (patch: Partial<OutboundReturnFragment>) => {
    setBufferedState(patch);
    debouncedUpdate({ id, ...patch });
  };

  return (
    <DetailPanelSection title={t('heading.additional-info')}>
      <Grid container gap={0.5} key="additional-info">
        <PanelRow>
          <PanelLabel>{t('label.entered-by')}</PanelLabel>
          <PanelField>{user?.username}</PanelField>
          {user?.email ? <InfoTooltipIcon title={user?.email} /> : null}
        </PanelRow>

        <PanelRow>
          <PanelLabel>{t('label.color')}</PanelLabel>
          <PanelField>
            <ColorSelectButton
              disabled={isDisabled}
              onChange={color => onChange({ colour: color.hex })}
              color={colour}
            />
          </PanelField>
        </PanelRow>

        <PanelLabel>{t('heading.comment')}</PanelLabel>
        <BufferedTextArea
          disabled={isDisabled}
          onChange={e => onChange({ comment: e.target.value })}
          value={comment}
        />
      </Grid>
    </DetailPanelSection>
  );
};

export const AdditionalInfoSection = memo(AdditionalInfoSectionComponent);<|MERGE_RESOLUTION|>--- conflicted
+++ resolved
@@ -14,23 +14,10 @@
 
 export const AdditionalInfoSectionComponent: FC = () => {
   const t = useTranslation('replenishment');
-<<<<<<< HEAD
   const { debouncedMutateAsync: debouncedUpdate } =
     useReturns.document.updateOutboundReturn();
-  // const isDisabled = useReturns.utils.outboundIsDisabled();
-  const isDisabled = false; // TODO
-=======
-  const { data } = useReturns.document.outboundReturn();
-  // const isDisabled = useReturns.utils.outboundIsDisabled();
 
-  //   const { colour, comment, user, update } = useOutbound.document.fields([
-  //     'colour',
-  //     'comment',
-  //     'user',
-  //   ]);
-  //   const [colorBuffer, setColorBuffer] = useBufferState(colour);
-  //   const [commentBuffer, setCommentBuffer] = useBufferState(comment ?? '');
->>>>>>> dde23cd0
+  const isDisabled = useReturns.utils.outboundIsDisabled();
 
   const { bufferedState, setBufferedState } =
     useReturns.document.outboundReturn();
