import React, { memo } from 'react';
import {
  ToggleButton,
  useTranslation,
  useConfirmationModal,
} from '@openmsupply-client/common';
import { useReturns } from '../../api';

export const OnHoldButtonComponent = memo(() => {
  const t = useTranslation('distribution');
<<<<<<< HEAD
  const { mutateAsync } = useReturns.document.updateOutboundReturn();
  //   const isDisabled = useOutbound.utils.isDisabled();
  const isDisabled = false; // TODO

  const { data: { id, onHold } = { onHold: false } } =
    useReturns.document.outboundReturn();
=======
  //   const { onHold, update } = useOutbound.document.fields('onHold');
  const isDisabled = useReturns.utils.outboundIsDisabled();

  // TEMP until 'onHold' update query is available:
  const [onHold, setOnHold] = useState(false);
  const update = ({ onHold }: { onHold: boolean }) => setOnHold(onHold);
>>>>>>> dde23cd0

  const getConfirmation = useConfirmationModal({
    message: t(
      onHold
        ? 'messages.off-hold-confirmation'
        : 'messages.on-hold-confirmation'
    ),
    title: t('heading.are-you-sure'),
    onConfirm: () => {
      if (!id) return;
      mutateAsync({ id, onHold: !onHold });
    },
  });

  return (
    <ToggleButton
      disabled={isDisabled}
      value={onHold}
      selected={onHold}
      onClick={() => getConfirmation()}
      label={t('label.hold')}
    />
  );
});

export const OnHoldButton = memo(OnHoldButtonComponent);<|MERGE_RESOLUTION|>--- conflicted
+++ resolved
@@ -8,21 +8,11 @@
 
 export const OnHoldButtonComponent = memo(() => {
   const t = useTranslation('distribution');
-<<<<<<< HEAD
   const { mutateAsync } = useReturns.document.updateOutboundReturn();
-  //   const isDisabled = useOutbound.utils.isDisabled();
-  const isDisabled = false; // TODO
+  const isDisabled = useReturns.utils.outboundIsDisabled();
 
   const { data: { id, onHold } = { onHold: false } } =
     useReturns.document.outboundReturn();
-=======
-  //   const { onHold, update } = useOutbound.document.fields('onHold');
-  const isDisabled = useReturns.utils.outboundIsDisabled();
-
-  // TEMP until 'onHold' update query is available:
-  const [onHold, setOnHold] = useState(false);
-  const update = ({ onHold }: { onHold: boolean }) => setOnHold(onHold);
->>>>>>> dde23cd0
 
   const getConfirmation = useConfirmationModal({
     message: t(
