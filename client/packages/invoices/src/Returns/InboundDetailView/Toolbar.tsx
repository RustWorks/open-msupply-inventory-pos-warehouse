import React, { FC } from 'react';
import {
  AppBarContentPortal,
  Box,
  InputWithLabelRow,
  BasicTextInput,
  Grid,
  DropdownMenu,
  useTranslation,
  DropdownMenuItem,
  DeleteIcon,
  useIsGrouped,
  Switch,
<<<<<<< HEAD
  useBufferState,
=======
  Alert,
  InvoiceNodeStatus,
>>>>>>> 3bf2029f
} from '@openmsupply-client/common';
import { InboundReturnFragment, useReturns } from '../api';

export const Toolbar: FC = () => {
  const t = useTranslation('distribution');
  const onDelete = useReturns.lines.deleteSelectedInboundLines();
<<<<<<< HEAD
  const { mutateAsync } = useReturns.document.updateInboundReturn();

  const { data } = useReturns.document.inboundReturn();
  const { otherPartyName, theirReference, id } = data ?? {};

  const update = (data: Partial<InboundReturnFragment>) => {
    if (!id) return;
    mutateAsync({ id, ...data });
  };

=======
  const { data } = useReturns.document.inboundReturn();
  const { otherPartyName } = data ?? {};
>>>>>>> 3bf2029f
  const { isGrouped, toggleIsGrouped } = useIsGrouped('inboundReturn');
  const [theirReferenceBuffer, setTheirReferenceBuffer] =
    useBufferState(theirReference);

  const isDisabled = useReturns.utils.inboundIsDisabled();

  return (
    <AppBarContentPortal sx={{ display: 'flex', flex: 1, marginBottom: 1 }}>
      <Grid
        container
        flexDirection="row"
        display="flex"
        flex={1}
        alignItems="flex-end"
      >
        <Grid item display="flex" flex={1}>
          <Box display="flex" flex={1} flexDirection="column" gap={1}>
            {otherPartyName && (
              <InputWithLabelRow
                label={t('label.customer-name')}
                Input={<BasicTextInput value={otherPartyName} disabled />}
              />
            )}
            <InputWithLabelRow
              label={t('label.customer-ref')}
              Input={
                <BasicTextInput
                  disabled={true}
                  size="small"
                  sx={{ width: 250 }}
                  value={data?.theirReference ?? ''}
                  // TODO: once updating theirReference supported by API
                  // disabled={isDisabled}
                  // value={theirReferenceBuffer ?? ''}
                  // onChange={event => {
                  //   setTheirReferenceBuffer(event.target.value);
                  //   update({ theirReference: event.target.value });
                  // }}
                />
              }
            />
<<<<<<< HEAD
=======
            <InfoAlert inboundReturn={data} />
>>>>>>> 3bf2029f
          </Box>
        </Grid>
        <Grid
          item
          display="flex"
          gap={1}
          justifyContent="flex-end"
          alignItems="center"
        >
          <Box sx={{ marginRight: 2 }}>
            <Switch
              label={t('label.group-by-item')}
              onChange={toggleIsGrouped}
              checked={isGrouped}
              size="small"
              color="secondary"
            />
          </Box>
          <DropdownMenu label={t('label.actions')}>
            <DropdownMenuItem IconComponent={DeleteIcon} onClick={onDelete}>
              {t('button.delete-lines')}
            </DropdownMenuItem>
          </DropdownMenu>
        </Grid>
      </Grid>
    </AppBarContentPortal>
  );
};

const InfoAlert = ({
  inboundReturn,
}: {
  inboundReturn: InboundReturnFragment | undefined;
}) => {
  const t = useTranslation('distribution');
  const loadMessage = (inboundReturn: InboundReturnFragment | undefined) => {
    if (!inboundReturn?.linkedShipment?.id) {
      return t('info.manual-return');
    }
    if (inboundReturn?.status === InvoiceNodeStatus.Shipped) {
      return `${t('info.automatic-return')} ${t(
        'info.automatic-return-no-edit'
      )}`;
    }
    return t('info.automatic-return');
  };

  return <Alert severity="info">{loadMessage(inboundReturn)}</Alert>;
};<|MERGE_RESOLUTION|>--- conflicted
+++ resolved
@@ -11,20 +11,17 @@
   DeleteIcon,
   useIsGrouped,
   Switch,
-<<<<<<< HEAD
   useBufferState,
-=======
   Alert,
   InvoiceNodeStatus,
->>>>>>> 3bf2029f
 } from '@openmsupply-client/common';
 import { InboundReturnFragment, useReturns } from '../api';
 
 export const Toolbar: FC = () => {
   const t = useTranslation('distribution');
   const onDelete = useReturns.lines.deleteSelectedInboundLines();
-<<<<<<< HEAD
   const { mutateAsync } = useReturns.document.updateInboundReturn();
+  const isDisabled = useReturns.utils.inboundIsDisabled();
 
   const { data } = useReturns.document.inboundReturn();
   const { otherPartyName, theirReference, id } = data ?? {};
@@ -34,15 +31,9 @@
     mutateAsync({ id, ...data });
   };
 
-=======
-  const { data } = useReturns.document.inboundReturn();
-  const { otherPartyName } = data ?? {};
->>>>>>> 3bf2029f
   const { isGrouped, toggleIsGrouped } = useIsGrouped('inboundReturn');
   const [theirReferenceBuffer, setTheirReferenceBuffer] =
     useBufferState(theirReference);
-
-  const isDisabled = useReturns.utils.inboundIsDisabled();
 
   return (
     <AppBarContentPortal sx={{ display: 'flex', flex: 1, marginBottom: 1 }}>
@@ -65,24 +56,18 @@
               label={t('label.customer-ref')}
               Input={
                 <BasicTextInput
-                  disabled={true}
                   size="small"
                   sx={{ width: 250 }}
-                  value={data?.theirReference ?? ''}
-                  // TODO: once updating theirReference supported by API
-                  // disabled={isDisabled}
-                  // value={theirReferenceBuffer ?? ''}
-                  // onChange={event => {
-                  //   setTheirReferenceBuffer(event.target.value);
-                  //   update({ theirReference: event.target.value });
-                  // }}
+                  disabled={isDisabled}
+                  value={theirReferenceBuffer ?? ''}
+                  onChange={event => {
+                    setTheirReferenceBuffer(event.target.value);
+                    update({ theirReference: event.target.value });
+                  }}
                 />
               }
             />
-<<<<<<< HEAD
-=======
             <InfoAlert inboundReturn={data} />
->>>>>>> 3bf2029f
           </Box>
         </Grid>
         <Grid
