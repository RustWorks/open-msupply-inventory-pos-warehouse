import {
  getRowExpandColumn,
  GenericColumnKey,
  getNotePopoverColumn,
  useColumns,
  Column,
  ArrayUtils,
  useCurrency,
  useUrlQueryParams,
  ColumnAlign,
  PositiveNumberCell,
  TooltipTextCell,
  useColumnUtils,
} from '@openmsupply-client/common';
<<<<<<< HEAD
import {
  LocationRowFragment,
  PackVariantCell,
} from '@openmsupply-client/system';
=======
>>>>>>> ec2c2940
import { InboundItem } from './../../../types';
import { InboundLineFragment } from '../../api';
import { isInboundPlaceholderRow } from '../../../utils';

const getUnitQuantity = (row: InboundLineFragment) =>
  row.packSize * row.numberOfPacks;

export const useInboundShipmentColumns = () => {
  const {
    updateSortQuery,
    queryParams: { sortBy },
  } = useUrlQueryParams({ initialSort: { key: 'itemName', dir: 'asc' } });
  const { c } = useCurrency();
  const getSellPrice = (row: InboundLineFragment) =>
    isInboundPlaceholderRow(row) ? '' : c(row.sellPricePerPack).format();
  const { getColumnPropertyAsString, getColumnProperty } = useColumnUtils();

  const columns = useColumns<InboundLineFragment | InboundItem>(
    [
      [
        getNotePopoverColumn(),
        {
          accessor: ({ rowData }) => {
            if ('lines' in rowData) {
              const noteSections = rowData.lines
                .map(({ batch, note }) => ({
                  header: batch ?? '',
                  body: note ?? '',
                }))
                .filter(({ body }) => !!body);

              return noteSections.length ? noteSections : null;
            } else {
              return rowData.note
                ? { header: rowData.batch ?? '', body: rowData.note }
                : null;
            }
          },
        },
      ],
      [
        'itemCode',
        {
          getSortValue: row =>
            getColumnPropertyAsString(row, [
              { path: ['lines', 'item', 'code'] },
              { path: ['item', 'code'], default: '' },
            ]),
          accessor: ({ rowData }) =>
            getColumnProperty(rowData, [
              { path: ['lines', 'item', 'code'] },
              { path: ['item', 'code'], default: '' },
            ]),
        },
      ],
      [
        'itemName',
        {
          Cell: TooltipTextCell,
          getSortValue: row =>
            getColumnPropertyAsString(row, [
              { path: ['lines', 'item', 'name'] },
              { path: ['item', 'name'], default: '' },
            ]),
          accessor: ({ rowData }) =>
            getColumnProperty(rowData, [
              { path: ['lines', 'item', 'name'] },
              { path: ['item', 'name'], default: '' },
            ]),
        },
      ],
      [
<<<<<<< HEAD
=======
        'itemUnit',
        {
          getSortValue: row =>
            getColumnPropertyAsString(row, [
              { path: ['lines', 'item', 'unitName'] },
              { path: ['item', 'unitName'], default: '' },
            ]),
          accessor: ({ rowData }) =>
            getColumnProperty(rowData, [
              { path: ['lines', 'item', 'unitName'] },
              { path: ['item', 'unitName'], default: '' },
            ]),
        },
      ],
      [
>>>>>>> ec2c2940
        'batch',
        {
          accessor: ({ rowData }) =>
            getColumnProperty(rowData, [{ path: ['batch'] }]),
          getSortValue: row =>
            getColumnPropertyAsString(row, [{ path: ['batch'], default: '' }]),
        },
      ],
      [
        'expiryDate',
        {
          getSortValue: row =>
            getColumnPropertyAsString(row, [
              { path: ['lines', 'expiryDate'] },
              { path: ['expiryDate'], default: '' },
            ]),
          accessor: ({ rowData }) =>
            getColumnProperty(rowData, [
              { path: ['lines', 'expiryDate'] },
              { path: ['expiryDate'], default: '' },
            ]),
        },
      ],
      [
        'location',
        {
          getSortValue: row =>
            getColumnPropertyAsString(row, [
              { path: ['lines', 'location', 'code'] },
              { path: ['location', 'code'], default: '' },
            ]),
          accessor: ({ rowData }) =>
            getColumnProperty(rowData, [
              { path: ['lines', 'location', 'code'] },
              { path: ['location', 'code'], default: '' },
            ]),
        },
      ],
<<<<<<< HEAD
=======
      {
        label: 'label.sell',
        key: 'sellPricePerPack',
        align: ColumnAlign.Right,
        width: 120,
        accessor: ({ rowData }) => {
          if ('lines' in rowData) {
            const { lines } = rowData;
            return ArrayUtils.ifTheSameElseDefault(
              lines.map(line => ({ sell: getSellPrice(line) })),
              'sell',
              ''
            );
          } else {
            return getSellPrice(rowData);
          }
        },
        getSortValue: rowData => {
          if ('lines' in rowData) {
            const { lines } = rowData;
            return c(
              ArrayUtils.ifTheSameElseDefault(lines, 'sellPricePerPack', '')
            ).format();
          } else {
            return getSellPrice(rowData);
          }
        },
      },
      [
        'packSize',
        {
          accessor: ({ rowData }) =>
            getColumnProperty(rowData, [
              { path: ['lines', 'packSize'], default: '' },
              { path: ['packSize'], default: '' },
            ]),
          getSortValue: row =>
            getColumnPropertyAsString(row, [
              { path: ['lines', 'packSize'], default: '' },
              { path: ['packSize'], default: '' },
            ]),
        },
      ],
>>>>>>> ec2c2940
      [
        'unitQuantity',
        {
          accessor: ({ rowData }) => {
            if ('lines' in rowData) {
              const { lines } = rowData;
              return ArrayUtils.getUnitQuantity(lines);
            } else {
              return getUnitQuantity(rowData);
            }
          },
          getSortValue: rowData => {
            if ('lines' in rowData) {
              const { lines } = rowData;
              return ArrayUtils.getUnitQuantity(lines);
            } else {
              return getUnitQuantity(rowData);
            }
          },
        },
      ],
      [
        'numberOfPacks',
        {
          Cell: PositiveNumberCell,
          accessor: ({ rowData }) => {
            if ('lines' in rowData) {
              const { lines } = rowData;
              return ArrayUtils.getSum(lines, 'numberOfPacks');
            } else {
              return rowData.numberOfPacks;
            }
          },
          getSortValue: rowData => {
            if ('lines' in rowData) {
              const { lines } = rowData;
              return ArrayUtils.getSum(lines, 'numberOfPacks');
            } else {
              return rowData.numberOfPacks;
            }
          },
        },
      ],
      {
        key: 'packUnit',
        label: 'label.pack',
        sortable: false,
        Cell: PackVariantCell({
          getItemId: row => {
            if ('lines' in row) return '';
            else return row?.item?.id;
          },
          getPackSizes: row => {
            if ('lines' in row) return row.lines.map(l => l.packSize ?? 1);
            else return [row?.packSize ?? 1];
          },
          getUnitName: row => {
            if ('lines' in row) return null;
            else return row?.item?.unitName ?? null;
          },
        }),
      },
      {
        label: 'label.sell',
        key: 'sellPricePerPack',
        align: ColumnAlign.Right,
        width: 120,
        accessor: ({ rowData }) => {
          if ('lines' in rowData) {
            const { lines } = rowData;
            return ArrayUtils.ifTheSameElseDefault(
              lines.map(line => ({ sell: getSellPrice(line) })),
              'sell',
              ''
            );
          } else {
            return getSellPrice(rowData);
          }
        },
        getSortValue: rowData => {
          if ('lines' in rowData) {
            const { lines } = rowData;
            return c(
              ArrayUtils.ifTheSameElseDefault(lines, 'sellPricePerPack', '')
            ).format();
          } else {
            return getSellPrice(rowData);
          }
        },
      },
      getRowExpandColumn(),
      GenericColumnKey.Selection,
    ],
    { sortBy, onChangeSortBy: updateSortQuery },
    [sortBy, updateSortQuery]
  );

  return { columns, sortBy };
};

export const useExpansionColumns = (): Column<InboundLineFragment>[] =>
  useColumns([
    'batch',
    'expiryDate',
<<<<<<< HEAD
    'locationName',
    {
      key: 'packUnit',
      label: 'label.pack',
      sortable: false,
      Cell: PackVariantCell({
        getItemId: row => row?.item.id,
        getPackSizes: row => {
          return [row?.packSize ?? 1];
        },
        getUnitName: row => row?.item.unitName ?? null,
      }),
    },
=======
    'location',
>>>>>>> ec2c2940
    'numberOfPacks',
    'costPricePerPack',
  ]);<|MERGE_RESOLUTION|>--- conflicted
+++ resolved
@@ -12,13 +12,7 @@
   TooltipTextCell,
   useColumnUtils,
 } from '@openmsupply-client/common';
-<<<<<<< HEAD
-import {
-  LocationRowFragment,
-  PackVariantCell,
-} from '@openmsupply-client/system';
-=======
->>>>>>> ec2c2940
+import { PackVariantCell } from '@openmsupply-client/system';
 import { InboundItem } from './../../../types';
 import { InboundLineFragment } from '../../api';
 import { isInboundPlaceholderRow } from '../../../utils';
@@ -91,24 +85,6 @@
         },
       ],
       [
-<<<<<<< HEAD
-=======
-        'itemUnit',
-        {
-          getSortValue: row =>
-            getColumnPropertyAsString(row, [
-              { path: ['lines', 'item', 'unitName'] },
-              { path: ['item', 'unitName'], default: '' },
-            ]),
-          accessor: ({ rowData }) =>
-            getColumnProperty(rowData, [
-              { path: ['lines', 'item', 'unitName'] },
-              { path: ['item', 'unitName'], default: '' },
-            ]),
-        },
-      ],
-      [
->>>>>>> ec2c2940
         'batch',
         {
           accessor: ({ rowData }) =>
@@ -147,8 +123,6 @@
             ]),
         },
       ],
-<<<<<<< HEAD
-=======
       {
         label: 'label.sell',
         key: 'sellPricePerPack',
@@ -177,22 +151,6 @@
           }
         },
       },
-      [
-        'packSize',
-        {
-          accessor: ({ rowData }) =>
-            getColumnProperty(rowData, [
-              { path: ['lines', 'packSize'], default: '' },
-              { path: ['packSize'], default: '' },
-            ]),
-          getSortValue: row =>
-            getColumnPropertyAsString(row, [
-              { path: ['lines', 'packSize'], default: '' },
-              { path: ['packSize'], default: '' },
-            ]),
-        },
-      ],
->>>>>>> ec2c2940
       [
         'unitQuantity',
         {
@@ -297,23 +255,7 @@
   useColumns([
     'batch',
     'expiryDate',
-<<<<<<< HEAD
-    'locationName',
-    {
-      key: 'packUnit',
-      label: 'label.pack',
-      sortable: false,
-      Cell: PackVariantCell({
-        getItemId: row => row?.item.id,
-        getPackSizes: row => {
-          return [row?.packSize ?? 1];
-        },
-        getUnitName: row => row?.item.unitName ?? null,
-      }),
-    },
-=======
     'location',
->>>>>>> ec2c2940
     'numberOfPacks',
     'costPricePerPack',
   ]);