--- conflicted
+++ resolved
@@ -10,11 +10,8 @@
   useUrlQueryParams,
   ColumnAlign,
   PositiveNumberCell,
-<<<<<<< HEAD
   TooltipTextCell,
-=======
   useTranslation,
->>>>>>> e82a1276
 } from '@openmsupply-client/common';
 import { InboundItem } from './../../../types';
 import { InboundLineFragment } from '../../api';
