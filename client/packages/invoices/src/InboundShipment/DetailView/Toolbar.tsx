--- conflicted
+++ resolved
@@ -39,19 +39,6 @@
   const t = useTranslation(['replenishment', 'common']);
   const { success, info } = useNotification();
 
-<<<<<<< HEAD
-  const { selectedRows } = useTableStore(state => ({
-    selectedRows: (
-      Object.keys(state.rowState)
-        .filter(id => state.rowState[id]?.isSelected)
-        .map(selectedId => data?.find(({ id }) => selectedId === id))
-        .filter(Boolean) as InboundShipmentItem[]
-    )
-      .map(({ batches }) => Object.values(batches))
-      .flat()
-      .map(({ id }) => id),
-  }));
-=======
   const { selectedRows } = useTableStore(state => {
     const { isGrouped } = state;
 
@@ -60,7 +47,7 @@
         selectedRows: (
           Object.keys(state.rowState)
             .filter(id => state.rowState[id]?.isSelected)
-            .map(selectedId => data.find(({ id }) => selectedId === id))
+            .map(selectedId => data?.find(({ id }) => selectedId === id))
             .filter(Boolean) as InboundShipmentItem[]
         )
           .map(({ lines }) => lines)
@@ -78,7 +65,6 @@
       };
     }
   });
->>>>>>> 4e50376a
 
   const deleteAction = async () => {
     if (selectedRows && selectedRows?.length > 0) {
