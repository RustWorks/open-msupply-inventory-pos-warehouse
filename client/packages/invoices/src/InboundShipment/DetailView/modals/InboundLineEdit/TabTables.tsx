import React, { FC } from 'react';
import {
  DataTable,
  useColumns,
  CurrencyInputCell,
  getExpiryDateInputColumn,
  TextInputCell,
  ColumnDescription,
  useTheme,
  Theme,
  alpha,
  QueryParamsProvider,
  createQueryParamsStore,
  CellProps,
<<<<<<< HEAD
  CurrencyCell,
  ColumnAlign,
=======
  NumberInputCell,
>>>>>>> 6c6e3ee0
} from '@openmsupply-client/common';
import { DraftInboundLine } from '../../../../types';
import {
  CurrencyRowFragment,
  getLocationInputColumn,
  LocationRowFragment,
} from '@openmsupply-client/system';

interface TableProps {
  lines: DraftInboundLine[];
  updateDraftLine: (patch: Partial<DraftInboundLine> & { id: string }) => void;
  isDisabled?: boolean;
  currency?: CurrencyRowFragment | null;
  isExternalSupplier?: boolean;
}

const expiryInputColumn = getExpiryDateInputColumn<DraftInboundLine>();
const getBatchColumn = (
  updateDraftLine: (patch: Partial<DraftInboundLine> & { id: string }) => void,
  theme: Theme
): ColumnDescription<DraftInboundLine> => [
  'batch',
  {
    width: 150,
    maxWidth: 150,
    maxLength: 50,
    Cell: TextInputCell,
    setter: updateDraftLine,
    backgroundColor: alpha(theme.palette.background.menu, 0.4),
    // Remember previously entered batches for this item and suggest them in future shipments
    autocompleteProvider: data => `inboundshipment${data.item.id}`,
    accessor: ({ rowData }) => rowData.batch || '',
  },
];
const getExpiryColumn = (
  updateDraftLine: (patch: Partial<DraftInboundLine> & { id: string }) => void,
  theme: Theme
): ColumnDescription<DraftInboundLine> => [
  expiryInputColumn,
  {
    width: 150,
    maxWidth: 150,
    setter: updateDraftLine,
    backgroundColor: alpha(theme.palette.background.menu, 0.4),
  },
];

const NumberOfPacksCell: React.FC<CellProps<DraftInboundLine>> = ({
  rowData,
  ...props
}) => (
  <NumberInputCell
    {...props}
    isRequired={rowData.numberOfPacks === 0}
    rowData={rowData}
  />
);

export const QuantityTableComponent: FC<TableProps> = ({
  lines,
  updateDraftLine,
  isDisabled = false,
}) => {
  const theme = useTheme();
  const columns = useColumns<DraftInboundLine>(
    [
      getBatchColumn(updateDraftLine, theme),
      getExpiryColumn(updateDraftLine, theme),
      [
        'numberOfPacks',
        {
          Cell: NumberOfPacksCell,
          width: 100,
          label: 'label.num-packs',
          setter: updateDraftLine,
        },
      ],
      [
        'packSize',
        {
          Cell: NumberInputCell,
          setter: updateDraftLine,
        },
      ],
      [
        'unitQuantity',
        {
          accessor: ({ rowData }) => rowData.numberOfPacks * rowData.packSize,
        },
      ],
    ],
    {},
    [updateDraftLine, lines]
  );

  return (
    <DataTable
      id="inbound-line-quantity"
      isDisabled={isDisabled}
      columns={columns}
      data={lines}
      noDataMessage="Add a new line"
      dense
    />
  );
};

export const QuantityTable = React.memo(QuantityTableComponent);

export const PricingTableComponent: FC<TableProps> = ({
  lines,
  updateDraftLine,
  isDisabled = false,
  currency,
  isExternalSupplier,
}) => {
  const columnDefinitions: ColumnDescription<DraftInboundLine>[] = [
    [
      'batch',
      {
        accessor: ({ rowData }) => {
          return rowData.batch || '';
        },
      },
    ],
    [
      'sellPricePerPack',
      {
        Cell: CurrencyInputCell,
        width: 100,
        setter: updateDraftLine,
      },
    ],
  ];

  if (isExternalSupplier) {
    columnDefinitions.push({
      key: 'foreignCurrencySellPricePerPack',
      label: 'label.fc-sell-price',
      description: 'description.fc-sell-price',
      width: 100,
      align: ColumnAlign.Right,
      Cell: CurrencyCell({ currency: currency?.code }),
      accessor: ({ rowData }) => {
        if (currency) {
          return rowData.sellPricePerPack / currency.rate;
        }
        return null;
      },
    });
  }

  columnDefinitions.push([
    'costPricePerPack',
    {
      Cell: CurrencyInputCell,
      width: 100,
      setter: updateDraftLine,
    },
  ]);

  if (isExternalSupplier) {
    columnDefinitions.push({
      key: 'foreignCurrencyCostPricePerPack',
      label: 'label.fc-cost-price',
      description: 'description.fc-cost-price',
      width: 100,
      align: ColumnAlign.Right,
      Cell: CurrencyCell({ currency: currency?.code }),
      accessor: ({ rowData }) => {
        if (currency) {
          return rowData.costPricePerPack / currency.rate;
        }
        return null;
      },
    });
  }

  columnDefinitions.push(
    [
      'unitQuantity',
      {
        accessor: ({ rowData }) => rowData.numberOfPacks * rowData.packSize,
      },
    ],
    [
      'lineTotal',
      {
        accessor: ({ rowData }) =>
          rowData.numberOfPacks * rowData.costPricePerPack,
      },
    ]
  );

  if (isExternalSupplier) {
    columnDefinitions.push({
      key: 'foreignCurrencyLineTotal',
      label: 'label.fc-line-total',
      description: 'description.fc-line-total',
      width: 100,
      Cell: CurrencyCell({ currency: currency?.code }),
      align: ColumnAlign.Right,
      accessor: ({ rowData }) => {
        if (currency) {
          return (
            (rowData.numberOfPacks * rowData.costPricePerPack) / currency.rate
          );
        }
        return null;
      },
    });
  }

  const columns = useColumns<DraftInboundLine>(columnDefinitions, {}, [
    updateDraftLine,
    lines,
  ]);

  return (
    <DataTable
      id="inbound-line-pricing"
      isDisabled={isDisabled}
      columns={columns}
      data={lines}
      noDataMessage="Add a new line"
      dense
    />
  );
};

export const PricingTable = React.memo(PricingTableComponent);

export const LocationTableComponent: FC<TableProps> = ({
  lines,
  updateDraftLine,
  isDisabled,
}) => {
  const columns = useColumns<DraftInboundLine>(
    [
      [
        'batch',
        {
          accessor: ({ rowData }) => {
            return rowData.batch || '';
          },
        },
      ],
      [getLocationInputColumn(), { setter: updateDraftLine, width: 800 }],
    ],
    {},
    [updateDraftLine, lines]
  );

  return (
    <QueryParamsProvider
      createStore={createQueryParamsStore<LocationRowFragment>({
        initialSortBy: { key: 'name' },
      })}
    >
      <DataTable
        id="inbound-line-location"
        columns={columns}
        data={lines}
        dense
        isDisabled={isDisabled}
      />
    </QueryParamsProvider>
  );
};

export const LocationTable = React.memo(LocationTableComponent);<|MERGE_RESOLUTION|>--- conflicted
+++ resolved
@@ -12,12 +12,9 @@
   QueryParamsProvider,
   createQueryParamsStore,
   CellProps,
-<<<<<<< HEAD
   CurrencyCell,
   ColumnAlign,
-=======
   NumberInputCell,
->>>>>>> 6c6e3ee0
 } from '@openmsupply-client/common';
 import { DraftInboundLine } from '../../../../types';
 import {
