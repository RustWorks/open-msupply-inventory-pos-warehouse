--- conflicted
+++ resolved
@@ -14,12 +14,6 @@
   createQueryParamsStore,
   useKeyboardHeightAdjustment,
 } from '@openmsupply-client/common';
-<<<<<<< HEAD
-import { ItemRowFragment } from '@openmsupply-client/system';
-=======
-import { InboundLineEditPanel } from './InboundLineEditPanel';
-import { QuantityTable, PricingTable, LocationTable } from './TabTables';
->>>>>>> f1b3d8b7
 import { InboundLineEditForm } from './InboundLineEditForm';
 import { InboundLineFragment, useInbound } from '../../../api';
 import { DraftInboundLine } from '../../../../types';
@@ -35,17 +29,7 @@
   isDisabled?: boolean;
 }
 
-<<<<<<< HEAD
-const useDraftInboundLines = (item: ItemRowFragment | null) => {
-=======
-enum Tabs {
-  Batch = 'Batch',
-  Pricing = 'Pricing',
-  Location = 'Location',
-}
-
 const useDraftInboundLines = (item: InboundLineItem | null) => {
->>>>>>> f1b3d8b7
   const { data: lines } = useInbound.lines.list(item?.id ?? '');
   const { id } = useInbound.document.fields('id');
   const { mutateAsync, isLoading } = useInbound.lines.save();
