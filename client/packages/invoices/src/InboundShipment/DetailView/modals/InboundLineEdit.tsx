--- conflicted
+++ resolved
@@ -454,7 +454,6 @@
       )}
       <Divider margin={5} />
       {inboundItem && (
-<<<<<<< HEAD
         <TabContext value={currentTab}>
           <TabList
             value={currentTab}
@@ -487,77 +486,17 @@
           <Fab
             sx={{
               alignSelf: 'flex-end',
-              maxHeight: 24,
-              maxWidth: 24,
-              minHeight: 24,
-              minWidth: 24,
+              margin: '10px',
               alignItems: 'center',
               justifyContent: 'center',
             }}
             color="secondary"
             aria-label="add"
-            size="small"
             onClick={onAddBatch}
           >
             <PlusCircleIcon />
           </Fab>
         </TabContext>
-=======
-        <TableContainer sx={{ height: 400 }}>
-          <Table>
-            <TableHead>
-              <TableRow>
-                <HeaderCell>{t('label.batch')}</HeaderCell>
-                <HeaderCell>{t('label.num-packs')}</HeaderCell>
-                <HeaderCell>{t('label.pack-size')}</HeaderCell>
-
-                <HeaderCell>{t('label.sell')}</HeaderCell>
-                <HeaderCell>{t('label.cost')}</HeaderCell>
-                <HeaderCell>Line Total</HeaderCell>
-                <HeaderCell>Units</HeaderCell>
-                <HeaderCell>{t('label.expiry')}</HeaderCell>
-                <HeaderCell>% Margin</HeaderCell>
-
-                <HeaderCell>
-                  Volume/
-                  <br />
-                  Pack
-                </HeaderCell>
-                <HeaderCell>
-                  Weight/
-                  <br />
-                  Pack
-                </HeaderCell>
-                <HeaderCell>Location</HeaderCell>
-                <HeaderCell>
-                  Sent # <br /> Packs
-                </HeaderCell>
-                <HeaderCell>
-                  Sent Pack <br /> Size
-                </HeaderCell>
-              </TableRow>
-            </TableHead>
-
-            {flattenInboundItems([inboundItem]).map(batch => (
-              <BatchRow key={batch.id} batch={batch} />
-            ))}
-
-            <Fab
-              sx={{
-                alignSelf: 'flex-end',
-                margin: '10px',
-                alignItems: 'center',
-                justifyContent: 'center',
-              }}
-              color="secondary"
-              aria-label="add"
-              onClick={onAddBatch}
-            >
-              <PlusCircleIcon />
-            </Fab>
-          </Table>
-        </TableContainer>
->>>>>>> deb0a531
       )}
     </>
   );
