<<<<<<< HEAD
import * as Types from '../../../../../../packages/common/src/types/schema';
=======
import * as Types from '@openmsupply-client/common';
>>>>>>> 82c0676e

import { GraphQLClient } from 'graphql-request';
import * as Dom from 'graphql-request/dist/types.dom';
import gql from 'graphql-tag';
import { graphql, ResponseResolver, GraphQLRequest, GraphQLContext } from 'msw'
export type InvoicesQueryVariables = Types.Exact<{
  first?: Types.InputMaybe<Types.Scalars['Int']>;
  offset?: Types.InputMaybe<Types.Scalars['Int']>;
  key: Types.InvoiceSortFieldInput;
  desc?: Types.InputMaybe<Types.Scalars['Boolean']>;
  filter?: Types.InputMaybe<Types.InvoiceFilterInput>;
  storeId: Types.Scalars['String'];
}>;


export type InvoicesQuery = { __typename: 'Queries', invoices: { __typename: 'ConnectorError', error: { __typename: 'DatabaseError', description: string, fullError: string } | { __typename: 'PaginationError', description: string, rangeError: { __typename: 'RangeError', description: string, field: Types.RangeField, max?: number | null, min?: number | null } } } | { __typename: 'InvoiceConnector', totalCount: number, nodes: Array<{ __typename: 'InvoiceNode', comment?: string | null, createdDatetime: string, allocatedDatetime?: string | null, deliveredDatetime?: string | null, pickedDatetime?: string | null, shippedDatetime?: string | null, verifiedDatetime?: string | null, id: string, invoiceNumber: number, otherPartyId: string, otherPartyName: string, theirReference?: string | null, type: Types.InvoiceNodeType, status: Types.InvoiceNodeStatus, colour?: string | null, pricing: { __typename: 'InvoicePricingNode', totalAfterTax: number, totalBeforeTax: number, stockTotalBeforeTax: number, stockTotalAfterTax: number, serviceTotalAfterTax: number, serviceTotalBeforeTax: number } | { __typename: 'NodeError', error: { __typename: 'DatabaseError', description: string, fullError: string } | { __typename: 'RecordNotFound', description: string } } }> } };

export type InvoiceQueryVariables = Types.Exact<{
  id: Types.Scalars['String'];
  storeId: Types.Scalars['String'];
}>;


export type InvoiceQuery = { __typename: 'Queries', invoice: { __typename: 'InvoiceNode', id: string, comment?: string | null, createdDatetime: string, allocatedDatetime?: string | null, deliveredDatetime?: string | null, pickedDatetime?: string | null, shippedDatetime?: string | null, verifiedDatetime?: string | null, invoiceNumber: number, colour?: string | null, onHold: boolean, otherPartyId: string, otherPartyName: string, status: Types.InvoiceNodeStatus, theirReference?: string | null, type: Types.InvoiceNodeType, otherParty: { __typename: 'NameNode', id: string, name: string, code: string, isCustomer: boolean, isSupplier: boolean } | { __typename: 'NodeError', error: { __typename: 'DatabaseError', description: string, fullError: string } | { __typename: 'RecordNotFound', description: string } }, lines: { __typename: 'ConnectorError', error: { __typename: 'DatabaseError', description: string, fullError: string } | { __typename: 'PaginationError', description: string } } | { __typename: 'InvoiceLineConnector', totalCount: number, nodes: Array<{ __typename: 'InvoiceLineNode', type: Types.InvoiceLineNodeType, batch?: string | null, costPricePerPack: number, expiryDate?: string | null, id: string, itemCode: string, itemId: string, itemName: string, numberOfPacks: number, packSize: number, note?: string | null, invoiceId: string, locationName?: string | null, sellPricePerPack: number, location?: { __typename: 'LocationNode', id: string, name: string, code: string, onHold: boolean, stock: { __typename: 'ConnectorError', error: { __typename: 'DatabaseError', description: string, fullError: string } | { __typename: 'PaginationError', description: string } } | { __typename: 'StockLineConnector', totalCount: number, nodes: Array<{ __typename: 'StockLineNode', id: string, costPricePerPack: number, itemId: string, availableNumberOfPacks: number, onHold: boolean, packSize: number, sellPricePerPack: number, storeId: string, totalNumberOfPacks: number }> } } | { __typename: 'NodeError', error: { __typename: 'DatabaseError', description: string, fullError: string } | { __typename: 'RecordNotFound', description: string } } | null, item: { __typename: 'ItemError', error: { __typename: 'InternalError', description: string, fullError: string } } | { __typename: 'ItemNode', id: string, name: string, code: string, isVisible: boolean, unitName?: string | null, availableBatches: { __typename: 'ConnectorError', error: { __typename: 'DatabaseError', description: string } | { __typename: 'PaginationError', description: string } } | { __typename: 'StockLineConnector', totalCount: number, nodes: Array<{ __typename: 'StockLineNode', id: string, availableNumberOfPacks: number, costPricePerPack: number, itemId: string, onHold: boolean, packSize: number, sellPricePerPack: number, storeId: string, totalNumberOfPacks: number, expiryDate?: string | null }> } }, stockLine?: { __typename: 'NodeError', error: { __typename: 'DatabaseError', description: string, fullError: string } | { __typename: 'RecordNotFound', description: string } } | { __typename: 'StockLineNode', availableNumberOfPacks: number, batch?: string | null, costPricePerPack: number, expiryDate?: string | null, id: string, itemId: string, packSize: number, sellPricePerPack: number, storeId: string, totalNumberOfPacks: number, onHold: boolean, note?: string | null } | null }> }, pricing: { __typename: 'InvoicePricingNode', totalAfterTax: number, totalBeforeTax: number, stockTotalBeforeTax: number, stockTotalAfterTax: number, serviceTotalAfterTax: number, serviceTotalBeforeTax: number } | { __typename: 'NodeError', error: { __typename: 'DatabaseError', description: string, fullError: string } | { __typename: 'RecordNotFound', description: string } } } | { __typename: 'NodeError', error: { __typename: 'DatabaseError', description: string, fullError: string } | { __typename: 'RecordNotFound', description: string } } };

export type UpdateInboundShipmentMutationVariables = Types.Exact<{
  input: Types.UpdateInboundShipmentInput;
}>;


export type UpdateInboundShipmentMutation = { __typename: 'Mutations', updateInboundShipment: { __typename: 'InvoiceNode', id: string } | { __typename: 'NodeError', error: { __typename: 'DatabaseError', description: string, fullError: string } | { __typename: 'RecordNotFound', description: string } } | { __typename: 'UpdateInboundShipmentError', error: { __typename: 'CannotChangeStatusOfInvoiceOnHold', description: string } | { __typename: 'CannotEditInvoice', description: string } | { __typename: 'CannotReverseInvoiceStatus', description: string } | { __typename: 'DatabaseError', description: string } | { __typename: 'ForeignKeyError', description: string } | { __typename: 'InvoiceDoesNotBelongToCurrentStore', description: string } | { __typename: 'NotAnInboundShipment', description: string } | { __typename: 'OtherPartyNotASupplier', description: string } | { __typename: 'RecordNotFound', description: string } } };

export type DeleteInboundShipmentsMutationVariables = Types.Exact<{
  storeId: Types.Scalars['String'];
  deleteInboundShipments: Array<Types.DeleteInboundShipmentInput> | Types.DeleteInboundShipmentInput;
}>;


export type DeleteInboundShipmentsMutation = { __typename: 'Mutations', batchInboundShipment: { __typename: 'BatchInboundShipmentResponse', deleteInboundShipments?: Array<{ __typename: 'DeleteInboundShipmentResponseWithId', id: string, response: { __typename: 'DeleteInboundShipmentError', error: { __typename: 'CannotDeleteInvoiceWithLines', description: string } | { __typename: 'CannotEditInvoice', description: string } | { __typename: 'DatabaseError', description: string } | { __typename: 'InvoiceDoesNotBelongToCurrentStore', description: string } | { __typename: 'NotAnInboundShipment', description: string } | { __typename: 'RecordNotFound', description: string } } | { __typename: 'DeleteResponse', id: string } }> | null } };

export type InsertInboundShipmentMutationVariables = Types.Exact<{
  id: Types.Scalars['String'];
  otherPartyId: Types.Scalars['String'];
  storeId: Types.Scalars['String'];
}>;


export type InsertInboundShipmentMutation = { __typename: 'Mutations', insertInboundShipment: { __typename: 'InsertInboundShipmentError', error: { __typename: 'DatabaseError', description: string, fullError: string } | { __typename: 'ForeignKeyError', description: string, key: Types.ForeignKey } | { __typename: 'OtherPartyNotASupplier', description: string, otherParty: { __typename: 'NameNode', code: string, id: string, isCustomer: boolean, isSupplier: boolean, name: string } } | { __typename: 'RecordAlreadyExist', description: string } } | { __typename: 'InvoiceNode', id: string } | { __typename: 'NodeError', error: { __typename: 'DatabaseError', description: string, fullError: string } | { __typename: 'RecordNotFound', description: string } } };

export type UpsertInboundShipmentMutationVariables = Types.Exact<{
  storeId: Types.Scalars['String'];
  input: Types.BatchInboundShipmentInput;
}>;


export type UpsertInboundShipmentMutation = { __typename: 'Mutations', batchInboundShipment: { __typename: 'BatchInboundShipmentResponse', deleteInboundShipmentLines?: Array<{ __typename: 'DeleteInboundShipmentLineResponseWithId', id: string }> | null, insertInboundShipmentLines?: Array<{ __typename: 'InsertInboundShipmentLineResponseWithId', id: string }> | null, updateInboundShipmentLines?: Array<{ __typename: 'UpdateInboundShipmentLineResponseWithId', id: string }> | null, updateInboundShipments?: Array<{ __typename: 'UpdateInboundShipmentResponseWithId', id: string }> | null } };

export type DeleteInboundShipmentLinesMutationVariables = Types.Exact<{
  storeId: Types.Scalars['String'];
  input: Types.BatchInboundShipmentInput;
}>;


export type DeleteInboundShipmentLinesMutation = { __typename: 'Mutations', batchInboundShipment: { __typename: 'BatchInboundShipmentResponse', deleteInboundShipmentLines?: Array<{ __typename: 'DeleteInboundShipmentLineResponseWithId', id: string, response: { __typename: 'DeleteInboundShipmentLineError', error: { __typename: 'BatchIsReserved', description: string } | { __typename: 'CannotEditInvoice', description: string } | { __typename: 'DatabaseError', description: string, fullError: string } | { __typename: 'ForeignKeyError', description: string, key: Types.ForeignKey } | { __typename: 'InvoiceDoesNotBelongToCurrentStore', description: string } | { __typename: 'InvoiceLineBelongsToAnotherInvoice', description: string } | { __typename: 'NotAnInboundShipment', description: string } | { __typename: 'RecordNotFound', description: string } } | { __typename: 'DeleteResponse', id: string } }> | null } };

export type InvoiceCountsQueryVariables = Types.Exact<{
  timezoneOffset?: Types.InputMaybe<Types.Scalars['Int']>;
}>;


export type InvoiceCountsQuery = { __typename: 'Queries', invoiceCounts: { __typename: 'InvoiceCounts', inbound: { __typename: 'InboundInvoiceCounts', created: { __typename: 'InvoiceCountsSummary', today: number, thisWeek: number } } } };


export const InvoicesDocument = gql`
    query invoices($first: Int, $offset: Int, $key: InvoiceSortFieldInput!, $desc: Boolean, $filter: InvoiceFilterInput, $storeId: String!) {
  invoices(
    page: {first: $first, offset: $offset}
    sort: {key: $key, desc: $desc}
    filter: $filter
    storeId: $storeId
  ) {
    ... on ConnectorError {
      __typename
      error {
        description
        ... on DatabaseError {
          __typename
          description
          fullError
        }
        ... on PaginationError {
          __typename
          description
          rangeError {
            description
            field
            max
            min
          }
        }
      }
    }
    ... on InvoiceConnector {
      __typename
      nodes {
        comment
        createdDatetime
        allocatedDatetime
        deliveredDatetime
        pickedDatetime
        shippedDatetime
        verifiedDatetime
        id
        invoiceNumber
        otherPartyId
        otherPartyName
        theirReference
        type
        status
        colour
        pricing {
          __typename
          ... on NodeError {
            __typename
            error {
              ... on RecordNotFound {
                __typename
                description
              }
              ... on DatabaseError {
                __typename
                description
                fullError
              }
              description
            }
          }
          ... on InvoicePricingNode {
            __typename
            totalAfterTax
            totalBeforeTax
            stockTotalBeforeTax
            stockTotalAfterTax
            serviceTotalAfterTax
            serviceTotalBeforeTax
          }
        }
      }
      totalCount
    }
  }
}
    `;
export const InvoiceDocument = gql`
    query invoice($id: String!, $storeId: String!) {
  invoice(id: $id, storeId: $storeId) {
    __typename
    ... on NodeError {
      __typename
      error {
        description
        ... on DatabaseError {
          __typename
          description
          fullError
        }
        ... on RecordNotFound {
          __typename
          description
        }
      }
    }
    ... on InvoiceNode {
      __typename
      id
      comment
      createdDatetime
      allocatedDatetime
      deliveredDatetime
      pickedDatetime
      shippedDatetime
      verifiedDatetime
      invoiceNumber
      colour
      onHold
      otherParty {
        __typename
        ... on NameNode {
          __typename
          id
          name
          code
          isCustomer
          isSupplier
        }
        ... on NodeError {
          __typename
          error {
            description
            ... on DatabaseError {
              __typename
              description
              fullError
            }
            ... on RecordNotFound {
              __typename
              description
            }
          }
        }
      }
      lines {
        ... on ConnectorError {
          __typename
          error {
            description
            ... on DatabaseError {
              __typename
              description
              fullError
            }
          }
        }
        ... on InvoiceLineConnector {
          __typename
          nodes {
            __typename
            type
            batch
            costPricePerPack
            expiryDate
            id
            itemCode
            itemId
            itemName
            numberOfPacks
            packSize
            note
            invoiceId
            location {
              __typename
              ... on LocationNode {
                __typename
                id
                name
                code
                onHold
                stock {
                  __typename
                  ... on ConnectorError {
                    __typename
                    error {
                      description
                      ... on DatabaseError {
                        __typename
                        description
                        fullError
                      }
                    }
                  }
                  ... on StockLineConnector {
                    __typename
                    totalCount
                    nodes {
                      id
                      costPricePerPack
                      itemId
                      availableNumberOfPacks
                      onHold
                      packSize
                      sellPricePerPack
                      storeId
                      totalNumberOfPacks
                    }
                  }
                }
              }
              ... on NodeError {
                __typename
                error {
                  description
                  ... on DatabaseError {
                    __typename
                    description
                    fullError
                  }
                  ... on RecordNotFound {
                    __typename
                    description
                  }
                }
              }
            }
            item {
              ... on ItemNode {
                __typename
                id
                name
                code
                isVisible
                unitName
                availableBatches(storeId: $storeId) {
                  ... on StockLineConnector {
                    totalCount
                    nodes {
                      id
                      availableNumberOfPacks
                      costPricePerPack
                      itemId
                      onHold
                      packSize
                      sellPricePerPack
                      storeId
                      totalNumberOfPacks
                      expiryDate
                    }
                  }
                  ... on ConnectorError {
                    __typename
                    error {
                      description
                    }
                  }
                }
              }
              ... on ItemError {
                __typename
                error {
                  ... on InternalError {
                    __typename
                    description
                    fullError
                  }
                }
              }
            }
            locationName
            sellPricePerPack
            stockLine {
              __typename
              ... on NodeError {
                __typename
                error {
                  description
                  ... on DatabaseError {
                    __typename
                    description
                    fullError
                  }
                  ... on RecordNotFound {
                    __typename
                    description
                  }
                }
              }
              ... on StockLineNode {
                __typename
                availableNumberOfPacks
                batch
                costPricePerPack
                expiryDate
                id
                itemId
                packSize
                sellPricePerPack
                storeId
                totalNumberOfPacks
                onHold
                note
              }
            }
          }
          totalCount
        }
      }
      otherPartyId
      otherPartyName
      pricing {
        __typename
        ... on NodeError {
          __typename
          error {
            description
            ... on DatabaseError {
              __typename
              description
              fullError
            }
            ... on RecordNotFound {
              __typename
              description
            }
          }
        }
        ... on InvoicePricingNode {
          __typename
          totalAfterTax
          totalBeforeTax
          stockTotalBeforeTax
          stockTotalAfterTax
          serviceTotalAfterTax
          serviceTotalBeforeTax
        }
      }
      status
      theirReference
      type
    }
  }
}
    `;
export const UpdateInboundShipmentDocument = gql`
    mutation updateInboundShipment($input: UpdateInboundShipmentInput!) {
  updateInboundShipment(input: $input) {
    ... on InvoiceNode {
      __typename
      id
    }
    ... on NodeError {
      __typename
      error {
        description
        ... on DatabaseError {
          __typename
          description
          fullError
        }
        ... on RecordNotFound {
          __typename
          description
        }
      }
    }
    ... on UpdateInboundShipmentError {
      __typename
      error {
        description
      }
    }
  }
}
    `;
export const DeleteInboundShipmentsDocument = gql`
    mutation deleteInboundShipments($storeId: String!, $deleteInboundShipments: [DeleteInboundShipmentInput!]!) {
  batchInboundShipment(
    storeId: $storeId
    input: {deleteInboundShipments: $deleteInboundShipments}
  ) {
    __typename
    deleteInboundShipments {
      id
      response {
        ... on DeleteInboundShipmentError {
          __typename
          error {
            description
          }
        }
        ... on DeleteResponse {
          id
        }
      }
    }
  }
}
    `;
export const InsertInboundShipmentDocument = gql`
    mutation insertInboundShipment($id: String!, $otherPartyId: String!, $storeId: String!) {
  insertInboundShipment(
    storeId: $storeId
    input: {id: $id, otherPartyId: $otherPartyId}
  ) {
    __typename
    ... on InvoiceNode {
      id
    }
    ... on InsertInboundShipmentError {
      __typename
      error {
        description
        ... on DatabaseError {
          __typename
          description
          fullError
        }
        ... on ForeignKeyError {
          __typename
          description
          key
        }
        ... on OtherPartyNotASupplier {
          __typename
          description
          otherParty {
            code
            id
            isCustomer
            isSupplier
            name
          }
        }
        ... on RecordAlreadyExist {
          __typename
          description
        }
      }
    }
    ... on NodeError {
      __typename
      error {
        description
        ... on DatabaseError {
          __typename
          description
          fullError
        }
        ... on RecordNotFound {
          __typename
          description
        }
      }
    }
  }
}
    `;
export const UpsertInboundShipmentDocument = gql`
    mutation upsertInboundShipment($storeId: String!, $input: BatchInboundShipmentInput!) {
  batchInboundShipment(storeId: $storeId, input: $input) {
    deleteInboundShipmentLines {
      id
    }
    insertInboundShipmentLines {
      id
    }
    updateInboundShipmentLines {
      id
    }
    updateInboundShipments {
      id
    }
  }
}
    `;
export const DeleteInboundShipmentLinesDocument = gql`
    mutation deleteInboundShipmentLines($storeId: String!, $input: BatchInboundShipmentInput!) {
  batchInboundShipment(storeId: $storeId, input: $input) {
    deleteInboundShipmentLines {
      id
      response {
        ... on DeleteResponse {
          id
        }
        ... on DeleteInboundShipmentLineError {
          __typename
          error {
            description
            ... on NotAnInboundShipment {
              __typename
              description
            }
            ... on InvoiceDoesNotBelongToCurrentStore {
              __typename
              description
            }
            ... on ForeignKeyError {
              __typename
              description
              key
            }
            ... on DatabaseError {
              __typename
              description
              fullError
            }
            ... on CannotEditInvoice {
              __typename
              description
            }
            ... on BatchIsReserved {
              __typename
              description
            }
            ... on RecordNotFound {
              __typename
              description
            }
          }
        }
      }
    }
  }
}
    `;
export const InvoiceCountsDocument = gql`
    query invoiceCounts($timezoneOffset: Int) {
  invoiceCounts(timezoneOffset: $timezoneOffset) {
    inbound {
      created {
        today
        thisWeek
      }
    }
  }
}
    `;

export type SdkFunctionWrapper = <T>(action: (requestHeaders?:Record<string, string>) => Promise<T>, operationName: string) => Promise<T>;


const defaultWrapper: SdkFunctionWrapper = (action, _operationName) => action();

export function getSdk(client: GraphQLClient, withWrapper: SdkFunctionWrapper = defaultWrapper) {
  return {
    invoices(variables: InvoicesQueryVariables, requestHeaders?: Dom.RequestInit["headers"]): Promise<InvoicesQuery> {
      return withWrapper((wrappedRequestHeaders) => client.request<InvoicesQuery>(InvoicesDocument, variables, {...requestHeaders, ...wrappedRequestHeaders}), 'invoices');
    },
    invoice(variables: InvoiceQueryVariables, requestHeaders?: Dom.RequestInit["headers"]): Promise<InvoiceQuery> {
      return withWrapper((wrappedRequestHeaders) => client.request<InvoiceQuery>(InvoiceDocument, variables, {...requestHeaders, ...wrappedRequestHeaders}), 'invoice');
    },
    updateInboundShipment(variables: UpdateInboundShipmentMutationVariables, requestHeaders?: Dom.RequestInit["headers"]): Promise<UpdateInboundShipmentMutation> {
      return withWrapper((wrappedRequestHeaders) => client.request<UpdateInboundShipmentMutation>(UpdateInboundShipmentDocument, variables, {...requestHeaders, ...wrappedRequestHeaders}), 'updateInboundShipment');
    },
    deleteInboundShipments(variables: DeleteInboundShipmentsMutationVariables, requestHeaders?: Dom.RequestInit["headers"]): Promise<DeleteInboundShipmentsMutation> {
      return withWrapper((wrappedRequestHeaders) => client.request<DeleteInboundShipmentsMutation>(DeleteInboundShipmentsDocument, variables, {...requestHeaders, ...wrappedRequestHeaders}), 'deleteInboundShipments');
    },
    insertInboundShipment(variables: InsertInboundShipmentMutationVariables, requestHeaders?: Dom.RequestInit["headers"]): Promise<InsertInboundShipmentMutation> {
      return withWrapper((wrappedRequestHeaders) => client.request<InsertInboundShipmentMutation>(InsertInboundShipmentDocument, variables, {...requestHeaders, ...wrappedRequestHeaders}), 'insertInboundShipment');
    },
    upsertInboundShipment(variables: UpsertInboundShipmentMutationVariables, requestHeaders?: Dom.RequestInit["headers"]): Promise<UpsertInboundShipmentMutation> {
      return withWrapper((wrappedRequestHeaders) => client.request<UpsertInboundShipmentMutation>(UpsertInboundShipmentDocument, variables, {...requestHeaders, ...wrappedRequestHeaders}), 'upsertInboundShipment');
    },
    deleteInboundShipmentLines(variables: DeleteInboundShipmentLinesMutationVariables, requestHeaders?: Dom.RequestInit["headers"]): Promise<DeleteInboundShipmentLinesMutation> {
      return withWrapper((wrappedRequestHeaders) => client.request<DeleteInboundShipmentLinesMutation>(DeleteInboundShipmentLinesDocument, variables, {...requestHeaders, ...wrappedRequestHeaders}), 'deleteInboundShipmentLines');
    },
    invoiceCounts(variables?: InvoiceCountsQueryVariables, requestHeaders?: Dom.RequestInit["headers"]): Promise<InvoiceCountsQuery> {
      return withWrapper((wrappedRequestHeaders) => client.request<InvoiceCountsQuery>(InvoiceCountsDocument, variables, {...requestHeaders, ...wrappedRequestHeaders}), 'invoiceCounts');
    }
  };
}
export type Sdk = ReturnType<typeof getSdk>;

/**
 * @param resolver a function that accepts a captured request and may return a mocked response.
 * @see https://mswjs.io/docs/basics/response-resolver
 * @example
 * mockInvoicesQuery((req, res, ctx) => {
 *   const { first, offset, key, desc, filter, storeId } = req.variables;
 *   return res(
 *     ctx.data({ invoices })
 *   )
 * })
 */
export const mockInvoicesQuery = (resolver: ResponseResolver<GraphQLRequest<InvoicesQueryVariables>, GraphQLContext<InvoicesQuery>, any>) =>
  graphql.query<InvoicesQuery, InvoicesQueryVariables>(
    'invoices',
    resolver
  )

/**
 * @param resolver a function that accepts a captured request and may return a mocked response.
 * @see https://mswjs.io/docs/basics/response-resolver
 * @example
 * mockInvoiceQuery((req, res, ctx) => {
 *   const { id, storeId } = req.variables;
 *   return res(
 *     ctx.data({ invoice })
 *   )
 * })
 */
export const mockInvoiceQuery = (resolver: ResponseResolver<GraphQLRequest<InvoiceQueryVariables>, GraphQLContext<InvoiceQuery>, any>) =>
  graphql.query<InvoiceQuery, InvoiceQueryVariables>(
    'invoice',
    resolver
  )

/**
 * @param resolver a function that accepts a captured request and may return a mocked response.
 * @see https://mswjs.io/docs/basics/response-resolver
 * @example
 * mockUpdateInboundShipmentMutation((req, res, ctx) => {
 *   const { input } = req.variables;
 *   return res(
 *     ctx.data({ updateInboundShipment })
 *   )
 * })
 */
export const mockUpdateInboundShipmentMutation = (resolver: ResponseResolver<GraphQLRequest<UpdateInboundShipmentMutationVariables>, GraphQLContext<UpdateInboundShipmentMutation>, any>) =>
  graphql.mutation<UpdateInboundShipmentMutation, UpdateInboundShipmentMutationVariables>(
    'updateInboundShipment',
    resolver
  )

/**
 * @param resolver a function that accepts a captured request and may return a mocked response.
 * @see https://mswjs.io/docs/basics/response-resolver
 * @example
 * mockDeleteInboundShipmentsMutation((req, res, ctx) => {
 *   const { storeId, deleteInboundShipments } = req.variables;
 *   return res(
 *     ctx.data({ batchInboundShipment })
 *   )
 * })
 */
export const mockDeleteInboundShipmentsMutation = (resolver: ResponseResolver<GraphQLRequest<DeleteInboundShipmentsMutationVariables>, GraphQLContext<DeleteInboundShipmentsMutation>, any>) =>
  graphql.mutation<DeleteInboundShipmentsMutation, DeleteInboundShipmentsMutationVariables>(
    'deleteInboundShipments',
    resolver
  )

/**
 * @param resolver a function that accepts a captured request and may return a mocked response.
 * @see https://mswjs.io/docs/basics/response-resolver
 * @example
 * mockInsertInboundShipmentMutation((req, res, ctx) => {
 *   const { id, otherPartyId, storeId } = req.variables;
 *   return res(
 *     ctx.data({ insertInboundShipment })
 *   )
 * })
 */
export const mockInsertInboundShipmentMutation = (resolver: ResponseResolver<GraphQLRequest<InsertInboundShipmentMutationVariables>, GraphQLContext<InsertInboundShipmentMutation>, any>) =>
  graphql.mutation<InsertInboundShipmentMutation, InsertInboundShipmentMutationVariables>(
    'insertInboundShipment',
    resolver
  )

/**
 * @param resolver a function that accepts a captured request and may return a mocked response.
 * @see https://mswjs.io/docs/basics/response-resolver
 * @example
 * mockUpsertInboundShipmentMutation((req, res, ctx) => {
 *   const { storeId, input } = req.variables;
 *   return res(
 *     ctx.data({ batchInboundShipment })
 *   )
 * })
 */
export const mockUpsertInboundShipmentMutation = (resolver: ResponseResolver<GraphQLRequest<UpsertInboundShipmentMutationVariables>, GraphQLContext<UpsertInboundShipmentMutation>, any>) =>
  graphql.mutation<UpsertInboundShipmentMutation, UpsertInboundShipmentMutationVariables>(
    'upsertInboundShipment',
    resolver
  )

/**
 * @param resolver a function that accepts a captured request and may return a mocked response.
 * @see https://mswjs.io/docs/basics/response-resolver
 * @example
 * mockDeleteInboundShipmentLinesMutation((req, res, ctx) => {
 *   const { storeId, input } = req.variables;
 *   return res(
 *     ctx.data({ batchInboundShipment })
 *   )
 * })
 */
export const mockDeleteInboundShipmentLinesMutation = (resolver: ResponseResolver<GraphQLRequest<DeleteInboundShipmentLinesMutationVariables>, GraphQLContext<DeleteInboundShipmentLinesMutation>, any>) =>
  graphql.mutation<DeleteInboundShipmentLinesMutation, DeleteInboundShipmentLinesMutationVariables>(
    'deleteInboundShipmentLines',
    resolver
  )

/**
 * @param resolver a function that accepts a captured request and may return a mocked response.
 * @see https://mswjs.io/docs/basics/response-resolver
 * @example
 * mockInvoiceCountsQuery((req, res, ctx) => {
 *   const { timezoneOffset } = req.variables;
 *   return res(
 *     ctx.data({ invoiceCounts })
 *   )
 * })
 */
export const mockInvoiceCountsQuery = (resolver: ResponseResolver<GraphQLRequest<InvoiceCountsQueryVariables>, GraphQLContext<InvoiceCountsQuery>, any>) =>
  graphql.query<InvoiceCountsQuery, InvoiceCountsQueryVariables>(
    'invoiceCounts',
    resolver
  )<|MERGE_RESOLUTION|>--- conflicted
+++ resolved
@@ -1,8 +1,4 @@
-<<<<<<< HEAD
-import * as Types from '../../../../../../packages/common/src/types/schema';
-=======
 import * as Types from '@openmsupply-client/common';
->>>>>>> 82c0676e
 
 import { GraphQLClient } from 'graphql-request';
 import * as Dom from 'graphql-request/dist/types.dom';
@@ -36,7 +32,6 @@
 export type UpdateInboundShipmentMutation = { __typename: 'Mutations', updateInboundShipment: { __typename: 'InvoiceNode', id: string } | { __typename: 'NodeError', error: { __typename: 'DatabaseError', description: string, fullError: string } | { __typename: 'RecordNotFound', description: string } } | { __typename: 'UpdateInboundShipmentError', error: { __typename: 'CannotChangeStatusOfInvoiceOnHold', description: string } | { __typename: 'CannotEditInvoice', description: string } | { __typename: 'CannotReverseInvoiceStatus', description: string } | { __typename: 'DatabaseError', description: string } | { __typename: 'ForeignKeyError', description: string } | { __typename: 'InvoiceDoesNotBelongToCurrentStore', description: string } | { __typename: 'NotAnInboundShipment', description: string } | { __typename: 'OtherPartyNotASupplier', description: string } | { __typename: 'RecordNotFound', description: string } } };
 
 export type DeleteInboundShipmentsMutationVariables = Types.Exact<{
-  storeId: Types.Scalars['String'];
   deleteInboundShipments: Array<Types.DeleteInboundShipmentInput> | Types.DeleteInboundShipmentInput;
 }>;
 
@@ -46,14 +41,12 @@
 export type InsertInboundShipmentMutationVariables = Types.Exact<{
   id: Types.Scalars['String'];
   otherPartyId: Types.Scalars['String'];
-  storeId: Types.Scalars['String'];
 }>;
 
 
 export type InsertInboundShipmentMutation = { __typename: 'Mutations', insertInboundShipment: { __typename: 'InsertInboundShipmentError', error: { __typename: 'DatabaseError', description: string, fullError: string } | { __typename: 'ForeignKeyError', description: string, key: Types.ForeignKey } | { __typename: 'OtherPartyNotASupplier', description: string, otherParty: { __typename: 'NameNode', code: string, id: string, isCustomer: boolean, isSupplier: boolean, name: string } } | { __typename: 'RecordAlreadyExist', description: string } } | { __typename: 'InvoiceNode', id: string } | { __typename: 'NodeError', error: { __typename: 'DatabaseError', description: string, fullError: string } | { __typename: 'RecordNotFound', description: string } } };
 
 export type UpsertInboundShipmentMutationVariables = Types.Exact<{
-  storeId: Types.Scalars['String'];
   input: Types.BatchInboundShipmentInput;
 }>;
 
@@ -61,7 +54,6 @@
 export type UpsertInboundShipmentMutation = { __typename: 'Mutations', batchInboundShipment: { __typename: 'BatchInboundShipmentResponse', deleteInboundShipmentLines?: Array<{ __typename: 'DeleteInboundShipmentLineResponseWithId', id: string }> | null, insertInboundShipmentLines?: Array<{ __typename: 'InsertInboundShipmentLineResponseWithId', id: string }> | null, updateInboundShipmentLines?: Array<{ __typename: 'UpdateInboundShipmentLineResponseWithId', id: string }> | null, updateInboundShipments?: Array<{ __typename: 'UpdateInboundShipmentResponseWithId', id: string }> | null } };
 
 export type DeleteInboundShipmentLinesMutationVariables = Types.Exact<{
-  storeId: Types.Scalars['String'];
   input: Types.BatchInboundShipmentInput;
 }>;
 
@@ -446,11 +438,8 @@
 }
     `;
 export const DeleteInboundShipmentsDocument = gql`
-    mutation deleteInboundShipments($storeId: String!, $deleteInboundShipments: [DeleteInboundShipmentInput!]!) {
-  batchInboundShipment(
-    storeId: $storeId
-    input: {deleteInboundShipments: $deleteInboundShipments}
-  ) {
+    mutation deleteInboundShipments($deleteInboundShipments: [DeleteInboundShipmentInput!]!) {
+  batchInboundShipment(input: {deleteInboundShipments: $deleteInboundShipments}) {
     __typename
     deleteInboundShipments {
       id
@@ -470,11 +459,8 @@
 }
     `;
 export const InsertInboundShipmentDocument = gql`
-    mutation insertInboundShipment($id: String!, $otherPartyId: String!, $storeId: String!) {
-  insertInboundShipment(
-    storeId: $storeId
-    input: {id: $id, otherPartyId: $otherPartyId}
-  ) {
+    mutation insertInboundShipment($id: String!, $otherPartyId: String!) {
+  insertInboundShipment(input: {id: $id, otherPartyId: $otherPartyId}) {
     __typename
     ... on InvoiceNode {
       id
@@ -529,8 +515,8 @@
 }
     `;
 export const UpsertInboundShipmentDocument = gql`
-    mutation upsertInboundShipment($storeId: String!, $input: BatchInboundShipmentInput!) {
-  batchInboundShipment(storeId: $storeId, input: $input) {
+    mutation upsertInboundShipment($input: BatchInboundShipmentInput!) {
+  batchInboundShipment(input: $input) {
     deleteInboundShipmentLines {
       id
     }
@@ -547,8 +533,8 @@
 }
     `;
 export const DeleteInboundShipmentLinesDocument = gql`
-    mutation deleteInboundShipmentLines($storeId: String!, $input: BatchInboundShipmentInput!) {
-  batchInboundShipment(storeId: $storeId, input: $input) {
+    mutation deleteInboundShipmentLines($input: BatchInboundShipmentInput!) {
+  batchInboundShipment(input: $input) {
     deleteInboundShipmentLines {
       id
       response {
@@ -700,7 +686,7 @@
  * @see https://mswjs.io/docs/basics/response-resolver
  * @example
  * mockDeleteInboundShipmentsMutation((req, res, ctx) => {
- *   const { storeId, deleteInboundShipments } = req.variables;
+ *   const { deleteInboundShipments } = req.variables;
  *   return res(
  *     ctx.data({ batchInboundShipment })
  *   )
@@ -717,7 +703,7 @@
  * @see https://mswjs.io/docs/basics/response-resolver
  * @example
  * mockInsertInboundShipmentMutation((req, res, ctx) => {
- *   const { id, otherPartyId, storeId } = req.variables;
+ *   const { id, otherPartyId } = req.variables;
  *   return res(
  *     ctx.data({ insertInboundShipment })
  *   )
@@ -734,7 +720,7 @@
  * @see https://mswjs.io/docs/basics/response-resolver
  * @example
  * mockUpsertInboundShipmentMutation((req, res, ctx) => {
- *   const { storeId, input } = req.variables;
+ *   const { input } = req.variables;
  *   return res(
  *     ctx.data({ batchInboundShipment })
  *   )
@@ -751,7 +737,7 @@
  * @see https://mswjs.io/docs/basics/response-resolver
  * @example
  * mockDeleteInboundShipmentLinesMutation((req, res, ctx) => {
- *   const { storeId, input } = req.variables;
+ *   const { input } = req.variables;
  *   return res(
  *     ctx.data({ batchInboundShipment })
  *   )
