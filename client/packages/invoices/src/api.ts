--- conflicted
+++ resolved
@@ -115,10 +115,7 @@
       ...invoice,
       lines: linesGuard(invoice.lines),
       pricing: pricingGuard(invoice.pricing),
-<<<<<<< HEAD
-=======
       otherParty: otherPartyGuard(invoice.otherParty),
->>>>>>> 330f1219
     };
   };
 
