import { useOutboundNumber } from './useOutboundNumber';
import { useOutboundIsDisabled } from './useOutboundIsDisabled';
import { useOutboundApi } from './useOutboundApi';
import { useAddFromMasterList } from './useAddFromMasterList';
import { useBarcode } from './useBarcode';
import { useBarcodeInsert } from './useBarcodeInsert';
<<<<<<< HEAD
import { useResponseCounts } from './useResponseCounts';
=======
>>>>>>> 6b5449af

export const Utils = {
  useAddFromMasterList,
  useOutboundNumber,
  useOutboundIsDisabled,
  useOutboundApi,
<<<<<<< HEAD
  useOutboundCounts,
  useBarcode,
  useBarcodeInsert,
  useResponseCounts,
=======
  useBarcode,
  useBarcodeInsert,
>>>>>>> 6b5449af
};<|MERGE_RESOLUTION|>--- conflicted
+++ resolved
@@ -4,23 +4,12 @@
 import { useAddFromMasterList } from './useAddFromMasterList';
 import { useBarcode } from './useBarcode';
 import { useBarcodeInsert } from './useBarcodeInsert';
-<<<<<<< HEAD
-import { useResponseCounts } from './useResponseCounts';
-=======
->>>>>>> 6b5449af
 
 export const Utils = {
   useAddFromMasterList,
   useOutboundNumber,
   useOutboundIsDisabled,
   useOutboundApi,
-<<<<<<< HEAD
-  useOutboundCounts,
   useBarcode,
   useBarcodeInsert,
-  useResponseCounts,
-=======
-  useBarcode,
-  useBarcodeInsert,
->>>>>>> 6b5449af
 };