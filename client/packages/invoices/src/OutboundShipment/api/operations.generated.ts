--- conflicted
+++ resolved
@@ -393,10 +393,7 @@
     }
   }
 }
-<<<<<<< HEAD
     ${BarcodeFragmentDoc}`;
-=======
-    `;
 export const RequisitionCountsDocument = gql`
     query requisitionCounts($storeId: String!) {
   requisitionCounts(storeId: $storeId) {
@@ -404,7 +401,6 @@
   }
 }
     `;
->>>>>>> abf66ddd
 export const InsertOutboundShipmentDocument = gql`
     mutation insertOutboundShipment($id: String!, $otherPartyId: String!, $storeId: String!) {
   insertOutboundShipment(
