import * as Types from '@openmsupply-client/common';

import { GraphQLClient } from 'graphql-request';
import * as Dom from 'graphql-request/dist/types.dom';
import gql from 'graphql-tag';
import { graphql, ResponseResolver, GraphQLRequest, GraphQLContext } from 'msw'
export type PartialStockLineFragment = { __typename: 'StockLineNode', id: string, itemId: string, availableNumberOfPacks: number, totalNumberOfPacks: number, onHold: boolean, sellPricePerPack: number, packSize: number, expiryDate?: string | null, location?: { __typename: 'LocationNode', id: string, name: string, code: string, onHold: boolean } | null };

export type OutboundLineFragment = { __typename: 'InvoiceLineNode', id: string, type: Types.InvoiceLineNodeType, batch?: string | null, expiryDate?: string | null, numberOfPacks: number, packSize: number, invoiceId: string, sellPricePerPack: number, note?: string | null, totalBeforeTax: number, totalAfterTax: number, taxPercentage?: number | null, item: { __typename: 'ItemNode', id: string, name: string, code: string, unitName?: string | null }, location?: { __typename: 'LocationNode', id: string, name: string, code: string, onHold: boolean } | null, stockLine?: { __typename: 'StockLineNode', id: string, itemId: string, batch?: string | null, availableNumberOfPacks: number, totalNumberOfPacks: number, onHold: boolean, sellPricePerPack: number, packSize: number, expiryDate?: string | null } | null };

export type OutboundFragment = { __typename: 'InvoiceNode', id: string, comment?: string | null, createdDatetime: string, allocatedDatetime?: string | null, deliveredDatetime?: string | null, pickedDatetime?: string | null, shippedDatetime?: string | null, verifiedDatetime?: string | null, invoiceNumber: number, colour?: string | null, onHold: boolean, otherPartyId: string, otherPartyName: string, status: Types.InvoiceNodeStatus, theirReference?: string | null, transportReference?: string | null, type: Types.InvoiceNodeType, taxPercentage?: number | null, user?: { __typename: 'UserNode', username: string, email?: string | null } | null, requisition?: { __typename: 'RequisitionNode', id: string, requisitionNumber: number, createdDatetime: string, user?: { __typename: 'UserNode', username: string } | null } | null, lines: { __typename: 'InvoiceLineConnector', totalCount: number, nodes: Array<{ __typename: 'InvoiceLineNode', id: string, type: Types.InvoiceLineNodeType, batch?: string | null, expiryDate?: string | null, numberOfPacks: number, packSize: number, invoiceId: string, sellPricePerPack: number, note?: string | null, totalBeforeTax: number, totalAfterTax: number, taxPercentage?: number | null, item: { __typename: 'ItemNode', id: string, name: string, code: string, unitName?: string | null }, location?: { __typename: 'LocationNode', id: string, name: string, code: string, onHold: boolean } | null, stockLine?: { __typename: 'StockLineNode', id: string, itemId: string, batch?: string | null, availableNumberOfPacks: number, totalNumberOfPacks: number, onHold: boolean, sellPricePerPack: number, packSize: number, expiryDate?: string | null } | null }> }, otherParty: { __typename: 'NameNode', id: string, name: string, code: string, isCustomer: boolean, isSupplier: boolean, isOnHold: boolean }, pricing: { __typename: 'PricingNode', totalAfterTax: number, totalBeforeTax: number, stockTotalBeforeTax: number, stockTotalAfterTax: number, serviceTotalAfterTax: number, serviceTotalBeforeTax: number, taxPercentage?: number | null } };

export type OutboundRowFragment = { __typename: 'InvoiceNode', comment?: string | null, createdDatetime: string, allocatedDatetime?: string | null, deliveredDatetime?: string | null, pickedDatetime?: string | null, shippedDatetime?: string | null, verifiedDatetime?: string | null, id: string, invoiceNumber: number, otherPartyId: string, otherPartyName: string, theirReference?: string | null, transportReference?: string | null, type: Types.InvoiceNodeType, status: Types.InvoiceNodeStatus, colour?: string | null, taxPercentage?: number | null, pricing: { __typename: 'PricingNode', totalAfterTax: number, taxPercentage?: number | null } };

<<<<<<< HEAD
export type BarcodeFragment = { __typename: 'BarcodeNode', id: string, itemId?: string | null, packSize?: number | null, value: string };
=======
export type BarcodeFragment = { __typename: 'BarcodeNode', id: string, itemId: string, packSize?: number | null, value: string };
>>>>>>> 6b5449af

export type InvoicesQueryVariables = Types.Exact<{
  first?: Types.InputMaybe<Types.Scalars['Int']>;
  offset?: Types.InputMaybe<Types.Scalars['Int']>;
  key: Types.InvoiceSortFieldInput;
  desc?: Types.InputMaybe<Types.Scalars['Boolean']>;
  filter?: Types.InputMaybe<Types.InvoiceFilterInput>;
  storeId: Types.Scalars['String'];
}>;


export type InvoicesQuery = { __typename: 'Queries', invoices: { __typename: 'InvoiceConnector', totalCount: number, nodes: Array<{ __typename: 'InvoiceNode', comment?: string | null, createdDatetime: string, allocatedDatetime?: string | null, deliveredDatetime?: string | null, pickedDatetime?: string | null, shippedDatetime?: string | null, verifiedDatetime?: string | null, id: string, invoiceNumber: number, otherPartyId: string, otherPartyName: string, theirReference?: string | null, transportReference?: string | null, type: Types.InvoiceNodeType, status: Types.InvoiceNodeStatus, colour?: string | null, taxPercentage?: number | null, pricing: { __typename: 'PricingNode', totalAfterTax: number, taxPercentage?: number | null } }> } };

export type InvoiceQueryVariables = Types.Exact<{
  id: Types.Scalars['String'];
  storeId: Types.Scalars['String'];
}>;


export type InvoiceQuery = { __typename: 'Queries', invoice: { __typename: 'InvoiceNode', id: string, comment?: string | null, createdDatetime: string, allocatedDatetime?: string | null, deliveredDatetime?: string | null, pickedDatetime?: string | null, shippedDatetime?: string | null, verifiedDatetime?: string | null, invoiceNumber: number, colour?: string | null, onHold: boolean, otherPartyId: string, otherPartyName: string, status: Types.InvoiceNodeStatus, theirReference?: string | null, transportReference?: string | null, type: Types.InvoiceNodeType, taxPercentage?: number | null, user?: { __typename: 'UserNode', username: string, email?: string | null } | null, requisition?: { __typename: 'RequisitionNode', id: string, requisitionNumber: number, createdDatetime: string, user?: { __typename: 'UserNode', username: string } | null } | null, lines: { __typename: 'InvoiceLineConnector', totalCount: number, nodes: Array<{ __typename: 'InvoiceLineNode', id: string, type: Types.InvoiceLineNodeType, batch?: string | null, expiryDate?: string | null, numberOfPacks: number, packSize: number, invoiceId: string, sellPricePerPack: number, note?: string | null, totalBeforeTax: number, totalAfterTax: number, taxPercentage?: number | null, item: { __typename: 'ItemNode', id: string, name: string, code: string, unitName?: string | null }, location?: { __typename: 'LocationNode', id: string, name: string, code: string, onHold: boolean } | null, stockLine?: { __typename: 'StockLineNode', id: string, itemId: string, batch?: string | null, availableNumberOfPacks: number, totalNumberOfPacks: number, onHold: boolean, sellPricePerPack: number, packSize: number, expiryDate?: string | null } | null }> }, otherParty: { __typename: 'NameNode', id: string, name: string, code: string, isCustomer: boolean, isSupplier: boolean, isOnHold: boolean }, pricing: { __typename: 'PricingNode', totalAfterTax: number, totalBeforeTax: number, stockTotalBeforeTax: number, stockTotalAfterTax: number, serviceTotalAfterTax: number, serviceTotalBeforeTax: number, taxPercentage?: number | null } } | { __typename: 'NodeError', error: { __typename: 'DatabaseError', description: string, fullError: string } | { __typename: 'RecordNotFound', description: string } } };

export type OutboundByNumberQueryVariables = Types.Exact<{
  invoiceNumber: Types.Scalars['Int'];
  storeId: Types.Scalars['String'];
}>;


export type OutboundByNumberQuery = { __typename: 'Queries', invoiceByNumber: { __typename: 'InvoiceNode', id: string, comment?: string | null, createdDatetime: string, allocatedDatetime?: string | null, deliveredDatetime?: string | null, pickedDatetime?: string | null, shippedDatetime?: string | null, verifiedDatetime?: string | null, invoiceNumber: number, colour?: string | null, onHold: boolean, otherPartyId: string, otherPartyName: string, status: Types.InvoiceNodeStatus, theirReference?: string | null, transportReference?: string | null, type: Types.InvoiceNodeType, taxPercentage?: number | null, user?: { __typename: 'UserNode', username: string, email?: string | null } | null, requisition?: { __typename: 'RequisitionNode', id: string, requisitionNumber: number, createdDatetime: string, user?: { __typename: 'UserNode', username: string } | null } | null, lines: { __typename: 'InvoiceLineConnector', totalCount: number, nodes: Array<{ __typename: 'InvoiceLineNode', id: string, type: Types.InvoiceLineNodeType, batch?: string | null, expiryDate?: string | null, numberOfPacks: number, packSize: number, invoiceId: string, sellPricePerPack: number, note?: string | null, totalBeforeTax: number, totalAfterTax: number, taxPercentage?: number | null, item: { __typename: 'ItemNode', id: string, name: string, code: string, unitName?: string | null }, location?: { __typename: 'LocationNode', id: string, name: string, code: string, onHold: boolean } | null, stockLine?: { __typename: 'StockLineNode', id: string, itemId: string, batch?: string | null, availableNumberOfPacks: number, totalNumberOfPacks: number, onHold: boolean, sellPricePerPack: number, packSize: number, expiryDate?: string | null } | null }> }, otherParty: { __typename: 'NameNode', id: string, name: string, code: string, isCustomer: boolean, isSupplier: boolean, isOnHold: boolean }, pricing: { __typename: 'PricingNode', totalAfterTax: number, totalBeforeTax: number, stockTotalBeforeTax: number, stockTotalAfterTax: number, serviceTotalAfterTax: number, serviceTotalBeforeTax: number, taxPercentage?: number | null } } | { __typename: 'NodeError', error: { __typename: 'DatabaseError', description: string, fullError: string } | { __typename: 'RecordNotFound', description: string } } };

export type InvoiceCountsQueryVariables = Types.Exact<{
  storeId: Types.Scalars['String'];
  timezoneOffset?: Types.InputMaybe<Types.Scalars['Int']>;
}>;


export type InvoiceCountsQuery = { __typename: 'Queries', invoiceCounts: { __typename: 'InvoiceCounts', outbound: { __typename: 'OutboundInvoiceCounts', notShipped: number, created: { __typename: 'InvoiceCountsSummary', today: number, thisWeek: number } } } };

export type BarcodeByValueQueryVariables = Types.Exact<{
<<<<<<< HEAD
  storeId: Types.Scalars['String'];
  value: Types.Scalars['String'];
}>;


export type BarcodeByValueQuery = { __typename: 'Queries', barcodeByValue: { __typename: 'BarcodeNode', id: string, itemId?: string | null, packSize?: number | null, value: string } | { __typename: 'NodeError' } };

export type RequisitionCountsQueryVariables = Types.Exact<{
=======
>>>>>>> 6b5449af
  storeId: Types.Scalars['String'];
  value: Types.Scalars['String'];
}>;


export type BarcodeByValueQuery = { __typename: 'Queries', barcodeByValue: { __typename: 'BarcodeNode', id: string, itemId: string, packSize?: number | null, value: string } | { __typename: 'NodeError' } };

export type InsertOutboundShipmentMutationVariables = Types.Exact<{
  id: Types.Scalars['String'];
  otherPartyId: Types.Scalars['String'];
  storeId: Types.Scalars['String'];
}>;


export type InsertOutboundShipmentMutation = { __typename: 'Mutations', insertOutboundShipment: { __typename: 'InsertOutboundShipmentError', error: { __typename: 'OtherPartyNotACustomer', description: string } | { __typename: 'OtherPartyNotVisible', description: string } } | { __typename: 'InvoiceNode', id: string, invoiceNumber: number } | { __typename: 'NodeError', error: { __typename: 'DatabaseError', description: string, fullError: string } | { __typename: 'RecordNotFound', description: string } } };

export type UpdateOutboundShipmentMutationVariables = Types.Exact<{
  input: Types.UpdateOutboundShipmentInput;
  storeId: Types.Scalars['String'];
}>;


export type UpdateOutboundShipmentMutation = { __typename: 'Mutations', updateOutboundShipment: { __typename: 'InvoiceNode', id: string, invoiceNumber: number } | { __typename: 'NodeError', error: { __typename: 'DatabaseError', description: string, fullError: string } | { __typename: 'RecordNotFound', description: string } } | { __typename: 'UpdateOutboundShipmentError', error: { __typename: 'CanOnlyChangeToAllocatedWhenNoUnallocatedLines', description: string } | { __typename: 'CannotChangeStatusOfInvoiceOnHold', description: string } | { __typename: 'CannotReverseInvoiceStatus', description: string } | { __typename: 'InvoiceIsNotEditable', description: string } | { __typename: 'NotAnOutboundShipmentError', description: string } | { __typename: 'RecordNotFound', description: string } } };

export type UpdateOutboundShipmentNameMutationVariables = Types.Exact<{
  input: Types.UpdateOutboundShipmentNameInput;
  storeId: Types.Scalars['String'];
}>;


export type UpdateOutboundShipmentNameMutation = { __typename: 'Mutations', updateOutboundShipmentName: { __typename: 'InvoiceNode', id: string } | { __typename: 'UpdateOutboundShipmentNameError', error: { __typename: 'InvoiceIsNotEditable', description: string } | { __typename: 'NotAnOutboundShipmentError', description: string } | { __typename: 'OtherPartyNotACustomer', description: string } | { __typename: 'OtherPartyNotVisible', description: string } | { __typename: 'RecordNotFound', description: string } } };

export type DeleteOutboundShipmentsMutationVariables = Types.Exact<{
  storeId: Types.Scalars['String'];
  deleteOutboundShipments: Array<Types.Scalars['String']> | Types.Scalars['String'];
}>;


export type DeleteOutboundShipmentsMutation = { __typename: 'Mutations', batchOutboundShipment: { __typename: 'BatchOutboundShipmentResponse', deleteOutboundShipments?: Array<{ __typename: 'DeleteOutboundShipmentResponseWithId', id: string, response: { __typename: 'DeleteOutboundShipmentError', error: { __typename: 'CannotDeleteInvoiceWithLines', description: string } | { __typename: 'CannotEditInvoice', description: string } | { __typename: 'RecordNotFound', description: string } } | { __typename: 'DeleteResponse', id: string } }> | null } };

export type UpsertOutboundShipmentMutationVariables = Types.Exact<{
  storeId: Types.Scalars['String'];
  input: Types.BatchOutboundShipmentInput;
}>;


export type UpsertOutboundShipmentMutation = { __typename: 'Mutations', batchOutboundShipment: { __typename: 'BatchOutboundShipmentResponse', insertOutboundShipmentUnallocatedLines?: Array<{ __typename: 'InsertOutboundShipmentUnallocatedLineResponseWithId', id: string, response: { __typename: 'InsertOutboundShipmentUnallocatedLineError', error: { __typename: 'ForeignKeyError', description: string } | { __typename: 'UnallocatedLineForItemAlreadyExists', description: string } | { __typename: 'UnallocatedLinesOnlyEditableInNewInvoice', description: string } } | { __typename: 'InvoiceLineNode', id: string } }> | null, deleteOutboundShipmentLines?: Array<{ __typename: 'DeleteOutboundShipmentLineResponseWithId', id: string, response: { __typename: 'DeleteOutboundShipmentLineError', error: { __typename: 'CannotEditInvoice', description: string } | { __typename: 'ForeignKeyError', description: string, key: Types.ForeignKey } | { __typename: 'RecordNotFound', description: string } } | { __typename: 'DeleteResponse', id: string } }> | null, deleteOutboundShipmentServiceLines?: Array<{ __typename: 'DeleteOutboundShipmentServiceLineResponseWithId', id: string, response: { __typename: 'DeleteOutboundShipmentServiceLineError', error: { __typename: 'CannotEditInvoice', description: string } | { __typename: 'ForeignKeyError', description: string, key: Types.ForeignKey } | { __typename: 'RecordNotFound', description: string } } | { __typename: 'DeleteResponse', id: string } }> | null, deleteOutboundShipmentUnallocatedLines?: Array<{ __typename: 'DeleteOutboundShipmentUnallocatedLineResponseWithId', id: string, response: { __typename: 'DeleteOutboundShipmentUnallocatedLineError', error: { __typename: 'ForeignKeyError', description: string } | { __typename: 'RecordNotFound', description: string } } | { __typename: 'DeleteResponse', id: string } }> | null, deleteOutboundShipments?: Array<{ __typename: 'DeleteOutboundShipmentResponseWithId', id: string, response: { __typename: 'DeleteOutboundShipmentError', error: { __typename: 'CannotDeleteInvoiceWithLines', description: string } | { __typename: 'CannotEditInvoice', description: string } | { __typename: 'RecordNotFound', description: string } } | { __typename: 'DeleteResponse', id: string } }> | null, insertOutboundShipmentLines?: Array<{ __typename: 'InsertOutboundShipmentLineResponseWithId', id: string, response: { __typename: 'InsertOutboundShipmentLineError', error: { __typename: 'CannotEditInvoice', description: string } | { __typename: 'ForeignKeyError', description: string } | { __typename: 'LocationIsOnHold', description: string } | { __typename: 'LocationNotFound', description: string } | { __typename: 'NotEnoughStockForReduction', description: string } | { __typename: 'StockLineAlreadyExistsInInvoice', description: string } | { __typename: 'StockLineIsOnHold', description: string } } | { __typename: 'InvoiceLineNode' } }> | null, insertOutboundShipmentServiceLines?: Array<{ __typename: 'InsertOutboundShipmentServiceLineResponseWithId', id: string, response: { __typename: 'InsertOutboundShipmentServiceLineError', error: { __typename: 'CannotEditInvoice', description: string } | { __typename: 'ForeignKeyError', description: string } } | { __typename: 'InvoiceLineNode' } }> | null, insertOutboundShipments?: Array<{ __typename: 'InsertOutboundShipmentResponseWithId', id: string, response: { __typename: 'InsertOutboundShipmentError', error: { __typename: 'OtherPartyNotACustomer', description: string } | { __typename: 'OtherPartyNotVisible', description: string } } | { __typename: 'InvoiceNode' } | { __typename: 'NodeError', error: { __typename: 'DatabaseError', description: string, fullError: string } | { __typename: 'RecordNotFound', description: string } } }> | null, updateOutboundShipmentLines?: Array<{ __typename: 'UpdateOutboundShipmentLineResponseWithId', id: string, response: { __typename: 'InvoiceLineNode' } | { __typename: 'UpdateOutboundShipmentLineError', error: { __typename: 'CannotEditInvoice', description: string } | { __typename: 'ForeignKeyError', description: string, key: Types.ForeignKey } | { __typename: 'LocationIsOnHold', description: string } | { __typename: 'LocationNotFound', description: string } | { __typename: 'NotEnoughStockForReduction', description: string, batch: { __typename: 'NodeError', error: { __typename: 'DatabaseError', description: string, fullError: string } | { __typename: 'RecordNotFound', description: string } } | { __typename: 'StockLineNode' } } | { __typename: 'RecordNotFound', description: string } | { __typename: 'StockLineAlreadyExistsInInvoice', description: string } | { __typename: 'StockLineIsOnHold', description: string } } }> | null, updateOutboundShipmentServiceLines?: Array<{ __typename: 'UpdateOutboundShipmentServiceLineResponseWithId', id: string, response: { __typename: 'InvoiceLineNode' } | { __typename: 'UpdateOutboundShipmentServiceLineError', error: { __typename: 'CannotEditInvoice', description: string } | { __typename: 'ForeignKeyError', description: string, key: Types.ForeignKey } | { __typename: 'RecordNotFound', description: string } } }> | null, updateOutboundShipmentUnallocatedLines?: Array<{ __typename: 'UpdateOutboundShipmentUnallocatedLineResponseWithId', id: string, response: { __typename: 'InvoiceLineNode' } | { __typename: 'UpdateOutboundShipmentUnallocatedLineError', error: { __typename: 'ForeignKeyError', description: string } | { __typename: 'RecordNotFound', description: string } } }> | null, updateOutboundShipments?: Array<{ __typename: 'UpdateOutboundShipmentResponseWithId', id: string, response: { __typename: 'InvoiceNode' } | { __typename: 'NodeError', error: { __typename: 'DatabaseError', description: string } | { __typename: 'RecordNotFound', description: string } } | { __typename: 'UpdateOutboundShipmentError', error: { __typename: 'CanOnlyChangeToAllocatedWhenNoUnallocatedLines', description: string } | { __typename: 'CannotChangeStatusOfInvoiceOnHold', description: string } | { __typename: 'CannotReverseInvoiceStatus', description: string } | { __typename: 'InvoiceIsNotEditable', description: string } | { __typename: 'NotAnOutboundShipmentError', description: string } | { __typename: 'RecordNotFound', description: string } } }> | null, allocateOutboundShipmentUnallocatedLines?: Array<{ __typename: 'AllocateOutboundShipmentUnallocatedLineResponseWithId', id: string, response: { __typename: 'AllocateOutboundShipmentUnallocatedLineError', error: { __typename: 'RecordNotFound', description: string } } | { __typename: 'AllocateOutboundShipmentUnallocatedLineNode', deletes: Array<{ __typename: 'DeleteResponse', id: string }>, inserts: { __typename: 'InvoiceLineConnector', totalCount: number }, updates: { __typename: 'InvoiceLineConnector', totalCount: number } } }> | null } };

export type DeleteOutboundShipmentLinesMutationVariables = Types.Exact<{
  storeId: Types.Scalars['String'];
  deleteOutboundShipmentLines: Array<Types.DeleteOutboundShipmentLineInput> | Types.DeleteOutboundShipmentLineInput;
}>;


export type DeleteOutboundShipmentLinesMutation = { __typename: 'Mutations', batchOutboundShipment: { __typename: 'BatchOutboundShipmentResponse', deleteOutboundShipmentLines?: Array<{ __typename: 'DeleteOutboundShipmentLineResponseWithId', id: string, response: { __typename: 'DeleteOutboundShipmentLineError', error: { __typename: 'CannotEditInvoice', description: string } | { __typename: 'ForeignKeyError', description: string, key: Types.ForeignKey } | { __typename: 'RecordNotFound', description: string } } | { __typename: 'DeleteResponse', id: string } }> | null } };

export type AddToOutboundShipmentFromMasterListMutationVariables = Types.Exact<{
  storeId: Types.Scalars['String'];
  shipmentId: Types.Scalars['String'];
  masterListId: Types.Scalars['String'];
}>;


export type AddToOutboundShipmentFromMasterListMutation = { __typename: 'Mutations', addToOutboundShipmentFromMasterList: { __typename: 'AddToOutboundShipmentFromMasterListError', error: { __typename: 'CannotEditInvoice', description: string } | { __typename: 'MasterListNotFoundForThisName', description: string } | { __typename: 'RecordNotFound', description: string } } | { __typename: 'InvoiceLineConnector', totalCount: number } };

export type InsertBarcodeMutationVariables = Types.Exact<{
  storeId: Types.Scalars['String'];
  input: Types.InsertBarcodeInput;
}>;


<<<<<<< HEAD
export type InsertBarcodeMutation = { __typename: 'Mutations', insertBarcode: { __typename: 'BarcodeNode', id: string, itemId?: string | null, packSize?: number | null, value: string } };
=======
export type InsertBarcodeMutation = { __typename: 'Mutations', insertBarcode: { __typename: 'BarcodeNode', id: string, itemId: string, packSize?: number | null, value: string } };
>>>>>>> 6b5449af

export const PartialStockLineFragmentDoc = gql`
    fragment PartialStockLine on StockLineNode {
  id
  itemId
  availableNumberOfPacks
  totalNumberOfPacks
  onHold
  sellPricePerPack
  packSize
  expiryDate
  location {
    __typename
    id
    name
    code
    onHold
  }
}
    `;
export const OutboundLineFragmentDoc = gql`
    fragment OutboundLine on InvoiceLineNode {
  __typename
  id
  type
  batch
  expiryDate
  numberOfPacks
  packSize
  invoiceId
  sellPricePerPack
  note
  totalBeforeTax
  totalAfterTax
  taxPercentage
  note
  item {
    __typename
    id
    name
    code
    unitName
  }
  location {
    __typename
    id
    name
    code
    onHold
  }
  stockLine {
    __typename
    id
    itemId
    batch
    availableNumberOfPacks
    totalNumberOfPacks
    onHold
    sellPricePerPack
    packSize
    expiryDate
  }
}
    `;
export const OutboundFragmentDoc = gql`
    fragment Outbound on InvoiceNode {
  __typename
  id
  comment
  createdDatetime
  allocatedDatetime
  deliveredDatetime
  pickedDatetime
  shippedDatetime
  verifiedDatetime
  invoiceNumber
  colour
  onHold
  otherPartyId
  otherPartyName
  status
  theirReference
  transportReference
  type
  taxPercentage
  user {
    __typename
    username
    email
  }
  requisition {
    __typename
    id
    requisitionNumber
    createdDatetime
    user {
      __typename
      username
    }
  }
  lines {
    __typename
    nodes {
      ...OutboundLine
    }
    totalCount
  }
  otherParty(storeId: $storeId) {
    __typename
    id
    name
    code
    isCustomer
    isSupplier
    isOnHold
  }
  pricing {
    __typename
    totalAfterTax
    totalBeforeTax
    stockTotalBeforeTax
    stockTotalAfterTax
    serviceTotalAfterTax
    serviceTotalBeforeTax
    taxPercentage
  }
}
    ${OutboundLineFragmentDoc}`;
export const OutboundRowFragmentDoc = gql`
    fragment OutboundRow on InvoiceNode {
  __typename
  comment
  createdDatetime
  allocatedDatetime
  deliveredDatetime
  pickedDatetime
  shippedDatetime
  verifiedDatetime
  id
  invoiceNumber
  otherPartyId
  otherPartyName
  theirReference
  transportReference
  type
  status
  colour
  taxPercentage
  pricing {
    __typename
    totalAfterTax
    taxPercentage
  }
}
    `;
export const BarcodeFragmentDoc = gql`
    fragment Barcode on BarcodeNode {
  __typename
  id
  itemId
  packSize
  value
}
    `;
export const InvoicesDocument = gql`
    query invoices($first: Int, $offset: Int, $key: InvoiceSortFieldInput!, $desc: Boolean, $filter: InvoiceFilterInput, $storeId: String!) {
  invoices(
    page: {first: $first, offset: $offset}
    sort: {key: $key, desc: $desc}
    filter: $filter
    storeId: $storeId
  ) {
    ... on InvoiceConnector {
      __typename
      nodes {
        ...OutboundRow
      }
      totalCount
    }
  }
}
    ${OutboundRowFragmentDoc}`;
export const InvoiceDocument = gql`
    query invoice($id: String!, $storeId: String!) {
  invoice(id: $id, storeId: $storeId) {
    __typename
    ... on NodeError {
      __typename
      error {
        description
        ... on DatabaseError {
          __typename
          description
          fullError
        }
        ... on RecordNotFound {
          __typename
          description
        }
      }
    }
    ... on InvoiceNode {
      ...Outbound
    }
  }
}
    ${OutboundFragmentDoc}`;
export const OutboundByNumberDocument = gql`
    query outboundByNumber($invoiceNumber: Int!, $storeId: String!) {
  invoiceByNumber(
    invoiceNumber: $invoiceNumber
    storeId: $storeId
    type: OUTBOUND_SHIPMENT
  ) {
    __typename
    ... on NodeError {
      __typename
      error {
        description
        ... on DatabaseError {
          __typename
          description
          fullError
        }
        ... on RecordNotFound {
          __typename
          description
        }
      }
    }
    ... on InvoiceNode {
      ...Outbound
    }
  }
}
    ${OutboundFragmentDoc}`;
export const InvoiceCountsDocument = gql`
    query invoiceCounts($storeId: String!, $timezoneOffset: Int) {
  invoiceCounts(storeId: $storeId, timezoneOffset: $timezoneOffset) {
    outbound {
      created {
        today
        thisWeek
      }
      notShipped
    }
  }
}
    `;
export const BarcodeByValueDocument = gql`
    query barcodeByValue($storeId: String!, $value: String!) {
  barcodeByValue(storeId: $storeId, value: $value) {
    ... on BarcodeNode {
      __typename
      ...Barcode
    }
<<<<<<< HEAD
  }
}
    ${BarcodeFragmentDoc}`;
export const RequisitionCountsDocument = gql`
    query requisitionCounts($storeId: String!) {
  requisitionCounts(storeId: $storeId) {
    newResponseRequisitionCount
=======
>>>>>>> 6b5449af
  }
}
    ${BarcodeFragmentDoc}`;
export const InsertOutboundShipmentDocument = gql`
    mutation insertOutboundShipment($id: String!, $otherPartyId: String!, $storeId: String!) {
  insertOutboundShipment(
    storeId: $storeId
    input: {id: $id, otherPartyId: $otherPartyId}
  ) {
    __typename
    ... on InvoiceNode {
      id
      invoiceNumber
    }
    ... on InsertOutboundShipmentError {
      __typename
      error {
        description
        ... on OtherPartyNotACustomer {
          __typename
          description
        }
        ... on OtherPartyNotVisible {
          __typename
          description
        }
        ... on OtherPartyNotACustomer {
          __typename
          description
        }
        description
      }
    }
    ... on NodeError {
      __typename
      error {
        description
        ... on DatabaseError {
          __typename
          description
          fullError
        }
        ... on RecordNotFound {
          __typename
          description
        }
      }
    }
  }
}
    `;
export const UpdateOutboundShipmentDocument = gql`
    mutation updateOutboundShipment($input: UpdateOutboundShipmentInput!, $storeId: String!) {
  updateOutboundShipment(input: $input, storeId: $storeId) {
    ... on UpdateOutboundShipmentError {
      __typename
      error {
        description
        ... on RecordNotFound {
          __typename
          description
        }
        ... on CanOnlyChangeToAllocatedWhenNoUnallocatedLines {
          __typename
          description
        }
        ... on CannotChangeStatusOfInvoiceOnHold {
          __typename
          description
        }
        ... on CannotReverseInvoiceStatus {
          __typename
          description
        }
        ... on InvoiceIsNotEditable {
          __typename
          description
        }
        ... on NotAnOutboundShipmentError {
          __typename
          description
        }
        ... on OtherPartyNotACustomerError {
          __typename
          description
        }
      }
    }
    ... on NodeError {
      __typename
      error {
        description
        ... on RecordNotFound {
          __typename
          description
        }
        ... on DatabaseError {
          __typename
          description
          fullError
        }
      }
    }
    ... on InvoiceNode {
      id
      invoiceNumber
    }
  }
}
    `;
export const UpdateOutboundShipmentNameDocument = gql`
    mutation updateOutboundShipmentName($input: UpdateOutboundShipmentNameInput!, $storeId: String!) {
  updateOutboundShipmentName(input: $input, storeId: $storeId) {
    ... on UpdateOutboundShipmentNameError {
      __typename
      error {
        description
        ... on RecordNotFound {
          __typename
          description
        }
        ... on InvoiceIsNotEditable {
          __typename
          description
        }
        ... on NotAnOutboundShipmentError {
          __typename
          description
        }
        ... on OtherPartyNotVisible {
          __typename
          description
        }
        ... on OtherPartyNotACustomer {
          __typename
          description
        }
      }
    }
    ... on InvoiceNode {
      __typename
      id
    }
  }
}
    `;
export const DeleteOutboundShipmentsDocument = gql`
    mutation deleteOutboundShipments($storeId: String!, $deleteOutboundShipments: [String!]!) {
  batchOutboundShipment(
    storeId: $storeId
    input: {deleteOutboundShipments: $deleteOutboundShipments}
  ) {
    __typename
    deleteOutboundShipments {
      id
      response {
        ... on DeleteOutboundShipmentError {
          __typename
          error {
            description
            ... on RecordNotFound {
              __typename
              description
            }
            ... on CannotDeleteInvoiceWithLines {
              __typename
              description
            }
            ... on CannotEditInvoice {
              __typename
              description
            }
          }
        }
        ... on DeleteResponse {
          id
        }
      }
    }
  }
}
    `;
export const UpsertOutboundShipmentDocument = gql`
    mutation upsertOutboundShipment($storeId: String!, $input: BatchOutboundShipmentInput!) {
  batchOutboundShipment(storeId: $storeId, input: $input) {
    __typename
    insertOutboundShipmentUnallocatedLines {
      id
      response {
        ... on InsertOutboundShipmentUnallocatedLineError {
          __typename
          error {
            description
          }
        }
        ... on InvoiceLineNode {
          id
        }
      }
    }
    deleteOutboundShipmentLines {
      id
      response {
        ... on DeleteOutboundShipmentLineError {
          __typename
          error {
            description
            ... on RecordNotFound {
              __typename
              description
            }
            ... on CannotEditInvoice {
              __typename
              description
            }
            ... on ForeignKeyError {
              __typename
              description
              key
            }
          }
        }
        ... on DeleteResponse {
          id
        }
      }
    }
    deleteOutboundShipmentServiceLines {
      id
      response {
        ... on DeleteResponse {
          id
        }
        ... on DeleteOutboundShipmentServiceLineError {
          __typename
          error {
            description
            ... on RecordNotFound {
              __typename
              description
            }
            ... on CannotEditInvoice {
              __typename
              description
            }
            ... on ForeignKeyError {
              __typename
              description
              key
            }
          }
        }
      }
    }
    deleteOutboundShipmentUnallocatedLines {
      id
      response {
        ... on DeleteResponse {
          id
        }
        ... on DeleteOutboundShipmentUnallocatedLineError {
          __typename
          error {
            description
            ... on RecordNotFound {
              __typename
              description
            }
          }
        }
      }
    }
    deleteOutboundShipments {
      id
      response {
        ... on DeleteResponse {
          id
        }
        ... on DeleteOutboundShipmentError {
          __typename
          error {
            description
            ... on RecordNotFound {
              __typename
              description
            }
            ... on CannotDeleteInvoiceWithLines {
              __typename
              description
            }
            ... on CannotEditInvoice {
              __typename
              description
            }
          }
        }
      }
    }
    insertOutboundShipmentLines {
      id
      response {
        ... on InsertOutboundShipmentLineError {
          __typename
          error {
            description
          }
        }
      }
    }
    insertOutboundShipmentServiceLines {
      id
      response {
        ... on InsertOutboundShipmentServiceLineError {
          __typename
          error {
            description
          }
        }
      }
    }
    insertOutboundShipments {
      id
      response {
        ... on InsertOutboundShipmentError {
          __typename
          error {
            description
          }
        }
        ... on NodeError {
          __typename
          error {
            description
            ... on RecordNotFound {
              __typename
              description
            }
            ... on DatabaseError {
              __typename
              description
              fullError
            }
          }
        }
      }
    }
    updateOutboundShipmentLines {
      id
      response {
        ... on UpdateOutboundShipmentLineError {
          __typename
          error {
            description
            ... on RecordNotFound {
              __typename
              description
            }
            ... on CannotEditInvoice {
              __typename
              description
            }
            ... on ForeignKeyError {
              __typename
              description
              key
            }
            ... on LocationIsOnHold {
              __typename
              description
            }
            ... on LocationNotFound {
              __typename
              description
            }
            ... on NotEnoughStockForReduction {
              __typename
              batch {
                ... on NodeError {
                  __typename
                  error {
                    description
                    ... on RecordNotFound {
                      __typename
                      description
                    }
                    ... on DatabaseError {
                      __typename
                      description
                      fullError
                    }
                  }
                }
              }
            }
            ... on StockLineAlreadyExistsInInvoice {
              __typename
              description
            }
            ... on StockLineIsOnHold {
              __typename
              description
            }
          }
        }
      }
    }
    updateOutboundShipmentServiceLines {
      id
      response {
        ... on UpdateOutboundShipmentServiceLineError {
          __typename
          error {
            description
            ... on RecordNotFound {
              __typename
              description
            }
            ... on CannotEditInvoice {
              __typename
              description
            }
            ... on ForeignKeyError {
              __typename
              description
              key
            }
          }
        }
      }
    }
    updateOutboundShipmentUnallocatedLines {
      id
      response {
        ... on UpdateOutboundShipmentUnallocatedLineError {
          __typename
          error {
            description
            ... on RecordNotFound {
              __typename
              description
            }
          }
        }
      }
    }
    updateOutboundShipments {
      id
      response {
        ... on UpdateOutboundShipmentError {
          __typename
          error {
            description
          }
        }
        ... on NodeError {
          __typename
          error {
            description
          }
        }
      }
    }
    allocateOutboundShipmentUnallocatedLines {
      id
      response {
        ... on AllocateOutboundShipmentUnallocatedLineError {
          __typename
          error {
            description
            ... on RecordNotFound {
              __typename
              description
            }
          }
        }
        ... on AllocateOutboundShipmentUnallocatedLineNode {
          __typename
          deletes {
            id
          }
          inserts {
            totalCount
          }
          updates {
            totalCount
          }
        }
      }
    }
  }
}
    `;
export const DeleteOutboundShipmentLinesDocument = gql`
    mutation deleteOutboundShipmentLines($storeId: String!, $deleteOutboundShipmentLines: [DeleteOutboundShipmentLineInput!]!) {
  batchOutboundShipment(
    storeId: $storeId
    input: {deleteOutboundShipmentLines: $deleteOutboundShipmentLines}
  ) {
    deleteOutboundShipmentLines {
      id
      response {
        ... on DeleteOutboundShipmentLineError {
          __typename
          error {
            description
            ... on RecordNotFound {
              __typename
              description
            }
            ... on CannotEditInvoice {
              __typename
              description
            }
            ... on ForeignKeyError {
              __typename
              description
              key
            }
          }
        }
        ... on DeleteResponse {
          id
        }
      }
    }
  }
}
    `;
export const AddToOutboundShipmentFromMasterListDocument = gql`
    mutation addToOutboundShipmentFromMasterList($storeId: String!, $shipmentId: String!, $masterListId: String!) {
  addToOutboundShipmentFromMasterList(
    input: {shipmentId: $shipmentId, masterListId: $masterListId}
    storeId: $storeId
  ) {
    ... on AddToOutboundShipmentFromMasterListError {
      __typename
      error {
        ... on MasterListNotFoundForThisName {
          __typename
          description
        }
        ... on CannotEditInvoice {
          __typename
          description
        }
        ... on RecordNotFound {
          __typename
          description
        }
        description
      }
    }
    ... on InvoiceLineConnector {
      __typename
      totalCount
    }
  }
}
    `;
export const InsertBarcodeDocument = gql`
    mutation insertBarcode($storeId: String!, $input: InsertBarcodeInput!) {
  insertBarcode(input: $input, storeId: $storeId) {
    ... on BarcodeNode {
      ...Barcode
    }
  }
}
    ${BarcodeFragmentDoc}`;

export type SdkFunctionWrapper = <T>(action: (requestHeaders?:Record<string, string>) => Promise<T>, operationName: string, operationType?: string) => Promise<T>;


const defaultWrapper: SdkFunctionWrapper = (action, _operationName, _operationType) => action();

export function getSdk(client: GraphQLClient, withWrapper: SdkFunctionWrapper = defaultWrapper) {
  return {
    invoices(variables: InvoicesQueryVariables, requestHeaders?: Dom.RequestInit["headers"]): Promise<InvoicesQuery> {
      return withWrapper((wrappedRequestHeaders) => client.request<InvoicesQuery>(InvoicesDocument, variables, {...requestHeaders, ...wrappedRequestHeaders}), 'invoices', 'query');
    },
    invoice(variables: InvoiceQueryVariables, requestHeaders?: Dom.RequestInit["headers"]): Promise<InvoiceQuery> {
      return withWrapper((wrappedRequestHeaders) => client.request<InvoiceQuery>(InvoiceDocument, variables, {...requestHeaders, ...wrappedRequestHeaders}), 'invoice', 'query');
    },
    outboundByNumber(variables: OutboundByNumberQueryVariables, requestHeaders?: Dom.RequestInit["headers"]): Promise<OutboundByNumberQuery> {
      return withWrapper((wrappedRequestHeaders) => client.request<OutboundByNumberQuery>(OutboundByNumberDocument, variables, {...requestHeaders, ...wrappedRequestHeaders}), 'outboundByNumber', 'query');
    },
    invoiceCounts(variables: InvoiceCountsQueryVariables, requestHeaders?: Dom.RequestInit["headers"]): Promise<InvoiceCountsQuery> {
      return withWrapper((wrappedRequestHeaders) => client.request<InvoiceCountsQuery>(InvoiceCountsDocument, variables, {...requestHeaders, ...wrappedRequestHeaders}), 'invoiceCounts', 'query');
    },
    barcodeByValue(variables: BarcodeByValueQueryVariables, requestHeaders?: Dom.RequestInit["headers"]): Promise<BarcodeByValueQuery> {
      return withWrapper((wrappedRequestHeaders) => client.request<BarcodeByValueQuery>(BarcodeByValueDocument, variables, {...requestHeaders, ...wrappedRequestHeaders}), 'barcodeByValue', 'query');
<<<<<<< HEAD
    },
    requisitionCounts(variables: RequisitionCountsQueryVariables, requestHeaders?: Dom.RequestInit["headers"]): Promise<RequisitionCountsQuery> {
      return withWrapper((wrappedRequestHeaders) => client.request<RequisitionCountsQuery>(RequisitionCountsDocument, variables, {...requestHeaders, ...wrappedRequestHeaders}), 'requisitionCounts', 'query');
=======
>>>>>>> 6b5449af
    },
    insertOutboundShipment(variables: InsertOutboundShipmentMutationVariables, requestHeaders?: Dom.RequestInit["headers"]): Promise<InsertOutboundShipmentMutation> {
      return withWrapper((wrappedRequestHeaders) => client.request<InsertOutboundShipmentMutation>(InsertOutboundShipmentDocument, variables, {...requestHeaders, ...wrappedRequestHeaders}), 'insertOutboundShipment', 'mutation');
    },
    updateOutboundShipment(variables: UpdateOutboundShipmentMutationVariables, requestHeaders?: Dom.RequestInit["headers"]): Promise<UpdateOutboundShipmentMutation> {
      return withWrapper((wrappedRequestHeaders) => client.request<UpdateOutboundShipmentMutation>(UpdateOutboundShipmentDocument, variables, {...requestHeaders, ...wrappedRequestHeaders}), 'updateOutboundShipment', 'mutation');
    },
    updateOutboundShipmentName(variables: UpdateOutboundShipmentNameMutationVariables, requestHeaders?: Dom.RequestInit["headers"]): Promise<UpdateOutboundShipmentNameMutation> {
      return withWrapper((wrappedRequestHeaders) => client.request<UpdateOutboundShipmentNameMutation>(UpdateOutboundShipmentNameDocument, variables, {...requestHeaders, ...wrappedRequestHeaders}), 'updateOutboundShipmentName', 'mutation');
    },
    deleteOutboundShipments(variables: DeleteOutboundShipmentsMutationVariables, requestHeaders?: Dom.RequestInit["headers"]): Promise<DeleteOutboundShipmentsMutation> {
      return withWrapper((wrappedRequestHeaders) => client.request<DeleteOutboundShipmentsMutation>(DeleteOutboundShipmentsDocument, variables, {...requestHeaders, ...wrappedRequestHeaders}), 'deleteOutboundShipments', 'mutation');
    },
    upsertOutboundShipment(variables: UpsertOutboundShipmentMutationVariables, requestHeaders?: Dom.RequestInit["headers"]): Promise<UpsertOutboundShipmentMutation> {
      return withWrapper((wrappedRequestHeaders) => client.request<UpsertOutboundShipmentMutation>(UpsertOutboundShipmentDocument, variables, {...requestHeaders, ...wrappedRequestHeaders}), 'upsertOutboundShipment', 'mutation');
    },
    deleteOutboundShipmentLines(variables: DeleteOutboundShipmentLinesMutationVariables, requestHeaders?: Dom.RequestInit["headers"]): Promise<DeleteOutboundShipmentLinesMutation> {
      return withWrapper((wrappedRequestHeaders) => client.request<DeleteOutboundShipmentLinesMutation>(DeleteOutboundShipmentLinesDocument, variables, {...requestHeaders, ...wrappedRequestHeaders}), 'deleteOutboundShipmentLines', 'mutation');
    },
    addToOutboundShipmentFromMasterList(variables: AddToOutboundShipmentFromMasterListMutationVariables, requestHeaders?: Dom.RequestInit["headers"]): Promise<AddToOutboundShipmentFromMasterListMutation> {
      return withWrapper((wrappedRequestHeaders) => client.request<AddToOutboundShipmentFromMasterListMutation>(AddToOutboundShipmentFromMasterListDocument, variables, {...requestHeaders, ...wrappedRequestHeaders}), 'addToOutboundShipmentFromMasterList', 'mutation');
    },
    insertBarcode(variables: InsertBarcodeMutationVariables, requestHeaders?: Dom.RequestInit["headers"]): Promise<InsertBarcodeMutation> {
      return withWrapper((wrappedRequestHeaders) => client.request<InsertBarcodeMutation>(InsertBarcodeDocument, variables, {...requestHeaders, ...wrappedRequestHeaders}), 'insertBarcode', 'mutation');
    }
  };
}
export type Sdk = ReturnType<typeof getSdk>;

/**
 * @param resolver a function that accepts a captured request and may return a mocked response.
 * @see https://mswjs.io/docs/basics/response-resolver
 * @example
 * mockInvoicesQuery((req, res, ctx) => {
 *   const { first, offset, key, desc, filter, storeId } = req.variables;
 *   return res(
 *     ctx.data({ invoices })
 *   )
 * })
 */
export const mockInvoicesQuery = (resolver: ResponseResolver<GraphQLRequest<InvoicesQueryVariables>, GraphQLContext<InvoicesQuery>, any>) =>
  graphql.query<InvoicesQuery, InvoicesQueryVariables>(
    'invoices',
    resolver
  )

/**
 * @param resolver a function that accepts a captured request and may return a mocked response.
 * @see https://mswjs.io/docs/basics/response-resolver
 * @example
 * mockInvoiceQuery((req, res, ctx) => {
 *   const { id, storeId } = req.variables;
 *   return res(
 *     ctx.data({ invoice })
 *   )
 * })
 */
export const mockInvoiceQuery = (resolver: ResponseResolver<GraphQLRequest<InvoiceQueryVariables>, GraphQLContext<InvoiceQuery>, any>) =>
  graphql.query<InvoiceQuery, InvoiceQueryVariables>(
    'invoice',
    resolver
  )

/**
 * @param resolver a function that accepts a captured request and may return a mocked response.
 * @see https://mswjs.io/docs/basics/response-resolver
 * @example
 * mockOutboundByNumberQuery((req, res, ctx) => {
 *   const { invoiceNumber, storeId } = req.variables;
 *   return res(
 *     ctx.data({ invoiceByNumber })
 *   )
 * })
 */
export const mockOutboundByNumberQuery = (resolver: ResponseResolver<GraphQLRequest<OutboundByNumberQueryVariables>, GraphQLContext<OutboundByNumberQuery>, any>) =>
  graphql.query<OutboundByNumberQuery, OutboundByNumberQueryVariables>(
    'outboundByNumber',
    resolver
  )

/**
 * @param resolver a function that accepts a captured request and may return a mocked response.
 * @see https://mswjs.io/docs/basics/response-resolver
 * @example
 * mockInvoiceCountsQuery((req, res, ctx) => {
 *   const { storeId, timezoneOffset } = req.variables;
 *   return res(
 *     ctx.data({ invoiceCounts })
 *   )
 * })
 */
export const mockInvoiceCountsQuery = (resolver: ResponseResolver<GraphQLRequest<InvoiceCountsQueryVariables>, GraphQLContext<InvoiceCountsQuery>, any>) =>
  graphql.query<InvoiceCountsQuery, InvoiceCountsQueryVariables>(
    'invoiceCounts',
    resolver
  )

/**
 * @param resolver a function that accepts a captured request and may return a mocked response.
 * @see https://mswjs.io/docs/basics/response-resolver
 * @example
 * mockBarcodeByValueQuery((req, res, ctx) => {
 *   const { storeId, value } = req.variables;
<<<<<<< HEAD
 *   return res(
 *     ctx.data({ barcodeByValue })
 *   )
 * })
 */
export const mockBarcodeByValueQuery = (resolver: ResponseResolver<GraphQLRequest<BarcodeByValueQueryVariables>, GraphQLContext<BarcodeByValueQuery>, any>) =>
  graphql.query<BarcodeByValueQuery, BarcodeByValueQueryVariables>(
    'barcodeByValue',
    resolver
  )

/**
 * @param resolver a function that accepts a captured request and may return a mocked response.
 * @see https://mswjs.io/docs/basics/response-resolver
 * @example
 * mockRequisitionCountsQuery((req, res, ctx) => {
 *   const { storeId } = req.variables;
=======
>>>>>>> 6b5449af
 *   return res(
 *     ctx.data({ barcodeByValue })
 *   )
 * })
 */
export const mockBarcodeByValueQuery = (resolver: ResponseResolver<GraphQLRequest<BarcodeByValueQueryVariables>, GraphQLContext<BarcodeByValueQuery>, any>) =>
  graphql.query<BarcodeByValueQuery, BarcodeByValueQueryVariables>(
    'barcodeByValue',
    resolver
  )

/**
 * @param resolver a function that accepts a captured request and may return a mocked response.
 * @see https://mswjs.io/docs/basics/response-resolver
 * @example
 * mockInsertOutboundShipmentMutation((req, res, ctx) => {
 *   const { id, otherPartyId, storeId } = req.variables;
 *   return res(
 *     ctx.data({ insertOutboundShipment })
 *   )
 * })
 */
export const mockInsertOutboundShipmentMutation = (resolver: ResponseResolver<GraphQLRequest<InsertOutboundShipmentMutationVariables>, GraphQLContext<InsertOutboundShipmentMutation>, any>) =>
  graphql.mutation<InsertOutboundShipmentMutation, InsertOutboundShipmentMutationVariables>(
    'insertOutboundShipment',
    resolver
  )

/**
 * @param resolver a function that accepts a captured request and may return a mocked response.
 * @see https://mswjs.io/docs/basics/response-resolver
 * @example
 * mockUpdateOutboundShipmentMutation((req, res, ctx) => {
 *   const { input, storeId } = req.variables;
 *   return res(
 *     ctx.data({ updateOutboundShipment })
 *   )
 * })
 */
export const mockUpdateOutboundShipmentMutation = (resolver: ResponseResolver<GraphQLRequest<UpdateOutboundShipmentMutationVariables>, GraphQLContext<UpdateOutboundShipmentMutation>, any>) =>
  graphql.mutation<UpdateOutboundShipmentMutation, UpdateOutboundShipmentMutationVariables>(
    'updateOutboundShipment',
    resolver
  )

/**
 * @param resolver a function that accepts a captured request and may return a mocked response.
 * @see https://mswjs.io/docs/basics/response-resolver
 * @example
 * mockUpdateOutboundShipmentNameMutation((req, res, ctx) => {
 *   const { input, storeId } = req.variables;
 *   return res(
 *     ctx.data({ updateOutboundShipmentName })
 *   )
 * })
 */
export const mockUpdateOutboundShipmentNameMutation = (resolver: ResponseResolver<GraphQLRequest<UpdateOutboundShipmentNameMutationVariables>, GraphQLContext<UpdateOutboundShipmentNameMutation>, any>) =>
  graphql.mutation<UpdateOutboundShipmentNameMutation, UpdateOutboundShipmentNameMutationVariables>(
    'updateOutboundShipmentName',
    resolver
  )

/**
 * @param resolver a function that accepts a captured request and may return a mocked response.
 * @see https://mswjs.io/docs/basics/response-resolver
 * @example
 * mockDeleteOutboundShipmentsMutation((req, res, ctx) => {
 *   const { storeId, deleteOutboundShipments } = req.variables;
 *   return res(
 *     ctx.data({ batchOutboundShipment })
 *   )
 * })
 */
export const mockDeleteOutboundShipmentsMutation = (resolver: ResponseResolver<GraphQLRequest<DeleteOutboundShipmentsMutationVariables>, GraphQLContext<DeleteOutboundShipmentsMutation>, any>) =>
  graphql.mutation<DeleteOutboundShipmentsMutation, DeleteOutboundShipmentsMutationVariables>(
    'deleteOutboundShipments',
    resolver
  )

/**
 * @param resolver a function that accepts a captured request and may return a mocked response.
 * @see https://mswjs.io/docs/basics/response-resolver
 * @example
 * mockUpsertOutboundShipmentMutation((req, res, ctx) => {
 *   const { storeId, input } = req.variables;
 *   return res(
 *     ctx.data({ batchOutboundShipment })
 *   )
 * })
 */
export const mockUpsertOutboundShipmentMutation = (resolver: ResponseResolver<GraphQLRequest<UpsertOutboundShipmentMutationVariables>, GraphQLContext<UpsertOutboundShipmentMutation>, any>) =>
  graphql.mutation<UpsertOutboundShipmentMutation, UpsertOutboundShipmentMutationVariables>(
    'upsertOutboundShipment',
    resolver
  )

/**
 * @param resolver a function that accepts a captured request and may return a mocked response.
 * @see https://mswjs.io/docs/basics/response-resolver
 * @example
 * mockDeleteOutboundShipmentLinesMutation((req, res, ctx) => {
 *   const { storeId, deleteOutboundShipmentLines } = req.variables;
 *   return res(
 *     ctx.data({ batchOutboundShipment })
 *   )
 * })
 */
export const mockDeleteOutboundShipmentLinesMutation = (resolver: ResponseResolver<GraphQLRequest<DeleteOutboundShipmentLinesMutationVariables>, GraphQLContext<DeleteOutboundShipmentLinesMutation>, any>) =>
  graphql.mutation<DeleteOutboundShipmentLinesMutation, DeleteOutboundShipmentLinesMutationVariables>(
    'deleteOutboundShipmentLines',
    resolver
  )

/**
 * @param resolver a function that accepts a captured request and may return a mocked response.
 * @see https://mswjs.io/docs/basics/response-resolver
 * @example
 * mockAddToOutboundShipmentFromMasterListMutation((req, res, ctx) => {
 *   const { storeId, shipmentId, masterListId } = req.variables;
 *   return res(
 *     ctx.data({ addToOutboundShipmentFromMasterList })
 *   )
 * })
 */
export const mockAddToOutboundShipmentFromMasterListMutation = (resolver: ResponseResolver<GraphQLRequest<AddToOutboundShipmentFromMasterListMutationVariables>, GraphQLContext<AddToOutboundShipmentFromMasterListMutation>, any>) =>
  graphql.mutation<AddToOutboundShipmentFromMasterListMutation, AddToOutboundShipmentFromMasterListMutationVariables>(
    'addToOutboundShipmentFromMasterList',
    resolver
  )

/**
 * @param resolver a function that accepts a captured request and may return a mocked response.
 * @see https://mswjs.io/docs/basics/response-resolver
 * @example
 * mockInsertBarcodeMutation((req, res, ctx) => {
 *   const { storeId, input } = req.variables;
 *   return res(
 *     ctx.data({ insertBarcode })
 *   )
 * })
 */
export const mockInsertBarcodeMutation = (resolver: ResponseResolver<GraphQLRequest<InsertBarcodeMutationVariables>, GraphQLContext<InsertBarcodeMutation>, any>) =>
  graphql.mutation<InsertBarcodeMutation, InsertBarcodeMutationVariables>(
    'insertBarcode',
    resolver
  )<|MERGE_RESOLUTION|>--- conflicted
+++ resolved
@@ -12,11 +12,7 @@
 
 export type OutboundRowFragment = { __typename: 'InvoiceNode', comment?: string | null, createdDatetime: string, allocatedDatetime?: string | null, deliveredDatetime?: string | null, pickedDatetime?: string | null, shippedDatetime?: string | null, verifiedDatetime?: string | null, id: string, invoiceNumber: number, otherPartyId: string, otherPartyName: string, theirReference?: string | null, transportReference?: string | null, type: Types.InvoiceNodeType, status: Types.InvoiceNodeStatus, colour?: string | null, taxPercentage?: number | null, pricing: { __typename: 'PricingNode', totalAfterTax: number, taxPercentage?: number | null } };
 
-<<<<<<< HEAD
-export type BarcodeFragment = { __typename: 'BarcodeNode', id: string, itemId?: string | null, packSize?: number | null, value: string };
-=======
 export type BarcodeFragment = { __typename: 'BarcodeNode', id: string, itemId: string, packSize?: number | null, value: string };
->>>>>>> 6b5449af
 
 export type InvoicesQueryVariables = Types.Exact<{
   first?: Types.InputMaybe<Types.Scalars['Int']>;
@@ -55,17 +51,6 @@
 export type InvoiceCountsQuery = { __typename: 'Queries', invoiceCounts: { __typename: 'InvoiceCounts', outbound: { __typename: 'OutboundInvoiceCounts', notShipped: number, created: { __typename: 'InvoiceCountsSummary', today: number, thisWeek: number } } } };
 
 export type BarcodeByValueQueryVariables = Types.Exact<{
-<<<<<<< HEAD
-  storeId: Types.Scalars['String'];
-  value: Types.Scalars['String'];
-}>;
-
-
-export type BarcodeByValueQuery = { __typename: 'Queries', barcodeByValue: { __typename: 'BarcodeNode', id: string, itemId?: string | null, packSize?: number | null, value: string } | { __typename: 'NodeError' } };
-
-export type RequisitionCountsQueryVariables = Types.Exact<{
-=======
->>>>>>> 6b5449af
   storeId: Types.Scalars['String'];
   value: Types.Scalars['String'];
 }>;
@@ -137,11 +122,7 @@
 }>;
 
 
-<<<<<<< HEAD
-export type InsertBarcodeMutation = { __typename: 'Mutations', insertBarcode: { __typename: 'BarcodeNode', id: string, itemId?: string | null, packSize?: number | null, value: string } };
-=======
 export type InsertBarcodeMutation = { __typename: 'Mutations', insertBarcode: { __typename: 'BarcodeNode', id: string, itemId: string, packSize?: number | null, value: string } };
->>>>>>> 6b5449af
 
 export const PartialStockLineFragmentDoc = gql`
     fragment PartialStockLine on StockLineNode {
@@ -398,16 +379,6 @@
       __typename
       ...Barcode
     }
-<<<<<<< HEAD
-  }
-}
-    ${BarcodeFragmentDoc}`;
-export const RequisitionCountsDocument = gql`
-    query requisitionCounts($storeId: String!) {
-  requisitionCounts(storeId: $storeId) {
-    newResponseRequisitionCount
-=======
->>>>>>> 6b5449af
   }
 }
     ${BarcodeFragmentDoc}`;
@@ -998,12 +969,6 @@
     },
     barcodeByValue(variables: BarcodeByValueQueryVariables, requestHeaders?: Dom.RequestInit["headers"]): Promise<BarcodeByValueQuery> {
       return withWrapper((wrappedRequestHeaders) => client.request<BarcodeByValueQuery>(BarcodeByValueDocument, variables, {...requestHeaders, ...wrappedRequestHeaders}), 'barcodeByValue', 'query');
-<<<<<<< HEAD
-    },
-    requisitionCounts(variables: RequisitionCountsQueryVariables, requestHeaders?: Dom.RequestInit["headers"]): Promise<RequisitionCountsQuery> {
-      return withWrapper((wrappedRequestHeaders) => client.request<RequisitionCountsQuery>(RequisitionCountsDocument, variables, {...requestHeaders, ...wrappedRequestHeaders}), 'requisitionCounts', 'query');
-=======
->>>>>>> 6b5449af
     },
     insertOutboundShipment(variables: InsertOutboundShipmentMutationVariables, requestHeaders?: Dom.RequestInit["headers"]): Promise<InsertOutboundShipmentMutation> {
       return withWrapper((wrappedRequestHeaders) => client.request<InsertOutboundShipmentMutation>(InsertOutboundShipmentDocument, variables, {...requestHeaders, ...wrappedRequestHeaders}), 'insertOutboundShipment', 'mutation');
@@ -1107,26 +1072,6 @@
  * @example
  * mockBarcodeByValueQuery((req, res, ctx) => {
  *   const { storeId, value } = req.variables;
-<<<<<<< HEAD
- *   return res(
- *     ctx.data({ barcodeByValue })
- *   )
- * })
- */
-export const mockBarcodeByValueQuery = (resolver: ResponseResolver<GraphQLRequest<BarcodeByValueQueryVariables>, GraphQLContext<BarcodeByValueQuery>, any>) =>
-  graphql.query<BarcodeByValueQuery, BarcodeByValueQueryVariables>(
-    'barcodeByValue',
-    resolver
-  )
-
-/**
- * @param resolver a function that accepts a captured request and may return a mocked response.
- * @see https://mswjs.io/docs/basics/response-resolver
- * @example
- * mockRequisitionCountsQuery((req, res, ctx) => {
- *   const { storeId } = req.variables;
-=======
->>>>>>> 6b5449af
  *   return res(
  *     ctx.data({ barcodeByValue })
  *   )
