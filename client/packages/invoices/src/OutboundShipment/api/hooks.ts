--- conflicted
+++ resolved
@@ -3,7 +3,6 @@
   RouteBuilder,
   useQueryParams,
   useNavigate,
-  useAuthState,
   useTranslation,
   useNotification,
   useQueryClient,
@@ -22,10 +21,7 @@
   useMutation,
   UseMutationResult,
   useTableStore,
-<<<<<<< HEAD
-=======
   useAuthContext,
->>>>>>> c01808e2
 } from '@openmsupply-client/common';
 import { AppRoute } from '@openmsupply-client/config';
 import { Invoice, InvoiceLine, InvoiceItem } from '../../types';
@@ -41,7 +37,7 @@
 export const useOutboundApi = () => {
   const { client } = useOmSupplyApi();
   const sdk = getSdk(client);
-  const { storeId } = useAuthState();
+  const { storeId } = useAuthContext();
   const queries = getOutboundQueries(sdk, storeId);
   return { ...queries, storeId };
 };
@@ -79,10 +75,6 @@
   const outboundNumber = useOutboundNumber();
   const api = useOutboundApi();
   const queryKey = useOutboundDetailQueryKey();
-<<<<<<< HEAD
-=======
-  const { storeId } = useAuthContext();
->>>>>>> c01808e2
 
   return useQuery(queryKey, () => api.get.byNumber(outboundNumber));
 };
@@ -161,10 +153,6 @@
   const { data } = useOutbound();
   const api = useOutboundApi();
   const queryKey = useOutboundDetailQueryKey();
-<<<<<<< HEAD
-=======
-  const { storeId } = useAuthContext();
->>>>>>> c01808e2
 
   return useFieldsSelector(
     queryKey,
@@ -187,12 +175,7 @@
   select: (data: Invoice) => ReturnType
 ) => {
   const queryKey = useOutboundDetailQueryKey();
-<<<<<<< HEAD
-  const api = useOutboundApi();
-=======
-  const { storeId } = useAuthContext();
-  const api = useOutboundShipmentApi();
->>>>>>> c01808e2
+  const api = useOutboundApi();
   return useQuerySelector(
     queryKey,
     () => api.get.byNumber(queryKey[1]),
@@ -269,14 +252,8 @@
 export const useSaveOutboundLines = () => {
   const queryKey = useOutboundDetailQueryKey();
   const queryClient = useQueryClient();
-<<<<<<< HEAD
   const api = useOutboundApi();
   return useMutation(api.updateLines, {
-=======
-  const api = useOutboundShipmentApi();
-  const { storeId } = useAuthContext();
-  return useMutation(OutboundApi.updateLines(api, storeId), {
->>>>>>> c01808e2
     onSuccess: () => {
       queryClient.invalidateQueries(queryKey);
     },
@@ -294,16 +271,9 @@
   const { data } = useOutbound();
   const queryKey = useOutboundDetailQueryKey();
   const queryClient = useQueryClient();
-<<<<<<< HEAD
   const api = useOutboundApi();
 
   return useMutation(api.deleteLines(data?.id ?? ''), {
-=======
-  const api = useOutboundShipmentApi();
-  const { storeId } = useAuthContext();
-  const mutation = OutboundApi.deleteLines(api, id, storeId);
-  return useMutation(mutation, {
->>>>>>> c01808e2
     onMutate: async (ids: string[]) => {
       await queryClient.cancelQueries(queryKey);
 
