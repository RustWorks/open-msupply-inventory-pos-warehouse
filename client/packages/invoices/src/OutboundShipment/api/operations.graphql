--- conflicted
+++ resolved
@@ -245,7 +245,6 @@
   }
 }
 
-<<<<<<< HEAD
 query barcodes($storeId: String!, $filter: BarcodeFilterInput) {
   barcodes(storeId: $storeId, filter: $filter) {
     ... on BarcodeConnector {
@@ -260,11 +259,12 @@
       }
       totalCount
     }
-=======
+  }
+}
+
 query requisitionCounts($storeId: String!) {
   requisitionCounts(storeId: $storeId) {
     newResponseRequisitionCount
->>>>>>> f24c86b1
   }
 }
 
