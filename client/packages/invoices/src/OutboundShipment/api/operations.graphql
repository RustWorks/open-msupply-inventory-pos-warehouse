fragment PartialStockLine on StockLineNode {
  id
  itemId
  availableNumberOfPacks
  totalNumberOfPacks
  onHold
  sellPricePerPack
  packSize
  expiryDate
  location {
    __typename
    id
    name
    code
    onHold
  }
}

fragment OutboundLine on InvoiceLineNode {
  __typename
  id
  type
  batch
  expiryDate
  numberOfPacks
  packSize
  invoiceId
  sellPricePerPack
  note
  totalBeforeTax
  totalAfterTax
  taxPercentage
  note

  item {
    __typename
    id
    name
    code
    unitName
  }

  location {
    __typename
    id
    name
    code
    onHold
  }

  stockLine {
    __typename
    id
    itemId
    batch
    availableNumberOfPacks
    totalNumberOfPacks
    onHold
    sellPricePerPack
    packSize
    expiryDate
  }
}

fragment Outbound on InvoiceNode {
  __typename
  id
  comment
  createdDatetime
  allocatedDatetime
  deliveredDatetime
  pickedDatetime
  shippedDatetime
  verifiedDatetime
  invoiceNumber
  colour
  onHold
  otherPartyId
  otherPartyName
  status
  theirReference
  transportReference
  type
  taxPercentage

  user {
    __typename
    username
    email
  }

  requisition {
    __typename
    id
    requisitionNumber
    createdDatetime

    user {
      __typename
      username
    }
  }

  lines {
    __typename
    nodes {
      ...OutboundLine
    }
    totalCount
  }

  otherParty(storeId: $storeId) {
    __typename
    id
    name
    code
    isCustomer
    isSupplier
    isOnHold
  }

  pricing {
    __typename
    totalAfterTax
    totalBeforeTax
    stockTotalBeforeTax
    stockTotalAfterTax
    serviceTotalAfterTax
    serviceTotalBeforeTax
    taxPercentage
  }
}

fragment OutboundRow on InvoiceNode {
  __typename
  comment
  createdDatetime
  allocatedDatetime
  deliveredDatetime
  pickedDatetime
  shippedDatetime
  verifiedDatetime
  id
  invoiceNumber
  otherPartyId
  otherPartyName
  theirReference
  transportReference
  type
  status
  colour
  taxPercentage
  pricing {
    __typename
    totalAfterTax
    taxPercentage
  }
}

fragment Barcode on BarcodeNode {
  __typename
  id
  itemId
  packSize
  value
}

query invoices(
  $first: Int
  $offset: Int
  $key: InvoiceSortFieldInput!
  $desc: Boolean
  $filter: InvoiceFilterInput
  $storeId: String!
) {
  invoices(
    page: { first: $first, offset: $offset }
    sort: { key: $key, desc: $desc }
    filter: $filter
    storeId: $storeId
  ) {
    ... on InvoiceConnector {
      __typename
      nodes {
        ...OutboundRow
      }
      totalCount
    }
  }
}

query invoice($id: String!, $storeId: String!) {
  invoice(id: $id, storeId: $storeId) {
    __typename
    ... on NodeError {
      __typename
      error {
        description
        ... on DatabaseError {
          __typename
          description
          fullError
        }
        ... on RecordNotFound {
          __typename
          description
        }
      }
    }
    ... on InvoiceNode {
      ...Outbound
    }
  }
}

query outboundByNumber($invoiceNumber: Int!, $storeId: String!) {
  invoiceByNumber(
    invoiceNumber: $invoiceNumber
    storeId: $storeId
    type: OUTBOUND_SHIPMENT
  ) {
    __typename
    ... on NodeError {
      __typename
      error {
        description
        ... on DatabaseError {
          __typename
          description
          fullError
        }
        ... on RecordNotFound {
          __typename
          description
        }
      }
    }
    ... on InvoiceNode {
      ...Outbound
    }
  }
}

<<<<<<< HEAD
query barcodes($storeId: String!, $filter: BarcodeFilterInput) {
  barcodes(storeId: $storeId, filter: $filter) {
    ... on BarcodeConnector {
=======
query invoiceCounts($storeId: String!, $timezoneOffset: Int) {
  invoiceCounts(storeId: $storeId, timezoneOffset: $timezoneOffset) {
    outbound {
      created {
        today
        thisWeek
      }
      notShipped
    }
  }
}

query barcodeByValue($storeId: String!, $value: String!) {
  barcodeByValue(storeId: $storeId, value: $value) {
    ... on BarcodeNode {
>>>>>>> dac7b2ec
      __typename
      ...Barcode
    }
  }
}

mutation insertOutboundShipment(
  $id: String!
  $otherPartyId: String!
  $storeId: String!
) {
  insertOutboundShipment(
    storeId: $storeId
    input: { id: $id, otherPartyId: $otherPartyId }
  ) {
    __typename
    ... on InvoiceNode {
      id
      invoiceNumber
    }
    ... on InsertOutboundShipmentError {
      __typename
      error {
        description
        ... on OtherPartyNotACustomer {
          __typename
          description
        }
        ... on OtherPartyNotVisible {
          __typename
          description
        }
        ... on OtherPartyNotACustomer {
          __typename
          description
        }
        description
      }
    }
    ... on NodeError {
      __typename
      error {
        description
        ... on DatabaseError {
          __typename
          description
          fullError
        }
        ... on RecordNotFound {
          __typename
          description
        }
      }
    }
  }
}

mutation updateOutboundShipment(
  $input: UpdateOutboundShipmentInput!
  $storeId: String!
) {
  updateOutboundShipment(input: $input, storeId: $storeId) {
    ... on UpdateOutboundShipmentError {
      __typename
      error {
        description
        ... on RecordNotFound {
          __typename
          description
        }
        ... on CanOnlyChangeToAllocatedWhenNoUnallocatedLines {
          __typename
          description
        }
        ... on CannotChangeStatusOfInvoiceOnHold {
          __typename
          description
        }
        ... on CannotReverseInvoiceStatus {
          __typename
          description
        }
        ... on InvoiceIsNotEditable {
          __typename
          description
        }
        ... on NotAnOutboundShipmentError {
          __typename
          description
        }
        ... on OtherPartyNotACustomerError {
          __typename
          description
        }
      }
    }
    ... on NodeError {
      __typename
      error {
        description
        ... on RecordNotFound {
          __typename
          description
        }
        ... on DatabaseError {
          __typename
          description
          fullError
        }
      }
    }
    ... on InvoiceNode {
      id
      invoiceNumber
    }
  }
}

mutation updateOutboundShipmentName(
  $input: UpdateOutboundShipmentNameInput!
  $storeId: String!
) {
  updateOutboundShipmentName(input: $input, storeId: $storeId) {
    ... on UpdateOutboundShipmentNameError {
      __typename
      error {
        description
        ... on RecordNotFound {
          __typename
          description
        }
        ... on InvoiceIsNotEditable {
          __typename
          description
        }
        ... on NotAnOutboundShipmentError {
          __typename
          description
        }
        ... on OtherPartyNotVisible {
          __typename
          description
        }
        ... on OtherPartyNotACustomer {
          __typename
          description
        }
      }
    }
    ... on InvoiceNode {
      __typename
      id
    }
  }
}

mutation deleteOutboundShipments(
  $storeId: String!
  $deleteOutboundShipments: [String!]!
) {
  batchOutboundShipment(
    storeId: $storeId
    input: { deleteOutboundShipments: $deleteOutboundShipments }
  ) {
    __typename
    deleteOutboundShipments {
      id
      response {
        ... on DeleteOutboundShipmentError {
          __typename
          error {
            description
            ... on RecordNotFound {
              __typename
              description
            }
            ... on CannotDeleteInvoiceWithLines {
              __typename
              description
            }
            ... on CannotEditInvoice {
              __typename
              description
            }
          }
        }
        ... on DeleteResponse {
          id
        }
      }
    }
  }
}

mutation upsertOutboundShipment(
  $storeId: String!
  $input: BatchOutboundShipmentInput!
) {
  batchOutboundShipment(storeId: $storeId, input: $input) {
    __typename
    insertOutboundShipmentUnallocatedLines {
      id
      response {
        ... on InsertOutboundShipmentUnallocatedLineError {
          __typename
          error {
            description
          }
        }
        ... on InvoiceLineNode {
          id
        }
      }
    }
    deleteOutboundShipmentLines {
      id
      response {
        ... on DeleteOutboundShipmentLineError {
          __typename
          error {
            description
            ... on RecordNotFound {
              __typename
              description
            }
            ... on CannotEditInvoice {
              __typename
              description
            }
            ... on ForeignKeyError {
              __typename
              description
              key
            }
          }
        }
        ... on DeleteResponse {
          id
        }
      }
    }
    deleteOutboundShipmentServiceLines {
      id
      response {
        ... on DeleteResponse {
          id
        }
        ... on DeleteOutboundShipmentServiceLineError {
          __typename
          error {
            description
            ... on RecordNotFound {
              __typename
              description
            }
            ... on CannotEditInvoice {
              __typename
              description
            }
            ... on ForeignKeyError {
              __typename
              description
              key
            }
          }
        }
      }
    }
    deleteOutboundShipmentUnallocatedLines {
      id
      response {
        ... on DeleteResponse {
          id
        }
        ... on DeleteOutboundShipmentUnallocatedLineError {
          __typename
          error {
            description
            ... on RecordNotFound {
              __typename
              description
            }
          }
        }
      }
    }
    deleteOutboundShipments {
      id
      response {
        ... on DeleteResponse {
          id
        }
        ... on DeleteOutboundShipmentError {
          __typename
          error {
            description
            ... on RecordNotFound {
              __typename
              description
            }
            ... on CannotDeleteInvoiceWithLines {
              __typename
              description
            }
            ... on CannotEditInvoice {
              __typename
              description
            }
          }
        }
      }
    }
    insertOutboundShipmentLines {
      id
      response {
        ... on InsertOutboundShipmentLineError {
          __typename
          error {
            description
          }
        }
      }
    }
    insertOutboundShipmentServiceLines {
      id
      response {
        ... on InsertOutboundShipmentServiceLineError {
          __typename
          error {
            description
          }
        }
      }
    }
    insertOutboundShipments {
      id
      response {
        ... on InsertOutboundShipmentError {
          __typename
          error {
            description
          }
        }
        ... on NodeError {
          __typename
          error {
            description
            ... on RecordNotFound {
              __typename
              description
            }
            ... on DatabaseError {
              __typename
              description
              fullError
            }
          }
        }
      }
    }
    updateOutboundShipmentLines {
      id
      response {
        ... on UpdateOutboundShipmentLineError {
          __typename
          error {
            description
            ... on RecordNotFound {
              __typename
              description
            }
            ... on CannotEditInvoice {
              __typename
              description
            }
            ... on ForeignKeyError {
              __typename
              description
              key
            }
            ... on LocationIsOnHold {
              __typename
              description
            }
            ... on LocationNotFound {
              __typename
              description
            }
            ... on NotEnoughStockForReduction {
              __typename
              batch {
                ... on NodeError {
                  __typename
                  error {
                    description
                    ... on RecordNotFound {
                      __typename
                      description
                    }
                    ... on DatabaseError {
                      __typename
                      description
                      fullError
                    }
                  }
                }
              }
            }
            ... on StockLineAlreadyExistsInInvoice {
              __typename
              description
            }
            ... on StockLineIsOnHold {
              __typename
              description
            }
          }
        }
      }
    }
    updateOutboundShipmentServiceLines {
      id
      response {
        ... on UpdateOutboundShipmentServiceLineError {
          __typename
          error {
            description
            ... on RecordNotFound {
              __typename
              description
            }
            ... on CannotEditInvoice {
              __typename
              description
            }
            ... on ForeignKeyError {
              __typename
              description
              key
            }
          }
        }
      }
    }
    updateOutboundShipmentUnallocatedLines {
      id
      response {
        ... on UpdateOutboundShipmentUnallocatedLineError {
          __typename
          error {
            description
            ... on RecordNotFound {
              __typename
              description
            }
          }
        }
      }
    }
    updateOutboundShipments {
      id
      response {
        ... on UpdateOutboundShipmentError {
          __typename
          error {
            description
          }
        }
        ... on NodeError {
          __typename
          error {
            description
          }
        }
      }
    }
    allocateOutboundShipmentUnallocatedLines {
      id
      response {
        ... on AllocateOutboundShipmentUnallocatedLineError {
          __typename
          error {
            description
            ... on RecordNotFound {
              __typename
              description
            }
          }
        }
        ... on AllocateOutboundShipmentUnallocatedLineNode {
          __typename
          deletes {
            id
          }
          inserts {
            totalCount
          }
          updates {
            totalCount
          }
        }
      }
    }
  }
}

mutation deleteOutboundShipmentLines(
  $storeId: String!
  $deleteOutboundShipmentLines: [DeleteOutboundShipmentLineInput!]!
) {
  batchOutboundShipment(
    storeId: $storeId
    input: { deleteOutboundShipmentLines: $deleteOutboundShipmentLines }
  ) {
    deleteOutboundShipmentLines {
      id
      response {
        ... on DeleteOutboundShipmentLineError {
          __typename
          error {
            description
            ... on RecordNotFound {
              __typename
              description
            }
            ... on CannotEditInvoice {
              __typename
              description
            }
            ... on ForeignKeyError {
              __typename
              description
              key
            }
          }
        }
        ... on DeleteResponse {
          id
        }
      }
    }
  }
}

mutation addToOutboundShipmentFromMasterList(
  $storeId: String!
  $shipmentId: String!
  $masterListId: String!
) {
  addToOutboundShipmentFromMasterList(
    input: { shipmentId: $shipmentId, masterListId: $masterListId }
    storeId: $storeId
  ) {
    ... on AddToOutboundShipmentFromMasterListError {
      __typename
      error {
        ... on MasterListNotFoundForThisName {
          __typename
          description
        }
        ... on CannotEditInvoice {
          __typename
          description
        }
        ... on RecordNotFound {
          __typename
          description
        }
        description
      }
    }
    ... on InvoiceLineConnector {
      __typename
      totalCount
    }
  }
}

mutation insertBarcode($storeId: String!, $input: InsertBarcodeInput!) {
  insertBarcode(input: $input, storeId: $storeId) {
    ... on BarcodeNode {
      ...Barcode
    }
  }
}<|MERGE_RESOLUTION|>--- conflicted
+++ resolved
@@ -241,11 +241,6 @@
   }
 }
 
-<<<<<<< HEAD
-query barcodes($storeId: String!, $filter: BarcodeFilterInput) {
-  barcodes(storeId: $storeId, filter: $filter) {
-    ... on BarcodeConnector {
-=======
 query invoiceCounts($storeId: String!, $timezoneOffset: Int) {
   invoiceCounts(storeId: $storeId, timezoneOffset: $timezoneOffset) {
     outbound {
@@ -261,7 +256,6 @@
 query barcodeByValue($storeId: String!, $value: String!) {
   barcodeByValue(storeId: $storeId, value: $value) {
     ... on BarcodeNode {
->>>>>>> dac7b2ec
       __typename
       ...Barcode
     }
