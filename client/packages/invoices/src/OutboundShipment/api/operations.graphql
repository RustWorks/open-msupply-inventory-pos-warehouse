--- conflicted
+++ resolved
@@ -259,15 +259,6 @@
       __typename
       ...Barcode
     }
-<<<<<<< HEAD
-  }
-}
-
-query requisitionCounts($storeId: String!) {
-  requisitionCounts(storeId: $storeId) {
-    newResponseRequisitionCount
-=======
->>>>>>> 6b5449af
   }
 }
 
