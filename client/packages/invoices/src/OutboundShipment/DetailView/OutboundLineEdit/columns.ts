import {
  useColumns,
  ColumnAlign,
  ExpiryDateCell,
  CheckCell,
  CurrencyCell,
  Column,
  useCurrency,
  LocationCell,
<<<<<<< HEAD
=======
  NumberCell,
>>>>>>> 6c29b29d
  ColumnDescription,
  useAuthContext,
} from '@openmsupply-client/common';
import { DraftStockOutLine } from '../../../types';
import { PackQuantityCell, StockOutLineFragment } from '../../../StockOut';
import { CurrencyRowFragment } from '@openmsupply-client/system';

export const useOutboundLineEditColumns = ({
  onChange,
  unit,
  currency,
}: {
  onChange: (key: string, value: number, packSize: number) => void;
  unit: string;
  currency?: CurrencyRowFragment | null;
}) => {
  const { c } = useCurrency();
  const { store } = useAuthContext();

  const columnDefinitions: ColumnDescription<DraftStockOutLine>[] = [
    [
      'batch',
      {
        accessor: ({ rowData }) => rowData.stockLine?.batch,
      },
    ],
    [
      'expiryDate',
      {
        Cell: ExpiryDateCell,
        width: 80,
      },
    ],
    [
      'location',
      {
        accessor: ({ rowData }) => rowData.location?.code,
        width: 70,
        Cell: LocationCell,
      },
    ],
    ['packSize', { width: 90 }],
    [
      'sellPricePerPack',
      {
<<<<<<< HEAD
        // eslint-disable-next-line new-cap
        Cell: CurrencyCell(),
=======
        Cell: CurrencyCell({}),
>>>>>>> 6c29b29d
        formatter: sellPrice => c(Number(sellPrice)).format(),
        width: 120,
      },
    ],
  ];

  if (!!store?.preferences.issueInForeignCurrency) {
    columnDefinitions.push({
      key: 'foreignCurrencySellPricePerPack',
      label: 'label.fc-sell-price',
      description: 'description.fc-sell-price',
      width: 100,
      align: ColumnAlign.Right,
      // eslint-disable-next-line new-cap
      Cell: CurrencyCell({ currency: currency?.code }),
      accessor: ({ rowData }) => {
        if (currency) {
          return rowData.sellPricePerPack / currency.rate;
        }
        return null;
      },
    });
  }

  columnDefinitions.push(
    {
      label: 'label.on-hold',
      key: 'onHold',
      Cell: CheckCell,
      accessor: ({ rowData }) => rowData.stockLine?.onHold,
      align: ColumnAlign.Center,
      width: 80,
    },
    {
<<<<<<< HEAD
      Cell: PositiveNumberCell,
=======
      Cell: NumberCell,
>>>>>>> 6c29b29d
      label: 'label.in-store',
      key: 'totalNumberOfPacks',
      align: ColumnAlign.Right,
      width: 80,
      accessor: ({ rowData }) => rowData.stockLine?.totalNumberOfPacks,
    },
    {
<<<<<<< HEAD
      Cell: PositiveNumberCell,
=======
      Cell: NumberCell,
>>>>>>> 6c29b29d
      label: 'label.available-packs',
      key: 'availableNumberOfPacks',
      align: ColumnAlign.Right,
      width: 85,
      accessor: ({ rowData }) => rowData.stockLine?.availableNumberOfPacks,
    },
    [
      'unitQuantity',
      {
        label: 'label.unit-quantity-issued',
        labelProps: { unit },
        accessor: ({ rowData }) => rowData.numberOfPacks * rowData.packSize,
        width: 120,
      },
    ],
    [
      'numberOfPacks',
      {
        Cell: PackQuantityCell,
        width: 120,
        label: 'label.pack-quantity-issued',
        setter: ({ packSize, id, numberOfPacks }) =>
          onChange(id, numberOfPacks ?? 0, packSize ?? 1),
      },
    ]
  );

  const columns = useColumns<DraftStockOutLine>(columnDefinitions, {}, [
    onChange,
  ]);

  return columns;
};

export const useExpansionColumns = (): Column<StockOutLineFragment>[] =>
  useColumns([
    'batch',
    'expiryDate',
    [
      'location',
      {
        accessor: ({ rowData }) => rowData.location?.code,
      },
    ],
    [
      'itemUnit',
      {
        accessor: ({ rowData }) => rowData.item?.unitName,
      },
    ],
    'numberOfPacks',
    'packSize',
    [
      'unitQuantity',
      {
        accessor: ({ rowData }) => rowData.packSize * rowData.numberOfPacks,
      },
    ],
    [
      'sellPricePerUnit',
      {
        accessor: ({ rowData }) => rowData.sellPricePerPack,
      },
    ],
  ]);<|MERGE_RESOLUTION|>--- conflicted
+++ resolved
@@ -7,10 +7,7 @@
   Column,
   useCurrency,
   LocationCell,
-<<<<<<< HEAD
-=======
   NumberCell,
->>>>>>> 6c29b29d
   ColumnDescription,
   useAuthContext,
 } from '@openmsupply-client/common';
@@ -56,12 +53,8 @@
     [
       'sellPricePerPack',
       {
-<<<<<<< HEAD
         // eslint-disable-next-line new-cap
         Cell: CurrencyCell(),
-=======
-        Cell: CurrencyCell({}),
->>>>>>> 6c29b29d
         formatter: sellPrice => c(Number(sellPrice)).format(),
         width: 120,
       },
@@ -96,11 +89,7 @@
       width: 80,
     },
     {
-<<<<<<< HEAD
-      Cell: PositiveNumberCell,
-=======
       Cell: NumberCell,
->>>>>>> 6c29b29d
       label: 'label.in-store',
       key: 'totalNumberOfPacks',
       align: ColumnAlign.Right,
@@ -108,11 +97,7 @@
       accessor: ({ rowData }) => rowData.stockLine?.totalNumberOfPacks,
     },
     {
-<<<<<<< HEAD
-      Cell: PositiveNumberCell,
-=======
       Cell: NumberCell,
->>>>>>> 6c29b29d
       label: 'label.available-packs',
       key: 'availableNumberOfPacks',
       align: ColumnAlign.Right,
