--- conflicted
+++ resolved
@@ -14,10 +14,7 @@
 import { DraftStockOutLine } from '../../../types';
 import { PackQuantityCell, StockOutLineFragment } from '../../../StockOut';
 import { PackVariantCell } from '@openmsupply-client/system';
-<<<<<<< HEAD
-=======
 import { CurrencyRowFragment } from '@openmsupply-client/system';
->>>>>>> ebdf0d44
 
 export const useOutboundLineEditColumns = ({
   onChange,
@@ -33,48 +30,13 @@
 
   const columnDefinitions: ColumnDescription<DraftStockOutLine>[] = [
     [
-<<<<<<< HEAD
-      [
-        'batch',
-        {
-          accessor: ({ rowData }) => rowData.stockLine?.batch,
-        },
-      ],
-      [
-        'expiryDate',
-        {
-          Cell: ExpiryDateCell,
-          width: 80,
-        },
-      ],
-      [
-        'location',
-        {
-          accessor: ({ rowData }) => rowData.location?.code,
-          width: 70,
-          Cell: LocationCell,
-        },
-      ],
-=======
       'batch',
->>>>>>> ebdf0d44
       {
         accessor: ({ rowData }) => rowData.stockLine?.batch,
       },
-<<<<<<< HEAD
-      [
-        'sellPricePerPack',
-        {
-          Cell: CurrencyCell,
-          formatter: sellPrice => c(Number(sellPrice)).format(),
-          width: 120,
-        },
-      ],
-=======
     ],
     [
       'expiryDate',
->>>>>>> ebdf0d44
       {
         Cell: ExpiryDateCell,
         width: 80,
@@ -131,38 +93,6 @@
         setter: ({ packSize, id, numberOfPacks }) =>
           onChange(id, numberOfPacks ?? 0, packSize ?? 1),
       },
-<<<<<<< HEAD
-      {
-        key: 'packUnit',
-        label: 'label.pack',
-        sortable: false,
-        Cell: PackVariantCell({
-          getItemId: row => row?.item.id,
-          getPackSizes: row => [row.packSize ?? 1],
-          getUnitName: row => row?.item.unitName ?? null,
-        }),
-      },
-      [
-        'unitQuantity',
-        {
-          label: 'label.unit-quantity-issued',
-          labelProps: { unit },
-          accessor: ({ rowData }) => rowData.numberOfPacks * rowData.packSize,
-          width: 120,
-        },
-      ],
-      [
-        'numberOfPacks',
-        {
-          Cell: PackQuantityCell,
-          width: 120,
-          label: 'label.pack-quantity-issued',
-          setter: ({ packSize, id, numberOfPacks }) =>
-            onChange(id, numberOfPacks ?? 0, packSize ?? 1),
-        },
-      ],
-=======
->>>>>>> ebdf0d44
     ],
     [
       'unitQuantity',
