import { useEffect, useState, useCallback } from 'react';
import {
  InvoiceLineNodeType,
  InvoiceNodeStatus,
  useConfirmOnLeaving,
  useDirtyCheck,
  SortUtils,
} from '@openmsupply-client/common';
import { useStockLines } from '@openmsupply-client/system';
import { useOutbound } from '../../../api';
import { DraftItem } from '../../../..';
import { DraftStockOutLine } from '../../../../types';
import {
  UseDraftStockOutLinesControl,
  createDraftStockOutLine,
  createDraftStockOutLineFromStockLine,
  createStockOutPlaceholderRow,
  issueStock,
} from '../../../../StockOut/utils';
import uniqBy from 'lodash/uniqBy';

export const useDraftOutboundLines = (
  item: DraftItem | null
): UseDraftStockOutLinesControl => {
  const { id: invoiceId, status } = useOutbound.document.fields([
    'id',
    'status',
  ]);
  const { data: lines, isLoading: outboundLinesLoading } =
    useOutbound.line.stockLines(item?.id ?? '');
  const { data, isLoading } = useStockLines(item?.id);
  const { isDirty, setIsDirty } = useDirtyCheck();
  const [draftStockOutLines, setDraftStockOutLines] = useState<
    DraftStockOutLine[]
  >([]);

  useConfirmOnLeaving(isDirty);

  useEffect(() => {
    // Check placed in since last else in the map is needed to show placeholder row,
    // but also causes a placeholder row to be created when there is no stock lines.
    if (!item) {
      return setDraftStockOutLines([]);
    }

    if (!data) return;

<<<<<<< HEAD
    // Stocklines (date.nodes) are coming from availableStockLines from itemNode
    // these are filtered by totalNumberOfPacks > 0 but it's possible to issue all of the packs
    // from the batch in picked status, need to make sure these are not hidden
    const invoiceLineStockLines = (lines ?? []).flatMap(l =>
      l.stockLine ? [l.stockLine] : []
    );
    const stockLines = uniqBy([...data.nodes, ...invoiceLineStockLines], 'id');

    const noStockLines = stockLines.length == 0;

    if (noStockLines) {
      return setDraftStockOutLines([]);
    }
=======
    setDraftStockOutLines(() => {
      // Stocklines (data.nodes) are coming from availableStockLines from itemNode
      // these are filtered by totalNumberOfPacks > 0 but it's possible to issue all of the packs
      // from the batch in picked status, need to make sure these are not hidden
      const invoiceLineStockLines = (lines ?? []).flatMap(l =>
        l.stockLine ? [l.stockLine] : []
      );
      const stockLines = uniqBy(
        [...data.nodes, ...invoiceLineStockLines],
        'id'
      );
>>>>>>> b3ab406b

    setDraftStockOutLines(() => {
      const rows = stockLines
        .map(batch => {
          const invoiceLine = lines?.find(
            ({ stockLine }) => stockLine?.id === batch.id
          );

          if (invoiceLine) {
            return createDraftStockOutLine({
              invoiceLine,
              invoiceId,
            });
          } else {
            return createDraftStockOutLineFromStockLine({
              stockLine: batch,
              invoiceId,
            });
          }
        })
        .sort(SortUtils.byExpiryAsc);

      if (status === InvoiceNodeStatus.New) {
        let placeholder = lines?.find(
          ({ type }) => type === InvoiceLineNodeType.UnallocatedStock
        );
        if (!placeholder) {
          placeholder = draftStockOutLines.find(
            ({ type }) => type === InvoiceLineNodeType.UnallocatedStock
          );
        }
        if (placeholder) {
          const placeHolderItem = lines?.find(l => l.item.id === item.id)?.item;
          if (!!placeHolderItem) placeholder.item = placeHolderItem;
          rows.push(
            createDraftStockOutLine({ invoiceId, invoiceLine: placeholder })
          );
        } else {
          rows.push(createStockOutPlaceholderRow(invoiceId, item.id));
        }
      }

      return rows;
    });
  }, [data, lines, item, invoiceId]);

  const onChangeRowQuantity = useCallback(
    (batchId: string, value: number) => {
      setIsDirty(true);
      setDraftStockOutLines(issueStock(draftStockOutLines, batchId, value));
    },
    [draftStockOutLines]
  );

  return {
    draftStockOutLines,
    isLoading: isLoading || outboundLinesLoading,
    setDraftStockOutLines,
    updateQuantity: onChangeRowQuantity,
  };
};<|MERGE_RESOLUTION|>--- conflicted
+++ resolved
@@ -45,8 +45,7 @@
 
     if (!data) return;
 
-<<<<<<< HEAD
-    // Stocklines (date.nodes) are coming from availableStockLines from itemNode
+    // Stocklines (data.nodes) are coming from availableStockLines from itemNode
     // these are filtered by totalNumberOfPacks > 0 but it's possible to issue all of the packs
     // from the batch in picked status, need to make sure these are not hidden
     const invoiceLineStockLines = (lines ?? []).flatMap(l =>
@@ -59,19 +58,6 @@
     if (noStockLines) {
       return setDraftStockOutLines([]);
     }
-=======
-    setDraftStockOutLines(() => {
-      // Stocklines (data.nodes) are coming from availableStockLines from itemNode
-      // these are filtered by totalNumberOfPacks > 0 but it's possible to issue all of the packs
-      // from the batch in picked status, need to make sure these are not hidden
-      const invoiceLineStockLines = (lines ?? []).flatMap(l =>
-        l.stockLine ? [l.stockLine] : []
-      );
-      const stockLines = uniqBy(
-        [...data.nodes, ...invoiceLineStockLines],
-        'id'
-      );
->>>>>>> b3ab406b
 
     setDraftStockOutLines(() => {
       const rows = stockLines
