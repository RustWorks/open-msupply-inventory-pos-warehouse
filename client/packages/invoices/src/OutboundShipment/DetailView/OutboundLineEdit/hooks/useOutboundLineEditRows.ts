import { useEffect, useMemo } from 'react';
import { useTableStore, SortUtils } from '@openmsupply-client/common';
import { DraftOutboundLine } from '../../../../types';
import { PackSizeController } from '../hooks';
import { isA } from '../../../../utils';

export const useOutboundLineEditRows = (
  rows: DraftOutboundLine[],
  packSizeController: PackSizeController,
<<<<<<< HEAD
  batch?: string
=======
  scannedBatch?: string
>>>>>>> 6b5449af
) => {
  const tableStore = useTableStore();

  const {
    allocatableRows,
    wrongPackSizeRows,
    onHoldRows,
    noStockRows,
    placeholderRow,
<<<<<<< HEAD
    incorrectBatchRows,
  } = useMemo(() => {
    const placeholderRow = rows.find(isA.placeholderLine);
    const rowsIncludeScannedBatch =
      !!batch && rows.some(row => row.stockLine?.batch === batch);
=======
    scannedBatchMismatchRows,
  } = useMemo(() => {
    const placeholderRow = rows.find(isA.placeholderLine);
    const rowsIncludeScannedBatch =
      !!scannedBatch && rows.some(row => row.stockLine?.batch === scannedBatch);
>>>>>>> 6b5449af

    const rowsWithoutPlaceholder = rows
      .filter(line => !isA.placeholderLine(line))
      .sort(SortUtils.byExpiryAsc);

    const isRequestedPackSize = (packSize: number) =>
      packSizeController.selected?.value === -1 ||
      packSize === packSizeController.selected?.value;

    const allocatableRows: DraftOutboundLine[] = [];
    const onHoldRows: DraftOutboundLine[] = [];
    const noStockRows: DraftOutboundLine[] = [];
    const wrongPackSizeRows: DraftOutboundLine[] = [];
<<<<<<< HEAD
    const incorrectBatchRows: DraftOutboundLine[] = [];
=======
    const scannedBatchMismatchRows: DraftOutboundLine[] = [];
>>>>>>> 6b5449af

    rowsWithoutPlaceholder.forEach(row => {
      if (!!row.stockLine?.onHold) {
        onHoldRows.push(row);
        return;
      }

      if (row.stockLine?.availableNumberOfPacks === 0) {
        noStockRows.push(row);
        return;
      }

      if (!isRequestedPackSize(row.packSize)) {
        wrongPackSizeRows.push(row);
        return;
      }

<<<<<<< HEAD
      if (rowsIncludeScannedBatch && row.stockLine?.batch !== batch) {
        incorrectBatchRows.push(row);
=======
      if (rowsIncludeScannedBatch && row.stockLine?.batch !== scannedBatch) {
        scannedBatchMismatchRows.push(row);
>>>>>>> 6b5449af
        return;
      }

      allocatableRows.push(row);
    });

    return {
      allocatableRows,
      onHoldRows,
      noStockRows,
      wrongPackSizeRows,
<<<<<<< HEAD
      incorrectBatchRows,
=======
      scannedBatchMismatchRows,
>>>>>>> 6b5449af
      placeholderRow,
    };
  }, [rows, packSizeController]);

  const orderedRows = useMemo(() => {
    return [
      ...allocatableRows,
<<<<<<< HEAD
      ...incorrectBatchRows,
=======
      ...scannedBatchMismatchRows,
>>>>>>> 6b5449af
      ...wrongPackSizeRows,
      ...onHoldRows,
      ...noStockRows,
    ];
  }, [allocatableRows, wrongPackSizeRows, onHoldRows, noStockRows]);

  const disabledRows = useMemo(() => {
    return [
      ...wrongPackSizeRows,
      ...onHoldRows,
      ...noStockRows,
<<<<<<< HEAD
      ...incorrectBatchRows,
    ];
  }, [wrongPackSizeRows, onHoldRows, noStockRows, incorrectBatchRows]);
=======
      ...scannedBatchMismatchRows,
    ];
  }, [wrongPackSizeRows, onHoldRows, noStockRows, scannedBatchMismatchRows]);
>>>>>>> 6b5449af

  useEffect(() => {
    tableStore.setDisabledRows(disabledRows.map(({ id }) => id));
  }, [disabledRows]);

  return {
    orderedRows,
    disabledRows,
    allocatableRows,
    onHoldRows,
    noStockRows,
    wrongPackSizeRows,
    placeholderRow,
<<<<<<< HEAD
    incorrectBatchRows,
=======
    scannedBatchMismatchRows,
>>>>>>> 6b5449af
  };
};<|MERGE_RESOLUTION|>--- conflicted
+++ resolved
@@ -7,11 +7,7 @@
 export const useOutboundLineEditRows = (
   rows: DraftOutboundLine[],
   packSizeController: PackSizeController,
-<<<<<<< HEAD
-  batch?: string
-=======
   scannedBatch?: string
->>>>>>> 6b5449af
 ) => {
   const tableStore = useTableStore();
 
@@ -21,19 +17,11 @@
     onHoldRows,
     noStockRows,
     placeholderRow,
-<<<<<<< HEAD
-    incorrectBatchRows,
-  } = useMemo(() => {
-    const placeholderRow = rows.find(isA.placeholderLine);
-    const rowsIncludeScannedBatch =
-      !!batch && rows.some(row => row.stockLine?.batch === batch);
-=======
     scannedBatchMismatchRows,
   } = useMemo(() => {
     const placeholderRow = rows.find(isA.placeholderLine);
     const rowsIncludeScannedBatch =
       !!scannedBatch && rows.some(row => row.stockLine?.batch === scannedBatch);
->>>>>>> 6b5449af
 
     const rowsWithoutPlaceholder = rows
       .filter(line => !isA.placeholderLine(line))
@@ -47,11 +35,7 @@
     const onHoldRows: DraftOutboundLine[] = [];
     const noStockRows: DraftOutboundLine[] = [];
     const wrongPackSizeRows: DraftOutboundLine[] = [];
-<<<<<<< HEAD
-    const incorrectBatchRows: DraftOutboundLine[] = [];
-=======
     const scannedBatchMismatchRows: DraftOutboundLine[] = [];
->>>>>>> 6b5449af
 
     rowsWithoutPlaceholder.forEach(row => {
       if (!!row.stockLine?.onHold) {
@@ -69,13 +53,8 @@
         return;
       }
 
-<<<<<<< HEAD
-      if (rowsIncludeScannedBatch && row.stockLine?.batch !== batch) {
-        incorrectBatchRows.push(row);
-=======
       if (rowsIncludeScannedBatch && row.stockLine?.batch !== scannedBatch) {
         scannedBatchMismatchRows.push(row);
->>>>>>> 6b5449af
         return;
       }
 
@@ -87,11 +66,7 @@
       onHoldRows,
       noStockRows,
       wrongPackSizeRows,
-<<<<<<< HEAD
-      incorrectBatchRows,
-=======
       scannedBatchMismatchRows,
->>>>>>> 6b5449af
       placeholderRow,
     };
   }, [rows, packSizeController]);
@@ -99,11 +74,7 @@
   const orderedRows = useMemo(() => {
     return [
       ...allocatableRows,
-<<<<<<< HEAD
-      ...incorrectBatchRows,
-=======
       ...scannedBatchMismatchRows,
->>>>>>> 6b5449af
       ...wrongPackSizeRows,
       ...onHoldRows,
       ...noStockRows,
@@ -115,15 +86,9 @@
       ...wrongPackSizeRows,
       ...onHoldRows,
       ...noStockRows,
-<<<<<<< HEAD
-      ...incorrectBatchRows,
-    ];
-  }, [wrongPackSizeRows, onHoldRows, noStockRows, incorrectBatchRows]);
-=======
       ...scannedBatchMismatchRows,
     ];
   }, [wrongPackSizeRows, onHoldRows, noStockRows, scannedBatchMismatchRows]);
->>>>>>> 6b5449af
 
   useEffect(() => {
     tableStore.setDisabledRows(disabledRows.map(({ id }) => id));
@@ -137,10 +102,6 @@
     noStockRows,
     wrongPackSizeRows,
     placeholderRow,
-<<<<<<< HEAD
-    incorrectBatchRows,
-=======
     scannedBatchMismatchRows,
->>>>>>> 6b5449af
   };
 };