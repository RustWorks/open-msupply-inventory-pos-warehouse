import React, { FC, useEffect } from 'react';
import {
  DataTable,
  useTranslation,
  Box,
  Switch,
  useColumns,
  MiniTable,
  useIsGrouped,
<<<<<<< HEAD
  InvoiceLineNodeType,
  useRowStyle,
  AppSxProp,
=======
  getUnitQuantity,
>>>>>>> 1245547e
} from '@openmsupply-client/common';
import { OutboundItem } from '../../types';
import { useOutboundRows } from '../api';
import { useOutboundColumns } from './columns';
import { OutboundLineFragment } from '../api/operations.generated';

interface GeneralTabProps<T> {
  onRowClick?: (rowData: T) => void;
}

const Expand: FC<{
  rowData: OutboundLineFragment | OutboundItem;
}> = ({ rowData }) => {
  const columns = useColumns([
    'batch',
    'expiryDate',
    'locationName',
    'itemUnit',
    'numberOfPacks',
    'packSize',
<<<<<<< HEAD
=======
    [
      'unitQuantity',
      {
        accessor: () => {
          if ('lines' in rowData) {
            const { lines } = rowData;
            return lines.reduce(getUnitQuantity, 0);
          } else {
            return 10 + rowData.packSize * rowData.numberOfPacks;
          }
        },
      },
    ],
>>>>>>> 1245547e
    'sellPricePerUnit',
  ]);

  if ('lines' in rowData && rowData.lines.length > 1) {
    return <MiniTable rows={rowData.lines} columns={columns} />;
  } else {
    return null;
  }
};

export const useHighlightPlaceholderRows = (
  rows: OutboundLineFragment[] | OutboundItem[] | undefined
) => {
  const { setRowStyles } = useRowStyle();

  useEffect(() => {
    if (!rows) return;
    const placeholders = [];

    // This is a verbose .filter() on `rows` to find the placeholder lines.
    // There is an issue with using `filter()` on a type which is
    // A[] | B[]
    // https://github.com/microsoft/TypeScript/issues/44373
    for (const row of rows) {
      if ('type' in row) {
        if (row.type === InvoiceLineNodeType.UnallocatedStock) {
          placeholders.push(row.id);
        }
      } else {
        const hasPlaceholder = row.lines.some(
          line => line.type === InvoiceLineNodeType.UnallocatedStock
        );
        if (hasPlaceholder) {
          // Add both the OutboundItem and the individual lines, as
          // this will cause the item to be highlighted as well as the
          // lines within the expansion when grouped.
          row.lines.forEach(line => {
            if (line.type === InvoiceLineNodeType.UnallocatedStock) {
              placeholders.push(line.id);
            }
          });
          placeholders.push(row.id);
        }
      }
    }

    const style: AppSxProp = {
      color: theme => theme.palette.secondary.light,
    };
    setRowStyles(placeholders, style);
  }, [rows, setRowStyles]);
};

export const ContentAreaComponent: FC<
  GeneralTabProps<OutboundLineFragment | OutboundItem>
> = ({ onRowClick }) => {
  const t = useTranslation('distribution');
  const { isGrouped, toggleIsGrouped } = useIsGrouped('outboundShipment');
  const { rows, onChangeSortBy, sortBy } = useOutboundRows(isGrouped);
  const columns = useOutboundColumns({ onChangeSortBy, sortBy });
  useHighlightPlaceholderRows(rows);

  if (!rows) return null;

  return (
    <Box flexDirection="column">
      {rows.length !== 0 && (
        <Box style={{ padding: 5, marginInlineStart: 15 }}>
          <Switch
            label={t('label.group-by-item')}
            onChange={toggleIsGrouped}
            checked={isGrouped}
            size="small"
            disabled={rows.length === 0}
            color="secondary"
          />
        </Box>
      )}
      <DataTable
        onRowClick={onRowClick}
        ExpandContent={Expand}
        columns={columns}
        data={rows}
        noDataMessage={t('error.no-items')}
      />
    </Box>
  );
};

export const ContentArea = React.memo(ContentAreaComponent);<|MERGE_RESOLUTION|>--- conflicted
+++ resolved
@@ -7,13 +7,10 @@
   useColumns,
   MiniTable,
   useIsGrouped,
-<<<<<<< HEAD
   InvoiceLineNodeType,
   useRowStyle,
   AppSxProp,
-=======
   getUnitQuantity,
->>>>>>> 1245547e
 } from '@openmsupply-client/common';
 import { OutboundItem } from '../../types';
 import { useOutboundRows } from '../api';
@@ -34,8 +31,6 @@
     'itemUnit',
     'numberOfPacks',
     'packSize',
-<<<<<<< HEAD
-=======
     [
       'unitQuantity',
       {
@@ -44,12 +39,11 @@
             const { lines } = rowData;
             return lines.reduce(getUnitQuantity, 0);
           } else {
-            return 10 + rowData.packSize * rowData.numberOfPacks;
+            return rowData.packSize * rowData.numberOfPacks;
           }
         },
       },
     ],
->>>>>>> 1245547e
     'sellPricePerUnit',
   ]);
 
