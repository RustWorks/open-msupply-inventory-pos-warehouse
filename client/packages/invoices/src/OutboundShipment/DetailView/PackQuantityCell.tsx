import React from 'react';
import { NonNegativeIntegerCell, CellProps } from '@openmsupply-client/common';
import { DraftOutboundLine } from '../../types';
import { getPackQuantityCellId } from '../../utils';

export const PackQuantityCell = (props: CellProps<DraftOutboundLine>) => (
  <NonNegativeIntegerCell
    max={props.rowData.stockLine?.availableNumberOfPacks}
<<<<<<< HEAD
    id={`pack_quantity_${props.rowData.stockLine?.batch}`}
=======
    id={getPackQuantityCellId(props.rowData.stockLine?.batch)}
>>>>>>> 6b5449af
    {...props}
  />
);<|MERGE_RESOLUTION|>--- conflicted
+++ resolved
@@ -6,11 +6,7 @@
 export const PackQuantityCell = (props: CellProps<DraftOutboundLine>) => (
   <NonNegativeIntegerCell
     max={props.rowData.stockLine?.availableNumberOfPacks}
-<<<<<<< HEAD
-    id={`pack_quantity_${props.rowData.stockLine?.batch}`}
-=======
     id={getPackQuantityCellId(props.rowData.stockLine?.batch)}
->>>>>>> 6b5449af
     {...props}
   />
 );