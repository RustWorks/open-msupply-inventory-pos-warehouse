import React from 'react';
import {
  Grid,
  Item,
  BasicTextInput,
  ModalLabel,
  ModalRow,
  Select,
  useTranslation,
  InputLabel,
  NumericTextInput,
  Divider,
  Box,
  Typography,
} from '@openmsupply-client/common';
import { ItemSearchInput } from '@openmsupply-client/system';
import { PackSizeController } from './hooks';
import { useOutboundRows } from '../../api';

interface OutboundLineEditFormProps {
  allocatedQuantity: number;
  availableQuantity: number;
  item: Item | null;
  onChangeItem: (newItem: Item | null) => void;
  onChangeQuantity: (quantity: number, packSize: number | null) => void;
  packSizeController: PackSizeController;
  disabled: boolean;
}

export const OutboundLineEditForm: React.FC<OutboundLineEditFormProps> = ({
  allocatedQuantity,
  onChangeItem,
  onChangeQuantity,
  item,
  packSizeController,
  availableQuantity,
  disabled,
}) => {
  const t = useTranslation(['distribution', 'common']);
  const quantity =
    allocatedQuantity /
    Math.abs(Number(packSizeController.selected?.value || 1));
  const { items } = useOutboundRows();

  return (
    <Grid container gap="4px">
      <ModalRow>
        <ModalLabel label={t('label.item')} />
        <Grid item flex={1}>
          <ItemSearchInput
            disabled={disabled}
            currentItem={item}
            onChange={onChangeItem}
            extraFilter={item => !items?.some(({ id }) => id === item.id)}
          />
        </Grid>
      </ModalRow>
      {item && (
        <ModalRow>
          <ModalLabel label="" />
          <Grid item display="flex">
            <Typography
              sx={{
                display: 'flex',
                flexDirection: 'column',
                justifyContent: 'center',
              }}
            >
              {t('label.available-quantity', { number: availableQuantity })}
            </Typography>
          </Grid>

          <Grid style={{ display: 'flex' }} justifyContent="flex-end" flex={1}>
            <ModalLabel label={t('label.unit')} justifyContent="flex-end" />
            <BasicTextInput
              disabled
              sx={{ width: 150 }}
              value={item?.unitName ?? ''}
            />
          </Grid>
        </ModalRow>
      )}
      {item ? (
        <>
          <Divider margin={10} />

          <Grid container>
            <ModalLabel label={t('label.issue')} />
            <NumericTextInput
              value={quantity}
              onChange={event => {
                onChangeQuantity(
                  Number(event.target.value),
                  packSizeController.selected?.value === -1
                    ? null
                    : Number(packSizeController.selected?.value)
                );
              }}
            />

            <Box marginLeft={1} />

            <Grid
              item
              alignItems="center"
              display="flex"
              justifyContent="flex-start"
              style={{ minWidth: 125 }}
            >
              <InputLabel sx={{ fontSize: '12px' }}>
<<<<<<< HEAD
                {packSizeController.selected.value === -1
                  ? t('label.packs-of', { count: quantity })
                  : t('label.units-in-pack-size-of', { count: quantity })}
=======
                {packSizeController.selected?.value === -1
                  ? t('label.packs-of')
                  : t('label.units-in-pack-size-of')}
>>>>>>> 2ba42ee3
              </InputLabel>
            </Grid>

            <Box marginLeft={1} />

            {packSizeController.options.length && (
              <Select
                sx={{ width: 110 }}
                options={packSizeController.options}
                value={packSizeController.selected?.value ?? ''}
                onChange={e => {
                  const { value } = e.target;
                  const packSize = Number(value);
                  packSizeController.setPackSize(packSize);
                  onChangeQuantity(quantity, packSize === -1 ? null : packSize);
                }}
              />
            )}

            <Box marginLeft="auto" />
          </Grid>
        </>
      ) : (
        <Box height={100} />
      )}
    </Grid>
  );
};<|MERGE_RESOLUTION|>--- conflicted
+++ resolved
@@ -108,15 +108,9 @@
               style={{ minWidth: 125 }}
             >
               <InputLabel sx={{ fontSize: '12px' }}>
-<<<<<<< HEAD
                 {packSizeController.selected.value === -1
                   ? t('label.packs-of', { count: quantity })
                   : t('label.units-in-pack-size-of', { count: quantity })}
-=======
-                {packSizeController.selected?.value === -1
-                  ? t('label.packs-of')
-                  : t('label.units-in-pack-size-of')}
->>>>>>> 2ba42ee3
               </InputLabel>
             </Grid>
 
