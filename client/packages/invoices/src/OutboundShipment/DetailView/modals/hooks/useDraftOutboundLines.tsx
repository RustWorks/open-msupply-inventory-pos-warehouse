import React, { useEffect, useState, useCallback } from 'react';
import {
  generateUUID,
  InvoiceLineNodeType,
  Item,
  StockLine,
<<<<<<< HEAD
=======
  useConfirmOnLeaving,
  useDirtyCheck,
  useParams,
>>>>>>> 0fe47550
} from '@openmsupply-client/common';
import { useStockLines } from '@openmsupply-client/system';
import { InvoiceLine, DraftOutboundLine } from '../../../../types';
import { sortByExpiry, issueStock } from '../utils';
import { useOutboundLines, useOutboundFields } from '../../../api';

export const createPlaceholderRow = (
  invoiceId: string,
  itemId = '',
  id = generateUUID()
): DraftOutboundLine => ({
  __typename: 'InvoiceLineNode',
  availableNumberOfPacks: 0,
  batch: 'Placeholder',
  costPricePerPack: 0,
  id,
  itemId,
  onHold: false,
  packSize: 1,
  sellPricePerPack: 0,
  storeId: '',
  totalNumberOfPacks: 0,
  numberOfPacks: 0,
  isCreated: true,
  isUpdated: false,
  stockLineId: 'placeholder',
  invoiceId,
  itemCode: '',
  itemName: '',
  type: InvoiceLineNodeType.UnallocatedStock,
});

interface DraftOutboundLineSeeds {
  invoiceId: string;
  stockLine?: Partial<StockLine> | null;
  invoiceLine?: Partial<InvoiceLine> | null;
}

export const createDraftOutboundLine = ({
  invoiceId,
  stockLine,
  invoiceLine,
}: DraftOutboundLineSeeds): DraftOutboundLine => ({
  __typename: 'InvoiceLineNode',
  isCreated: !invoiceLine,
  isUpdated: false,
  type: InvoiceLineNodeType.StockOut,
  numberOfPacks: 0,
  ...stockLine,
  ...invoiceLine,
  id: invoiceLine?.id ?? generateUUID(),
  availableNumberOfPacks:
    (stockLine?.availableNumberOfPacks || 0) +
    (invoiceLine?.numberOfPacks || 0),
  invoiceId,
  stockLineId: stockLine?.id ?? '',
  location: invoiceLine?.location,
  expiryDate: invoiceLine?.expiryDate || stockLine?.expiryDate,
  costPricePerPack: stockLine?.costPricePerPack ?? 0,
  sellPricePerPack: stockLine?.sellPricePerPack ?? 0,
  itemId: stockLine?.itemId ?? '',
  packSize: stockLine?.packSize ?? 0,
  onHold: stockLine?.onHold ?? false,
  storeId: stockLine?.storeId ?? '',
  totalNumberOfPacks: stockLine?.totalNumberOfPacks ?? 0,

  // TODO: When small changes to the API don't take weeks: Add itemCode and itemName
  // to StockLineNode so these are accurate. These currently aren't actually
  // used, so having an empty string is fine.
  itemCode: invoiceLine?.itemCode ?? '',
  itemName: invoiceLine?.itemName ?? '',
});

interface UseDraftOutboundLinesControl {
  draftOutboundLines: DraftOutboundLine[];
  updateQuantity: (batchId: string, quantity: number) => void;
  isLoading: boolean;
  setDraftOutboundLines: React.Dispatch<
    React.SetStateAction<DraftOutboundLine[]>
  >;
}

export const useDraftOutboundLines = (
  item: Item | null
): UseDraftOutboundLinesControl => {
  const { id: invoiceId } = useOutboundFields('id');
  const { data: lines, isLoading: outboundLinesLoading } = useOutboundLines(
    item?.id ?? ''
  );
  const { data, isLoading } = useStockLines(item?.code ?? '');
  const { isDirty, setIsDirty } = useDirtyCheck();
  const [draftOutboundLines, setDraftOutboundLines] = useState<
    DraftOutboundLine[]
  >([]);

  useConfirmOnLeaving(isDirty);

  useEffect(() => {
    if (!item) {
      return setDraftOutboundLines([]);
    }

    if (!data) return;

    setDraftOutboundLines(() => {
      const rows = data
        .map(batch => {
<<<<<<< HEAD
          const invoiceLine = lines.find(
            ({ stockLine }) => stockLine?.id === batch.id
=======
          const invoiceLine = (lines ?? []).find(
            ({ stockLineId }) => stockLineId === batch.id
>>>>>>> 0fe47550
          );

          return createDraftOutboundLine({
            invoiceLine,
            stockLine: batch,
            invoiceId,
          });
        })
        .sort(sortByExpiry);

      const placeholder = lines?.find(
        ({ type }) => type === InvoiceLineNodeType.UnallocatedStock
      );

      if (placeholder) {
        rows.push(
          createDraftOutboundLine({ invoiceId, invoiceLine: placeholder })
        );
      } else {
        rows.push(createPlaceholderRow(invoiceId, item.id));
      }

      return rows;
    });
  }, [data, lines, item, invoiceId]);

  const onChangeRowQuantity = useCallback(
    (batchId: string, value: number) => {
      setIsDirty(true);
      setDraftOutboundLines(issueStock(draftOutboundLines, batchId, value));
    },
    [draftOutboundLines]
  );

  return {
    draftOutboundLines,
    isLoading: isLoading || outboundLinesLoading,
    setDraftOutboundLines,
    updateQuantity: onChangeRowQuantity,
  };
};<|MERGE_RESOLUTION|>--- conflicted
+++ resolved
@@ -4,12 +4,8 @@
   InvoiceLineNodeType,
   Item,
   StockLine,
-<<<<<<< HEAD
-=======
   useConfirmOnLeaving,
   useDirtyCheck,
-  useParams,
->>>>>>> 0fe47550
 } from '@openmsupply-client/common';
 import { useStockLines } from '@openmsupply-client/system';
 import { InvoiceLine, DraftOutboundLine } from '../../../../types';
@@ -117,13 +113,8 @@
     setDraftOutboundLines(() => {
       const rows = data
         .map(batch => {
-<<<<<<< HEAD
-          const invoiceLine = lines.find(
+          const invoiceLine = lines?.find(
             ({ stockLine }) => stockLine?.id === batch.id
-=======
-          const invoiceLine = (lines ?? []).find(
-            ({ stockLineId }) => stockLineId === batch.id
->>>>>>> 0fe47550
           );
 
           return createDraftOutboundLine({
