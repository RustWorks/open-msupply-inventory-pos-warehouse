import React, { FC, useEffect, useMemo } from 'react';
import {
  DataTable,
  ObjectWithStringKeys,
  usePagination,
  Column,
  DomainObject,
  useTranslation,
  Grid,
  Switch,
  useColumns,
  MiniTable,
  useIsGrouped,
} from '@openmsupply-client/common';
import { OutboundShipmentSummaryItem } from '../../../types';

interface GeneralTabProps<T extends ObjectWithStringKeys & DomainObject> {
  data: T[];
  columns: Column<T>[];
  onRowClick?: (rowData: T) => void;
  onFlattenRows: () => void;
  onGroupRows: () => void;
}

const Expand: FC<{
  rowData: OutboundShipmentSummaryItem;
}> = ({ rowData }) => {
  const columns = useColumns([
    'batch',
    'expiryDate',
    'locationName',
    'itemUnit',
    'numberOfPacks',
    'packSize',
    'unitQuantity',
    'sellPricePerUnit',
  ]);

  const batches = React.useMemo(
    () =>
      Object.values(rowData.batches).map(batch => ({
        ...batch,
        unitQuantity: batch.numberOfPacks * batch.packSize,
        sellPricePerUnit: (batch.sellPricePerPack ?? 0) / batch.packSize,
      })),
    [rowData.batches]
  );

  if (!rowData.canExpand) return null;

  return <MiniTable rows={batches} columns={columns} />;
};

export const GeneralTabComponent: FC<
  GeneralTabProps<OutboundShipmentSummaryItem>
<<<<<<< HEAD
> = ({ data, columns, onRowClick, onFlattenRows, onGroupRows }) => {
  const [isGroupedByItem, setIsGroupedByItem] = useLocalStorage('/groupbyitem');
=======
> = ({ data, columns, onRowClick }) => {
>>>>>>> 72a2e459
  const { pagination } = usePagination();
  const t = useTranslation('distribution');
  const { isGrouped, toggleIsGrouped } = useIsGrouped('outboundShipment');

  const activeRows = useMemo(() => {
    const x = data
      .filter(({ isDeleted }) => !isDeleted)
      .slice(pagination.offset, pagination.offset + pagination.first);

    return x;
  }, [data]);

<<<<<<< HEAD
  const toggleGrouped = () => {
    const outboundShipment = !isGroupedByItem?.outboundShipment;
    setIsGroupedByItem({
      ...isGroupedByItem,
      outboundShipment,
    });
    if (outboundShipment) onGroupRows();
    else onFlattenRows();
  };

  useEffect(() => {
    setIsGrouped(!!isGroupedByItem?.outboundShipment);
  }, [isGroupedByItem, setIsGrouped]);
=======
  useEffect(() => {
    if (!!isGrouped) {
      setGrouped(paged);
    } else {
      const newGrouped: OutboundShipmentSummaryItem[] = [];
      paged.forEach(row => {
        const batches = Object.values(row.batches);
        const lineTotal =
          (row.sellPricePerPack ?? 0) * (row.numberOfPacks ?? 0);

        batches.forEach(batch => {
          newGrouped.push({
            ...row,
            id: batch.id,
            numberOfPacks: batch.numberOfPacks,
            unitQuantity: batch.numberOfPacks * batch.packSize,
            locationName: batch.locationName,
            batch: batch.batch,
            expiryDate: batch.expiryDate,
            packSize: batch.packSize,
            lineTotal,
            sellPricePerUnit: lineTotal / row.unitQuantity,
            canExpand: false,
          });
        });
        setGrouped(newGrouped);
      });
    }
  }, [isGrouped, data]);
>>>>>>> 72a2e459

  useEffect(() => {
    // set the grouping state for the initial data load
    if (!isGroupedByItem?.outboundShipment) onFlattenRows();
    else onGroupRows();
  }, []);

  return (
    <Grid container flexDirection="column" flexWrap="nowrap" width="auto">
      <Grid
        item
        justifyContent="flex-start"
        display="flex"
        flex={0}
        sx={{ padding: '5px', paddingLeft: '15px' }}
      >
        <Switch
          label={t('label.group-by-item')}
          onChange={toggleIsGrouped}
          checked={isGrouped}
          size="small"
          disabled={activeRows.length === 0}
          color="secondary"
        />
      </Grid>
      <Grid item>
        <DataTable
          onRowClick={onRowClick}
          ExpandContent={Expand}
          pagination={{ ...pagination, total: activeRows.length }}
          columns={columns}
          data={activeRows}
          onChangePage={pagination.onChangePage}
          noDataMessage={t('error.no-items')}
        />
      </Grid>
    </Grid>
  );
};

export const GeneralTab = React.memo(GeneralTabComponent);<|MERGE_RESOLUTION|>--- conflicted
+++ resolved
@@ -53,12 +53,8 @@
 
 export const GeneralTabComponent: FC<
   GeneralTabProps<OutboundShipmentSummaryItem>
-<<<<<<< HEAD
 > = ({ data, columns, onRowClick, onFlattenRows, onGroupRows }) => {
-  const [isGroupedByItem, setIsGroupedByItem] = useLocalStorage('/groupbyitem');
-=======
-> = ({ data, columns, onRowClick }) => {
->>>>>>> 72a2e459
+  // const [isGroupedByItem, setIsGroupedByItem] = useLocalStorage('/groupbyitem');
   const { pagination } = usePagination();
   const t = useTranslation('distribution');
   const { isGrouped, toggleIsGrouped } = useIsGrouped('outboundShipment');
@@ -71,57 +67,21 @@
     return x;
   }, [data]);
 
-<<<<<<< HEAD
-  const toggleGrouped = () => {
-    const outboundShipment = !isGroupedByItem?.outboundShipment;
-    setIsGroupedByItem({
-      ...isGroupedByItem,
-      outboundShipment,
-    });
-    if (outboundShipment) onGroupRows();
-    else onFlattenRows();
-  };
-
-  useEffect(() => {
-    setIsGrouped(!!isGroupedByItem?.outboundShipment);
-  }, [isGroupedByItem, setIsGrouped]);
-=======
-  useEffect(() => {
-    if (!!isGrouped) {
-      setGrouped(paged);
-    } else {
-      const newGrouped: OutboundShipmentSummaryItem[] = [];
-      paged.forEach(row => {
-        const batches = Object.values(row.batches);
-        const lineTotal =
-          (row.sellPricePerPack ?? 0) * (row.numberOfPacks ?? 0);
-
-        batches.forEach(batch => {
-          newGrouped.push({
-            ...row,
-            id: batch.id,
-            numberOfPacks: batch.numberOfPacks,
-            unitQuantity: batch.numberOfPacks * batch.packSize,
-            locationName: batch.locationName,
-            batch: batch.batch,
-            expiryDate: batch.expiryDate,
-            packSize: batch.packSize,
-            lineTotal,
-            sellPricePerUnit: lineTotal / row.unitQuantity,
-            canExpand: false,
-          });
-        });
-        setGrouped(newGrouped);
-      });
-    }
-  }, [isGrouped, data]);
->>>>>>> 72a2e459
+  // const toggleGrouped = () => {
+  //   const outboundShipment = !isGroupedByItem?.outboundShipment;
+  //   setIsGroupedByItem({
+  //     ...isGroupedByItem,
+  //     outboundShipment,
+  //   });
+  //   if (outboundShipment) onGroupRows();
+  //   else onFlattenRows();
+  // };
 
   useEffect(() => {
     // set the grouping state for the initial data load
-    if (!isGroupedByItem?.outboundShipment) onFlattenRows();
-    else onGroupRows();
-  }, []);
+    if (isGrouped) onGroupRows();
+    else onFlattenRows();
+  }, [isGrouped]);
 
   return (
     <Grid container flexDirection="column" flexWrap="nowrap" width="auto">
