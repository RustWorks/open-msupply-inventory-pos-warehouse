--- conflicted
+++ resolved
@@ -119,11 +119,8 @@
               outboundShipmentLineIds={outboundShipmentLineIds || []}
               customerId={data.otherPartyId}
               modalMode={returnModalMode}
-<<<<<<< HEAD
               outboundShipmentId={data.id}
-=======
               isNewReturn
->>>>>>> 0d2581ef
             />
           )}
 
