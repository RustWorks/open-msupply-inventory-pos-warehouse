<<<<<<< HEAD
import React, { FC } from 'react';
import { useParams, useNavigate } from 'react-router';
=======
import React, { FC, useEffect } from 'react';
import { useParams } from 'react-router';
>>>>>>> 6d91fd86
import {
  AppBarButtonsPortal,
  BookIcon,
  Box,
  CircleIcon,
  ClockIcon,
  Column,
  CopyIcon,
  DetailPanelAction,
  DetailPanelPortal,
  DetailPanelSection,
  Grid,
  PanelField,
  PanelLabel,
  PanelRow,
  PlusCircleIcon,
  RewindIcon,
  TabContext,
  TabPanel,
  TableProvider,
  Typography,
  createTableStore,
  getEditableQuantityColumn,
  useColumns,
  useDetailPanel,
  useDocument,
  useFormatDate,
  useNotification,
  useTabs,
  useTranslation,
  InvoiceLine,
  ButtonWithIcon,
} from '@openmsupply-client/common';
import { reducer, OutboundAction } from './reducer';
import { getOutboundShipmentDetailViewApi } from '../../api';
import { GeneralTab } from './tabs/GeneralTab';
import { ItemDetailsModal } from './modals/ItemDetailsModal';
import { ExternalURL } from '@openmsupply-client/config';
import { ActionType, ItemRow } from './types';
import { OutboundDetailToolbar } from './OutboundDetailToolbar';
import { getStatusTranslation, isInvoiceEditable } from '../utils';
import { OutboundDetailFooter } from './OutboundDetailFooter';

const useDraftOutbound = () => {
  const { id } = useParams();

  const { draft, save, dispatch, state } = useDocument(
    ['invoice', id ?? 'new'],
    reducer,
    getOutboundShipmentDetailViewApi(Number(id))
  );

  const onChangeSortBy: (sortBy: Column<ItemRow>) => void = column => {
    dispatch(OutboundAction.onSortBy(column));
  };

  return { draft, save, dispatch, onChangeSortBy, sortBy: state.sortBy };
};

export const OutboundShipmentDetailViewComponent: FC = () => {
  const { draft, dispatch, onChangeSortBy, save, sortBy } = useDraftOutbound();
  const { OpenButton } = useDetailPanel();
  const t = useTranslation();
  const d = useFormatDate();
  const { success, warning } = useNotification();
  const [itemModalOpen, setItemModalOpen] = React.useState(false);
  const upsertInvoiceLine = (invoiceLine: InvoiceLine) => {
    dispatch({ type: ActionType.UpsertLine, payload: { invoiceLine } });
  };

  const entered = draft?.entered ? d(new Date(draft.entered)) : '-';

  const copyToClipboard = () => {
    navigator.clipboard.writeText(JSON.stringify(draft, null, 4) ?? '');
    success('Copied to clipboard successfully')();
  };

  const { currentTab, onChangeTab } = useTabs('general');

  const columns = useColumns<ItemRow>(
    [
      'itemCode',
      'itemName',
      'batch',
      'expiry',
      'costPrice',
      'sellPrice',
      'packSize',
      getEditableQuantityColumn(),
    ],
    { onChangeSortBy, sortBy },
    [sortBy]
  );

  return draft ? (
    <TabContext value={String(currentTab)}>
      <AppBarButtonsPortal>
        <Grid container gap={1}>
          <ButtonWithIcon
            disabled={!isInvoiceEditable(draft)}
            labelKey="button.add-item"
            Icon={<PlusCircleIcon />}
            onClick={() => setItemModalOpen(true)}
          />
          <ButtonWithIcon
            Icon={<BookIcon />}
            labelKey="button.docs"
            onClick={() => (location.href = ExternalURL.PublicDocs)}
          />
          {OpenButton}
        </Grid>
      </AppBarButtonsPortal>
      <ItemDetailsModal
        isOpen={itemModalOpen}
        onClose={() => setItemModalOpen(false)}
        upsertInvoiceLine={upsertInvoiceLine}
      />

      <OutboundDetailToolbar
        draft={draft}
        onChangeTab={(val: string) => onChangeTab(val)}
        currentTab={currentTab}
      />

      <Box display="flex" flex={1} flexDirection="column">
        <TabPanel sx={{ flex: 1, padding: 0, display: 'flex' }} value="general">
          <GeneralTab
            columns={columns}
            data={draft.lines ?? []}
            sortBy={sortBy}
          />
        </TabPanel>

        <TabPanel sx={{ flex: 1 }} value="transport">
          <Box sx={{ flex: 1, display: 'flex' }}>
            <span>Transport details coming soon..</span>
          </Box>
        </TabPanel>
        <OutboundDetailFooter draft={draft} save={save} />
      </Box>
      <DetailPanelPortal
        Actions={
          <>
            <DetailPanelAction
              icon={<ClockIcon />}
              titleKey="link.history"
              onClick={warning('No history available')}
            />
            <DetailPanelAction
              icon={<RewindIcon />}
              titleKey="link.backorders"
              onClick={warning('No back orders available')}
            />
            <DetailPanelAction
              icon={<CopyIcon />}
              titleKey="link.copy-to-clipboard"
              onClick={copyToClipboard}
            />
          </>
        }
      >
        <>
          <DetailPanelSection titleKey="heading.comment">
            <Typography key="comment">{draft?.comment}</Typography>
          </DetailPanelSection>
          <DetailPanelSection titleKey="heading.additional-info">
            <Grid container key="additional-info">
              <PanelRow>
                <PanelLabel>{t('label.color')}</PanelLabel>
                <PanelField>
                  <CircleIcon htmlColor={draft?.color} sx={{ width: 8 }} />
                  <span
                    style={{
                      color: draft?.color,
                      verticalAlign: 'bottom',
                      marginLeft: 5,
                    }}
                  >
                    {draft?.color}
                  </span>
                </PanelField>
              </PanelRow>
              <PanelRow>
                <PanelLabel>{t('label.entered')}</PanelLabel>
                <PanelField>{entered}</PanelField>
              </PanelRow>
              <PanelRow>
                <PanelLabel>{t('label.status')}</PanelLabel>
                <PanelField>
                  {t(getStatusTranslation(draft?.status))}
                </PanelField>
              </PanelRow>
            </Grid>
          </DetailPanelSection>
        </>
      </DetailPanelPortal>
    </TabContext>
  ) : null;
};

export const OutboundShipmentDetailView: FC = () => {
  return (
    <TableProvider createStore={createTableStore}>
      <OutboundShipmentDetailViewComponent />
    </TableProvider>
  );
};<|MERGE_RESOLUTION|>--- conflicted
+++ resolved
@@ -1,10 +1,5 @@
-<<<<<<< HEAD
 import React, { FC } from 'react';
-import { useParams, useNavigate } from 'react-router';
-=======
-import React, { FC, useEffect } from 'react';
 import { useParams } from 'react-router';
->>>>>>> 6d91fd86
 import {
   AppBarButtonsPortal,
   BookIcon,
