--- conflicted
+++ resolved
@@ -8,12 +8,9 @@
   useToggle,
   useOmSupplyApi,
   Item,
-<<<<<<< HEAD
-=======
   ColumnAlign,
   ColumnFormat,
   DetailViewSkeleton,
->>>>>>> 8b5cca5d
 } from '@openmsupply-client/common';
 import { useItemsList } from '@openmsupply-client/system';
 import { reducer, OutboundAction, itemToSummaryItem } from './reducer';
@@ -120,36 +117,10 @@
     }
   };
 
-<<<<<<< HEAD
   const onRowClick = (item: InvoiceLine | InvoiceItem) => {
     console.log(item);
   };
 
-  return draft ? (
-    <TableProvider createStore={createTableStore}>
-      <AppBarButtons onAddItem={itemModalControl.toggleOn} />
-
-      <ItemDetailsModal
-        draft={draft}
-        isEditMode={selectedItem.editing}
-        onNext={onNext}
-        summaryItem={selectedItem?.item}
-        isOpen={itemModalControl.isOn}
-        onClose={itemModalControl.toggleOff}
-        onChangeItem={onChangeSelectedItem}
-        upsertInvoiceLine={line => draft.upsertLine?.(line)}
-        isOnlyItem={draft.items.length === 1}
-      />
-
-      <Toolbar />
-
-      <ContentArea onRowClick={onRowClick} />
-
-      <Footer />
-      <SidePanel />
-    </TableProvider>
-  ) : null;
-=======
   return (
     <React.Suspense
       fallback={<DetailViewSkeleton hasGroupBy={true} hasHold={true} />}
@@ -172,13 +143,7 @@
 
           <Toolbar />
 
-          <GeneralTab
-            columns={columns}
-            data={draft.items}
-            onRowClick={onRowClick}
-            onFlattenRows={onFlattenRows}
-            onGroupRows={onGroupRows}
-          />
+          <ContentArea onRowClick={onRowClick} />
 
           <Footer />
           <SidePanel />
@@ -188,5 +153,4 @@
       )}
     </React.Suspense>
   );
->>>>>>> 8b5cca5d
 };