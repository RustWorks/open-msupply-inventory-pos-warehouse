import React, { FC } from 'react';
import { useParams } from 'react-router';
import {
  Column,
  TableProvider,
  createTableStore,
  useColumns,
  useDocument,
  useToggle,
<<<<<<< HEAD
  getCommentPopoverColumn,
=======
  getRowExpandColumn,
>>>>>>> 190a6d12
} from '@openmsupply-client/common';
import { reducer, OutboundAction } from './reducer';
import { getOutboundShipmentDetailViewApi } from '../../api';
import { GeneralTab } from './tabs/GeneralTab';
import { ItemDetailsModal } from './modals/ItemDetailsModal';

import { ItemRow } from './types';
import { Toolbar } from './Toolbar';
import { isInvoiceEditable } from '../utils';
import { Footer } from './Footer';
import { AppBarButtons } from './AppBarButtons';
import { SidePanel } from './SidePanel';

const useDraftOutbound = () => {
  const { id } = useParams();

  const { draft, save, dispatch, state } = useDocument(
    ['invoice', id],
    reducer,
    getOutboundShipmentDetailViewApi(id ?? '')
  );

  const onChangeSortBy = (column: Column<ItemRow>) => {
    dispatch(OutboundAction.onSortBy(column));
  };

  return { draft, save, dispatch, onChangeSortBy, sortBy: state.sortBy };
};

export const DetailView: FC = () => {
  const { draft, onChangeSortBy, save, sortBy } = useDraftOutbound();

  const itemModalControl = useToggle();

  const columns = useColumns(
    [
      getCommentPopoverColumn<ItemRow>(),
      'itemCode',
      'itemName',
      'batch',
      'expiryDate',
      'location',
      'sellPricePerPack',
      'packSize',
      'itemUnit',
      'unitQuantity',
      'numberOfPacks',
      getRowExpandColumn<ItemRow>(),
    ],
    { onChangeSortBy, sortBy },
    [sortBy]
  );

  return draft ? (
    <TableProvider createStore={createTableStore}>
      <AppBarButtons
        isDisabled={!isInvoiceEditable(draft)}
        onAddItem={itemModalControl.toggleOn}
      />

      <ItemDetailsModal
        isOpen={itemModalControl.isOn}
        onClose={itemModalControl.toggleOff}
        upsertInvoiceLine={line => draft.upsertLine?.(line)}
      />

      <Toolbar draft={draft} />

      <GeneralTab columns={columns} data={draft.lines} />

      <Footer draft={draft} save={save} />
      <SidePanel draft={draft} />
    </TableProvider>
  ) : null;
};<|MERGE_RESOLUTION|>--- conflicted
+++ resolved
@@ -7,11 +7,8 @@
   useColumns,
   useDocument,
   useToggle,
-<<<<<<< HEAD
   getCommentPopoverColumn,
-=======
   getRowExpandColumn,
->>>>>>> 190a6d12
 } from '@openmsupply-client/common';
 import { reducer, OutboundAction } from './reducer';
 import { getOutboundShipmentDetailViewApi } from '../../api';
