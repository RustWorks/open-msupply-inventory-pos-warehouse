--- conflicted
+++ resolved
@@ -36,15 +36,9 @@
     pagination,
     invalidate,
   } = useListData(
-<<<<<<< HEAD
     { key: 'otherPartyName' },
     'invoice',
-    OutboundShipmentListViewApi
-=======
-    { key: 'status' },
-    'invoice',
     getOutboundShipmentListViewApi(api)
->>>>>>> 165986e0
   );
 
   const onColorUpdate = (row: InvoiceRow, color: Color) => {
