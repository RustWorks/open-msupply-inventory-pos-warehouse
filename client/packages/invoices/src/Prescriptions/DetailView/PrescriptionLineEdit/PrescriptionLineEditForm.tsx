import React, { useEffect, useState } from 'react';
import {
  Grid,
  BasicTextInput,
  ModalLabel,
  ModalRow,
  Select,
  useTranslation,
  InputLabel,
  NonNegativeIntegerInput,
  Divider,
  Box,
  Typography,
  useFormatNumber,
  useDebounceCallback,
} from '@openmsupply-client/common';
import {
  StockItemSearchInput,
  ItemRowFragment,
} from '@openmsupply-client/system';
import { usePrescription } from '../../api';
import { DraftItem } from '../../..';
<<<<<<< HEAD
import { PackSizeController } from '../../../StockOut';
import { DraftStockOutLine } from '@openmsupply-client/invoices';
=======
import {
  PackSizeController,
  StockOutAlert,
  StockOutAlerts,
  getAllocationAlerts,
} from '../../../StockOut';
import { DraftStockOutLine } from '../../../types';
import { isA } from '../../../utils';
>>>>>>> 4a4b4786

interface PrescriptionLineEditFormProps {
  allocatedQuantity: number;
  availableQuantity: number;
  item: DraftItem | null;
  onChangeItem: (newItem: ItemRowFragment | null) => void;
  onChangeQuantity: (
    quantity: number,
    packSize: number | null,
    isAutoAllocated: boolean
  ) => DraftStockOutLine[] | undefined;
  packSizeController: PackSizeController;
  disabled: boolean;
  canAutoAllocate: boolean;
  isAutoAllocated: boolean;
  updateNotes: (note: string) => void;
  draftPrescriptionLines: DraftStockOutLine[];
  showZeroQuantityConfirmation: boolean;
  hasOnHold: boolean;
  hasExpired: boolean;
}

export const PrescriptionLineEditForm: React.FC<
  PrescriptionLineEditFormProps
> = ({
  allocatedQuantity,
  onChangeItem,
  onChangeQuantity,
  item,
  packSizeController,
  availableQuantity,
  disabled,
  canAutoAllocate,
  updateNotes,
  draftPrescriptionLines,
  showZeroQuantityConfirmation,
  isAutoAllocated,
  hasOnHold,
  hasExpired,
}) => {
  const t = useTranslation('dispensary');
  const [allocationAlerts, setAllocationAlerts] = useState<StockOutAlert[]>([]);
  const [issueQuantity, setIssueQuantity] = useState(0);
  const { format } = useFormatNumber();
  const { items } = usePrescription.line.rows();

  const onChangePackSize = (newPackSize: number) => {
    const packSize = newPackSize === -1 ? 1 : newPackSize;
    const newAllocatedQuantity =
      newPackSize === 0 ? 0 : Math.round(allocatedQuantity / packSize);

    packSizeController.setPackSize(newPackSize);
    allocate(newAllocatedQuantity, newPackSize);
  };

  const unit = item?.unitName ?? t('label.unit');

  const updateIssueQuantity = (quantity: number) => {
    setIssueQuantity(
      Math.round(
        quantity / Math.abs(Number(packSizeController.selected?.value || 1))
      )
    );
  };

  const debouncedSetAllocationAlerts = useDebounceCallback(
    warning => setAllocationAlerts(warning),
    []
  );

  const allocate = (quantity: number, packSize: number) => {
    const newAllocateQuantities = onChangeQuantity(
      quantity,
      packSize === -1 ? null : packSize,
      true
    );
    const placeholderLine = newAllocateQuantities?.find(isA.placeholderLine);
    const allocatedQuantity =
      newAllocateQuantities?.reduce(
        (acc, { numberOfPacks, packSize }) => acc + numberOfPacks * packSize,
        0
      ) ?? 0;
    const allocateInUnits = packSize === null;
    const messageKey = allocateInUnits
      ? 'warning.cannot-create-placeholder-units'
      : 'warning.cannot-create-placeholder-packs';
    const hasRequestedOverAvailable =
      quantity > allocatedQuantity && newAllocateQuantities !== undefined;
    const alerts = getAllocationAlerts(
      quantity * (packSize === -1 ? 1 : packSize),
      // suppress the allocation warning if the user has requested more than the available amount of stock
      hasRequestedOverAvailable ? 0 : allocatedQuantity,
      placeholderLine?.numberOfPacks ?? 0,
      hasOnHold,
      hasExpired,
      format,
      t
    );
    if (hasRequestedOverAvailable) {
      alerts.push({
        message: t(messageKey, {
          allocatedQuantity: format(allocatedQuantity),
          requestedQuantity: format(quantity),
        }),
        severity: 'warning',
      });
    }
    debouncedSetAllocationAlerts(alerts);
    updateIssueQuantity(allocatedQuantity);
  };

  const handleIssueQuantityChange = (quantity: number) => {
    setIssueQuantity(quantity);
    allocate(quantity, Number(packSizeController.selected?.value));
  };

  const prescriptionLineWithNote = draftPrescriptionLines.find(l => !!l.note);
  const note = prescriptionLineWithNote?.note ?? '';

  useEffect(() => {
    if (!isAutoAllocated) updateIssueQuantity(allocatedQuantity);
  }, [packSizeController.selected?.value, allocatedQuantity]);

  return (
    <Grid container gap="4px">
      <ModalRow>
        <ModalLabel label={t('label.item', { count: 1 })} />
        <Grid item flex={1}>
          <StockItemSearchInput
            autoFocus={!item}
            openOnFocus={!item}
            disabled={disabled}
            currentItemId={item?.id}
            onChange={onChangeItem}
            extraFilter={
              disabled
                ? undefined
                : item => !items?.some(({ id }) => id === item.id)
            }
          />
        </Grid>
      </ModalRow>
      {item && (
        <>
          <ModalRow>
            <ModalLabel label="" />
            <Grid item display="flex">
              <Typography
                sx={{
                  display: 'flex',
                  flexDirection: 'column',
                  justifyContent: 'center',
                }}
              >
                {t('label.available-quantity', {
                  number: availableQuantity.toFixed(0),
                })}
              </Typography>
            </Grid>

            <Grid
              style={{ display: 'flex' }}
              justifyContent="flex-end"
              flex={1}
            >
              <ModalLabel label={t('label.unit')} justifyContent="flex-end" />
              <BasicTextInput
                disabled
                sx={{ width: 150 }}
                value={item?.unitName ?? ''}
              />
            </Grid>
          </ModalRow>
        </>
      )}
      {item && canAutoAllocate ? (
        <>
          <ModalRow>
            <ModalLabel label={t('label.directions')} />
            <BasicTextInput
              value={note}
              onChange={e => {
                updateNotes(e.target.value);
              }}
              InputProps={{
                sx: {
                  backgroundColor: theme => theme.palette.background.menu,
                },
              }}
              fullWidth
              style={{ flex: 1 }}
            />
          </ModalRow>
          <Divider margin={10} />
          <StockOutAlerts
            allocationAlerts={allocationAlerts}
            showZeroQuantityConfirmation={showZeroQuantityConfirmation}
            isAutoAllocated={isAutoAllocated}
          />
          <Grid container>
            <ModalLabel label={t('label.issue')} />
            <NonNegativeIntegerInput
              autoFocus
              value={issueQuantity}
              onChange={handleIssueQuantityChange}
              defaultValue={0}
            />

            <Box marginLeft={1} />

            {packSizeController.options.length ? (
              <>
                <Grid
                  item
                  alignItems="center"
                  display="flex"
                  justifyContent="flex-start"
                  style={{ minWidth: 125 }}
                >
                  <InputLabel sx={{ fontSize: '12px' }}>
                    {packSizeController.selected?.value === -1
                      ? `${t('label.unit-plural', {
                          unit,
                          count: issueQuantity,
                        })} ${t('label.in-packs-of')}`
                      : t('label.in-packs-of')}
                  </InputLabel>
                </Grid>

                <Box marginLeft={1} />

                <Select
                  sx={{ width: 110 }}
                  options={packSizeController.options}
                  value={packSizeController.selected?.value ?? ''}
                  onChange={e => {
                    const { value } = e.target;
                    onChangePackSize(Number(value));
                  }}
                />
                {packSizeController.selected?.value !== -1 && (
                  <Grid
                    item
                    alignItems="center"
                    display="flex"
                    justifyContent="flex-start"
                  >
                    <InputLabel style={{ fontSize: 12, marginLeft: 8 }}>
                      {t('label.unit-plural', {
                        count: packSizeController.selected?.value,
                        unit,
                      })}
                    </InputLabel>
                  </Grid>
                )}
                <Box marginLeft="auto" />
              </>
            ) : null}
          </Grid>
        </>
      ) : (
        <Box height={100} />
      )}
    </Grid>
  );
};<|MERGE_RESOLUTION|>--- conflicted
+++ resolved
@@ -20,10 +20,6 @@
 } from '@openmsupply-client/system';
 import { usePrescription } from '../../api';
 import { DraftItem } from '../../..';
-<<<<<<< HEAD
-import { PackSizeController } from '../../../StockOut';
-import { DraftStockOutLine } from '@openmsupply-client/invoices';
-=======
 import {
   PackSizeController,
   StockOutAlert,
@@ -32,7 +28,6 @@
 } from '../../../StockOut';
 import { DraftStockOutLine } from '../../../types';
 import { isA } from '../../../utils';
->>>>>>> 4a4b4786
 
 interface PrescriptionLineEditFormProps {
   allocatedQuantity: number;
