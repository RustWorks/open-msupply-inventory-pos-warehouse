import React, { useState } from 'react';
import {
  Typography,
  DialogButton,
  Grid,
  useDialog,
  InlineSpinner,
  Box,
  useTranslation,
  ModalMode,
  useBufferState,
  useDirtyCheck,
  TableProvider,
  createTableStore,
  createQueryParamsStore,
  useKeyboardHeightAdjustment,
  InvoiceLineNodeType,
  useNotification,
<<<<<<< HEAD
  InvoiceNodeStatus,
  DateUtils,
=======
  useFormatNumber,
  InvoiceNodeStatus,
>>>>>>> d44ee9ce
} from '@openmsupply-client/common';
import { useDraftPrescriptionLines, useNextItem } from './hooks';
import { usePrescription } from '../../api';
import { Draft, DraftItem } from '../../..';
import {
  PackSizeController,
  getAllocatedQuantity,
  sumAvailableQuantity,
  usePackSizeController,
  allocateQuantities,
} from '../../../StockOut';
import { DraftStockOutLine } from '../../../types';
import { PrescriptionLineEditForm } from './PrescriptionLineEditForm';
import { PrescriptionLineEditTable } from './PrescriptionLineEditTable';
import { ItemRowFragment } from '@openmsupply-client/system';

interface PrescriptionLineEditModalProps {
  isOpen: boolean;
  onClose: () => void;
  draft: Draft | null;
  mode: ModalMode | null;
}

export const PrescriptionLineEdit: React.FC<PrescriptionLineEditModalProps> = ({
  isOpen,
  onClose,
  draft,
  mode,
}) => {
  const item = !draft ? null : draft.item ?? null;
  const t = useTranslation(['dispensary']);
  const { info } = useNotification();
  const { Modal } = useDialog({ isOpen, onClose, disableBackdrop: true });
  const [currentItem, setCurrentItem] = useBufferState(item);
  const [isAutoAllocated, setIsAutoAllocated] = useState(false);
<<<<<<< HEAD
  const [showZeroQuantityConfirmation, setShowZeroQuantityConfirmation] =
    useState(false);
  const { status } = usePrescription.document.fields('status');
  const { mutateAsync } = usePrescription.line.save(status);
=======

  const { mutateAsync } = usePrescription.line.save();
  const { mutateAsync: mutateStatus } = usePrescription.document.update();
  const { status, id: invoiceId } = usePrescription.document.fields([
    'status',
    'id',
  ]);
>>>>>>> d44ee9ce
  const isDisabled = usePrescription.utils.isDisabled();
  const {
    draftStockOutLines,
    updateQuantity,
    setDraftStockOutLines,
    isLoading,
    updateNotes,
  } = useDraftPrescriptionLines(currentItem);
  const packSizeController = usePackSizeController(draftStockOutLines);
  const { next, disabled: nextDisabled } = useNextItem(currentItem?.id);
  const { isDirty, setIsDirty } = useDirtyCheck();
  const height = useKeyboardHeightAdjustment(700);

  const placeholder = draftStockOutLines?.find(
    ({ type, numberOfPacks }) =>
      type === InvoiceLineNodeType.UnallocatedStock && numberOfPacks !== 0
  );

  const onUpdateQuantity = (batchId: string, quantity: number) => {
    updateQuantity(batchId, quantity);
    setIsAutoAllocated(false);
  };

  const onUpdateNotes = (note: string) => {
    updateNotes(note);
    setIsAutoAllocated(false);
  };

  const onSave = async () => {
    if (!isDirty) return;

    // needed since placeholders aren't being created for prescriptions yet, but still adding to array
    const isOnHold = draftStockOutLines.some(
      ({ stockLine, location }) => stockLine?.onHold || location?.onHold
    );

    if (
      status !== InvoiceNodeStatus.Picked &&
      draftStockOutLines.length >= 1 &&
      !isOnHold
    ) {
      await mutateStatus({
        id: invoiceId,
        status: InvoiceNodeStatus.Picked,
      });
    }
    await mutateAsync(draftStockOutLines);

    if (!draft) return;
  };

  const onAllocate = (
    newVal: number,
    packSize: number | null,
    autoAllocated = false
  ) => {
    const newAllocateQuantities = allocateQuantities(
      status,
      draftStockOutLines
    )(newVal, packSize);
    setIsDirty(true);
    setDraftStockOutLines(newAllocateQuantities ?? draftStockOutLines);
    setIsAutoAllocated(autoAllocated);
    if (showZeroQuantityConfirmation && newVal !== 0)
      setShowZeroQuantityConfirmation(false);

    return newAllocateQuantities;
  };

  const canAutoAllocate = !!(currentItem && draftStockOutLines.length);
  const okNextDisabled =
    (mode === ModalMode.Update && nextDisabled) || !currentItem;

  const handleSave = async (onSaved: () => boolean | void) => {
    if (
      getAllocatedQuantity(draftStockOutLines) === 0 &&
      !showZeroQuantityConfirmation
    ) {
      setShowZeroQuantityConfirmation(true);
      return;
    }

    try {
      await onSave();
      setIsDirty(false);
      if (!!placeholder) {
        const infoSnack = info(t('message.placeholder-line'));
        infoSnack();
      }
      return onSaved();
    } catch (e) {
      // console.log(e);
    }
  };

  const onNext = async () => {
    const onSaved = () => {
      if (mode === ModalMode.Update && next) {
        setCurrentItem(next);
        return true;
      }
      if (mode === ModalMode.Create) {
        setCurrentItem(null);
        return true;
      }
      onClose();
    };

    // Returning true here triggers the slide animation
    return await handleSave(onSaved);
  };

  const hasOnHold = draftStockOutLines.some(
    ({ stockLine }) =>
      (stockLine?.availableNumberOfPacks ?? 0) > 0 && !!stockLine?.onHold
  );
  const hasExpired = draftStockOutLines.some(
    ({ stockLine }) =>
      (stockLine?.availableNumberOfPacks ?? 0) > 0 &&
      !!stockLine?.expiryDate &&
      DateUtils.isExpired(new Date(stockLine?.expiryDate))
  );

  return (
    <Modal
      title={t(
        mode === ModalMode.Update ? 'heading.edit-item' : 'heading.add-item'
      )}
      cancelButton={<DialogButton variant="cancel" onClick={onClose} />}
      nextButton={
        <DialogButton
          disabled={okNextDisabled}
          variant="next"
          onClick={onNext}
        />
      }
      okButton={
        <DialogButton
          disabled={!currentItem}
          variant="ok"
          onClick={() => handleSave(onClose)}
        />
      }
      height={height}
      width={1000}
    >
      <Grid container gap={0.5}>
        <PrescriptionLineEditForm
          disabled={mode === ModalMode.Update || isDisabled}
          packSizeController={packSizeController}
          onChangeItem={(item: ItemRowFragment | null) => {
            if (status === InvoiceNodeStatus.New) setIsDirty(true);
            setCurrentItem(item);
          }}
          item={currentItem}
          allocatedQuantity={getAllocatedQuantity(draftStockOutLines)}
          availableQuantity={sumAvailableQuantity(draftStockOutLines)}
          onChangeQuantity={onAllocate}
          canAutoAllocate={canAutoAllocate}
          isAutoAllocated={isAutoAllocated}
          updateNotes={onUpdateNotes}
          draftPrescriptionLines={draftStockOutLines}
          showZeroQuantityConfirmation={showZeroQuantityConfirmation}
          hasOnHold={hasOnHold}
          hasExpired={hasExpired}
        />

        <TableWrapper
          canAutoAllocate={canAutoAllocate}
          currentItem={currentItem}
          isLoading={isLoading}
          packSizeController={packSizeController}
          updateQuantity={onUpdateQuantity}
          draftPrescriptionLines={draftStockOutLines}
          allocatedQuantity={getAllocatedQuantity(draftStockOutLines)}
        />
      </Grid>
    </Modal>
  );
};

interface TableProps {
  canAutoAllocate: boolean;
  currentItem: DraftItem | null;
  isLoading: boolean;
  packSizeController: PackSizeController;
  updateQuantity: (batchId: string, updateQuantity: number) => void;
  draftPrescriptionLines: DraftStockOutLine[];
  allocatedQuantity: number;
}

const TableWrapper: React.FC<TableProps> = ({
  canAutoAllocate,
  currentItem,
  isLoading,
  packSizeController,
  updateQuantity,
  draftPrescriptionLines,
  allocatedQuantity,
}) => {
  const t = useTranslation('dispensary');

  if (!currentItem) return null;

  if (isLoading)
    return (
      <Box
        display="flex"
        flex={1}
        height={400}
        justifyContent="center"
        alignItems="center"
      >
        <InlineSpinner />
      </Box>
    );

  if (!canAutoAllocate)
    return (
      <Box sx={{ margin: 'auto' }}>
        <Typography>{t('messages.no-stock-available')}</Typography>
      </Box>
    );

  return (
    <TableProvider
      createStore={createTableStore}
      queryParamsStore={createQueryParamsStore({
        initialSortBy: { key: 'expiryDate' },
      })}
    >
      <PrescriptionLineEditTable
        packSizeController={packSizeController}
        onChange={updateQuantity}
        rows={draftPrescriptionLines}
        item={currentItem}
        allocatedQuantity={allocatedQuantity}
      />
    </TableProvider>
  );
};<|MERGE_RESOLUTION|>--- conflicted
+++ resolved
@@ -16,13 +16,8 @@
   useKeyboardHeightAdjustment,
   InvoiceLineNodeType,
   useNotification,
-<<<<<<< HEAD
   InvoiceNodeStatus,
   DateUtils,
-=======
-  useFormatNumber,
-  InvoiceNodeStatus,
->>>>>>> d44ee9ce
 } from '@openmsupply-client/common';
 import { useDraftPrescriptionLines, useNextItem } from './hooks';
 import { usePrescription } from '../../api';
@@ -58,20 +53,14 @@
   const { Modal } = useDialog({ isOpen, onClose, disableBackdrop: true });
   const [currentItem, setCurrentItem] = useBufferState(item);
   const [isAutoAllocated, setIsAutoAllocated] = useState(false);
-<<<<<<< HEAD
   const [showZeroQuantityConfirmation, setShowZeroQuantityConfirmation] =
     useState(false);
-  const { status } = usePrescription.document.fields('status');
-  const { mutateAsync } = usePrescription.line.save(status);
-=======
-
-  const { mutateAsync } = usePrescription.line.save();
-  const { mutateAsync: mutateStatus } = usePrescription.document.update();
   const { status, id: invoiceId } = usePrescription.document.fields([
     'status',
     'id',
   ]);
->>>>>>> d44ee9ce
+  const { mutateAsync } = usePrescription.line.save(status);
+  const { mutateAsync: mutateStatus } = usePrescription.document.update();
   const isDisabled = usePrescription.utils.isDisabled();
   const {
     draftStockOutLines,
