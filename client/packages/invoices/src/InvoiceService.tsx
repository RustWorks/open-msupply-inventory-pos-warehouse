--- conflicted
+++ resolved
@@ -33,15 +33,13 @@
     .addPart(':invoiceNumber')
     .build();
 
-<<<<<<< HEAD
-  const outboundReturnRoute = RouteBuilder.create(
+  const outboundReturnsRoute = RouteBuilder.create(
     AppRoute.OutboundReturn
   ).build();
-=======
+
   const outboundReturnRoute = RouteBuilder.create(AppRoute.OutboundReturn)
     .addPart(':invoiceNumber')
     .build();
->>>>>>> cebb6021
 
   return (
     <Routes>
@@ -60,12 +58,9 @@
       />
       <Route path={prescriptionsRoute} element={<PrescriptionListView />} />
       <Route path={prescriptionRoute} element={<PrescriptionDetailView />} />
-<<<<<<< HEAD
-      <Route path={outboundReturnRoute} element={<OutboundReturnListView />} />
-=======
 
+      <Route path={outboundReturnsRoute} element={<OutboundReturnListView />} />
       <Route path={outboundReturnRoute} element={<ReturnsDetailView />} />
->>>>>>> cebb6021
     </Routes>
   );
 };
