import React, { FC } from 'react';
import { request } from 'graphql-request';
import { getQuery, mutation, useDraftDocument } from './api';
<<<<<<< HEAD
import {
  QueryProps,
  RemoteDataTable,
  useQuery,
  useFormatDate,
} from '@openmsupply-client/common';
=======
import { useQuery, DataGrid, RouteBuilder } from '@openmsupply-client/common';
import { AppRoute } from '@openmsupply-client/config';
>>>>>>> d0ef55f1
import { useNavigate, useParams, Routes, Route } from 'react-router-dom';
import { getColumns } from './columns';

export type Transaction = {
  customer: string;
  supplier: string;
  total: string;
  id: string;
  date: string;
};

const queryFn = (id: string) => async (): Promise<Transaction> => {
  const result = await request('http://localhost:4000', getQuery(), { id });
  const { transaction } = result;
  return transaction;
};

const mutationFn = async (updated: Transaction): Promise<Transaction> => {
  const patch = { transactionPatch: updated };
  const result = await request('http://localhost:4000', mutation, patch);
  const { updateTransaction } = result;
  return updateTransaction;
};

const Transaction: FC = () => {
  const { id } = useParams();
  const { draft, setDraft, save } = useDraftDocument<Transaction>(
    ['transaction', id],
    queryFn(id ?? ''),
    mutationFn
  );

  return draft ? (
    <>
      <div>
        <input
          value={draft?.customer}
          onChange={event =>
            setDraft({ ...draft, customer: event?.target.value })
          }
        />
      </div>
      <div>
        <span>{JSON.stringify(draft, null, 4) ?? ''}</span>
      </div>
      <div>
        <button onClick={() => save()}>OK</button>
      </div>
    </>
  ) : null;
};

const Transactions: FC = () => {
  const queryProps = { first: 10, offset: 0, sort: undefined, desc: false };
  const listQuery = async () => {
    const { first, offset, sort, desc } = queryProps;
    const sortParameters = sort ? `, sort: ${sort}, desc: ${!!desc}` : '';
    const { transactions } = await request(
      'http://localhost:4000',
      `
      query Query {
        transactions(first: ${first}, offset: ${offset}${sortParameters}) {
          data {
            id
            date
            customer
            supplier
            total
          }
          totalLength
      }
    }`
    );

    return transactions;
  };

  const { refetch } = useQuery(['transaction', 'list'], listQuery, {
    enabled: false,
  });

  const navigate = useNavigate();
  const formatDate = useFormatDate();
  const columns = getColumns(formatDate);
  const fetchData = (props: QueryProps) => {
    queryProps.first = props.first;
    queryProps.offset = props.offset;
    return refetch();
  };

  return (
    <RemoteDataTable<Transaction>
      columns={columns}
      onFetchData={fetchData}
      onRowClick={row => {
        navigate(`/customers/customer-invoice/${row.id}`);
      }}
    />
  );
};

const TransactionService: FC = () => {
  const customerInvoicesRoute = RouteBuilder.create(
    AppRoute.CustomerInvoice
  ).build();

  const customerInvoiceRoute = RouteBuilder.create(AppRoute.CustomerInvoice)
    .addPart(':id')
    .build();

  return (
    <Routes>
      <Route path={customerInvoicesRoute} element={<Transactions />} />
      <Route path={customerInvoiceRoute} element={<Transaction />} />
    </Routes>
  );
};

export default TransactionService;<|MERGE_RESOLUTION|>--- conflicted
+++ resolved
@@ -1,18 +1,16 @@
 import React, { FC } from 'react';
+import { useNavigate, useParams, Routes, Route } from 'react-router-dom';
 import { request } from 'graphql-request';
+
 import { getQuery, mutation, useDraftDocument } from './api';
-<<<<<<< HEAD
 import {
   QueryProps,
   RemoteDataTable,
+  RouteBuilder,
   useQuery,
   useFormatDate,
 } from '@openmsupply-client/common';
-=======
-import { useQuery, DataGrid, RouteBuilder } from '@openmsupply-client/common';
 import { AppRoute } from '@openmsupply-client/config';
->>>>>>> d0ef55f1
-import { useNavigate, useParams, Routes, Route } from 'react-router-dom';
 import { getColumns } from './columns';
 
 export type Transaction = {
