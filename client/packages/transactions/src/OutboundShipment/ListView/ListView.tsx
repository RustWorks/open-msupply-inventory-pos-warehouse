import React, { FC } from 'react';
import { useNavigate } from 'react-router';

import {
  Portal,
  Button,
  ColumnFormat,
  Download,
  PlusCircle,
  Printer,
  RemoteDataTable,
  useColumns,
  useHostContext,
  useNotification,
  Transaction,
  useDataTableApi,
  GenericColumnType,
  DropdownMenu,
  DropdownMenuItem,
  AppBarContentPortal,
  useTranslation,
<<<<<<< HEAD
  ChevronDown,
  Tools,
  getNameAndColorColumn,
  useListData,
=======
  useMutation,
  getNameAndColorColumn,
  useWindowDimensions,
  useTheme,
  useAppBarRectStore,
  Delete,
  Edit,
>>>>>>> 7c4cb58d
} from '@openmsupply-client/common';

import { OutboundShipmentListViewApi } from '../../api';

export const OutboundShipmentListView: FC = () => {
  const { appBarButtonsRef } = useHostContext();
  const { info, success, warning } = useNotification();
  const navigate = useNavigate();
  const tableApi = useDataTableApi<Transaction>();
  const t = useTranslation();

  const {
    data,
    totalLength,
    isLoading,
    onDelete,
    onUpdate,
    first,
    offset,
    sortBy,
    numberOfRows,
    onChangeSortBy,
    onChangePage,
  } = useListData({ key: 'color' }, 'transaction', OutboundShipmentListViewApi);

  const columns = useColumns<Transaction>([
    {
      ...getNameAndColorColumn<Transaction>((row, color) => {
        onUpdate({ ...row, color: color.hex });
      }),

      key: 'name',
      label: 'label.name',
      sortable: false,
      width: 150,
      minWidth: 150,
      maxWidth: 250,
      align: 'left',
    },
    {
      label: 'label.type',
      key: 'type',
      width: 100,
      minWidth: 100,
      maxWidth: 100,
      align: 'left',
    },
    {
      label: 'label.status',
      key: 'status',
      width: 75,
      minWidth: 75,
      maxWidth: 75,
      align: 'left',
    },
    {
      label: 'label.entered',
      key: 'entered',
      format: ColumnFormat.date,
      width: 75,
      minWidth: 75,
      maxWidth: 75,
      align: 'left',
    },
    {
      label: 'label.confirmed',
      key: 'confirmed',
      format: ColumnFormat.date,
      width: 75,
      minWidth: 75,
      maxWidth: 75,
      align: 'left',
    },

    {
      label: 'label.invoice-number',
      key: 'invoiceNumber',
      width: 25,
      minWidth: 25,
      maxWidth: 25,
      align: 'left',
    },
    {
      label: 'label.total',
      key: 'total',
      width: 75,
      minWidth: 75,
      maxWidth: 75,
      align: 'right',
    },
    {
      label: 'label.comment',
      key: 'comment',
      width: 150,
      minWidth: 300,
      maxWidth: 450,
      align: 'left',
    },
    GenericColumnType.Selection,
  ]);

<<<<<<< HEAD
=======
  const tableApi = useDataTableApi<Transaction>();
  const t = useTranslation();
>>>>>>> 7c4cb58d
  return (
    <>
      <AppBarContentPortal sx={{ paddingBottom: '16px' }}>
        <DropdownMenu label="Select">
          <DropdownMenuItem
            IconComponent={Delete}
            onClick={() => {
              const linesToDelete = tableApi?.current?.selectedRows;

              if (linesToDelete && linesToDelete?.length > 0) {
                onDelete(linesToDelete);
                success(`Deleted ${linesToDelete?.length} invoices`)();
              } else {
                info('Select rows to delete them')();
              }
            }}
          >
            {t('button.delete-lines')}
          </DropdownMenuItem>
          <DropdownMenuItem
            IconComponent={Edit}
            onClick={warning('Whats this do?')}
          >
            Edit
          </DropdownMenuItem>
          <DropdownMenuItem
            IconComponent={Download}
            onClick={success('Successfully exported to CSV!')}
          >
            {t('button.export-to-csv')}
          </DropdownMenuItem>
        </DropdownMenu>
      </AppBarContentPortal>

      <Portal container={appBarButtonsRef?.current}>
        <>
          <Button
            shouldShrink
            icon={<PlusCircle />}
            labelKey="button.new-shipment"
            onClick={() => navigate(`/customers/customer-invoice/new`)}
          />
          <Button
            shouldShrink
            icon={<Download />}
            labelKey="button.export"
            onClick={success('Downloaded successfully')}
          />
          <Button
            shouldShrink
            icon={<Printer />}
            labelKey="button.print"
            onClick={info('No printer detected')}
          />
        </>
      </Portal>
      <RemoteDataTable
        onSortBy={onChangeSortBy}
        sortBy={sortBy}
        pagination={{ first, offset, total: totalLength ?? 0 }}
        onChangePage={(page: number) => onChangePage(page)}
        tableApi={tableApi}
        columns={columns}
        data={data?.slice(0, numberOfRows) || []}
        isLoading={isLoading}
        onRowClick={row => {
          navigate(`/customers/customer-invoice/${row.id}`);
        }}
      />
    </>
  );
};<|MERGE_RESOLUTION|>--- conflicted
+++ resolved
@@ -19,20 +19,10 @@
   DropdownMenuItem,
   AppBarContentPortal,
   useTranslation,
-<<<<<<< HEAD
-  ChevronDown,
-  Tools,
+  useListData,
   getNameAndColorColumn,
-  useListData,
-=======
-  useMutation,
-  getNameAndColorColumn,
-  useWindowDimensions,
-  useTheme,
-  useAppBarRectStore,
   Delete,
   Edit,
->>>>>>> 7c4cb58d
 } from '@openmsupply-client/common';
 
 import { OutboundShipmentListViewApi } from '../../api';
@@ -134,11 +124,6 @@
     GenericColumnType.Selection,
   ]);
 
-<<<<<<< HEAD
-=======
-  const tableApi = useDataTableApi<Transaction>();
-  const t = useTranslation();
->>>>>>> 7c4cb58d
   return (
     <>
       <AppBarContentPortal sx={{ paddingBottom: '16px' }}>
