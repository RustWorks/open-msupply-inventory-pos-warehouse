--- conflicted
+++ resolved
@@ -25,11 +25,7 @@
   createTableStore,
   getCheckboxSelectionColumn,
   useTableStore,
-<<<<<<< HEAD
-  useRegisterActions,
   ColumnAlign,
-=======
->>>>>>> 1d5bc482
 } from '@openmsupply-client/common';
 
 import { OutboundShipmentListViewApi } from '../../api';
