--- conflicted
+++ resolved
@@ -16,11 +16,7 @@
   Typography,
   useDetailPanel,
   useFormatDate,
-<<<<<<< HEAD
-=======
-  useHostContext,
   useDialog,
->>>>>>> 0533cdc1
   useNotification,
   useQueryClient,
   useTranslation,
@@ -33,14 +29,9 @@
   TableProvider,
   Item,
   SetState,
-<<<<<<< HEAD
   AppBarButtonsPortal,
+  Book,
   Button,
-  Book,
-=======
-  Button,
-  PlusCircle,
->>>>>>> 0533cdc1
 } from '@openmsupply-client/common';
 
 import { detailQueryFn, updateFn } from '../../api';
@@ -51,11 +42,8 @@
 } from '../../useDraftDocument';
 import { Box } from '@mui/system';
 import { GeneralTab } from './tabs/GeneralTab';
-<<<<<<< HEAD
 import { ExternalURL } from '@openmsupply-client/config';
-=======
 import { DialogButton } from '@openmsupply-client/common/src/ui/components/buttons/DialogButton';
->>>>>>> 0533cdc1
 
 const placeholderTransaction: Transaction = {
   id: '',
@@ -160,7 +148,7 @@
   const addAnotherItem = () => {
     console.info('item added 😉');
   };
-  const { hideDialog, showDialog, Modal } = useDialog({
+  const { hideDialog, Modal } = useDialog({
     title: 'heading.add-item',
   });
   const entered = draft?.entered ? d(new Date(draft.entered)) : '-';
@@ -237,7 +225,6 @@
 
   return draft ? (
     <TabContext value={String(currentTab)}>
-<<<<<<< HEAD
       <AppBarButtonsPortal>
         <Button
           shouldShrink
@@ -247,7 +234,7 @@
         />
         {OpenButton}
       </AppBarButtonsPortal>
-=======
+
       <Modal
         cancelButton={<DialogButton variant="cancel" onClick={hideDialog} />}
         nextButton={<DialogButton variant="next" onClick={addAnotherItem} />}
@@ -255,15 +242,6 @@
       >
         <Typography>Some stuff goes in here</Typography>
       </Modal>
-      <Portal container={appBarButtonsRef?.current}>
-        <Button
-          labelKey="button.add-item"
-          icon={<PlusCircle />}
-          onClick={showDialog}
-        />
-        {OpenButton}
-      </Portal>
->>>>>>> 0533cdc1
 
       <AppBarContentPortal
         sx={{ display: 'flex', flex: 1, justifyContent: 'center' }}
