declare const API_HOST: string;

// For production, API is on the same domain/ip and port as web app, available through sub-route
// i.e. web app is on https://my.openmsupply.com/, then graphql will be available https://my.openmsupply.com/graphql
// and files on https://my.openmsupply.com/files

// For development, API server and front end are launched separately on different ports and possible different IPs
// by default we assume development API server is launched on the same domain/ip and on port 8000. We can overwrite this
// with API_HOST which is available through webpack.DefinePlugin (i.e. webpack server --env API_PORT=800 --env API_IP 'localhost')

// Important to note, if we overwrite API_HOST in development, we should use ip/domain that is known outside of localhost
// because web app in development mode may be accessed by clients on different machine (i.e. when debugging Android app)

const isProductionBuild = process.env['NODE_ENV'] === 'production';
const { port, hostname, protocol } = window.location;

const defaultDevelopmentApiHost = `${protocol}//${hostname}:8000`;
const productionApiHost = `${protocol}//${hostname}:${port}`;

const developmentApiHost =
  (typeof API_HOST !== 'undefined' && API_HOST) || defaultDevelopmentApiHost;
const apiHost = isProductionBuild ? productionApiHost : developmentApiHost;

const pluginUrl = `${apiHost}/plugins`;

export const Environment = {
  API_HOST: apiHost,
  FILE_URL: `${apiHost}/files?id=`,
  UPLOAD_FRIDGE_TAG: `${apiHost}/fridge-tag`,
  GRAPHQL_URL: `${apiHost}/graphql`,
<<<<<<< HEAD
  PLUGIN_URL: pluginUrl,
=======
>>>>>>> db5aac00
};

export default Environment;<|MERGE_RESOLUTION|>--- conflicted
+++ resolved
@@ -28,10 +28,7 @@
   FILE_URL: `${apiHost}/files?id=`,
   UPLOAD_FRIDGE_TAG: `${apiHost}/fridge-tag`,
   GRAPHQL_URL: `${apiHost}/graphql`,
-<<<<<<< HEAD
   PLUGIN_URL: pluginUrl,
-=======
->>>>>>> db5aac00
 };
 
 export default Environment;