--- conflicted
+++ resolved
@@ -206,12 +206,9 @@
           }}
         >
           {cancelButton}
-<<<<<<< HEAD
           {deleteButton}
-=======
           {saveButton}
           {copyButton}
->>>>>>> ec2c2940
           {okButton}
           {WrappedNextButton}
           {reportSelector}
