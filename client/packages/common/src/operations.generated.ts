import * as Types from '@openmsupply-client/common';

import { GraphQLClient } from 'graphql-request';
import * as Dom from 'graphql-request/dist/types.dom';
import gql from 'graphql-tag';
import { graphql, ResponseResolver, GraphQLRequest, GraphQLContext } from 'msw'
<<<<<<< HEAD
export type ItemsWithStockLinesQueryVariables = Types.Exact<{
  first?: Types.InputMaybe<Types.Scalars['Int']>;
  offset?: Types.InputMaybe<Types.Scalars['Int']>;
  key: Types.ItemSortFieldInput;
  desc?: Types.InputMaybe<Types.Scalars['Boolean']>;
  filter?: Types.InputMaybe<Types.ItemFilterInput>;
  storeId: Types.Scalars['String'];
}>;


export type ItemsWithStockLinesQuery = { __typename: 'Queries', items: { __typename: 'ItemConnector', totalCount: number, nodes: Array<{ __typename: 'ItemNode', code: string, id: string, isVisible: boolean, name: string, unitName?: string | null, availableBatches: { __typename: 'StockLineConnector', totalCount: number, nodes: Array<{ __typename: 'StockLineNode', availableNumberOfPacks: number, batch?: string | null, costPricePerPack: number, expiryDate?: string | null, id: string, itemId: string, packSize: number, sellPricePerPack: number, totalNumberOfPacks: number, onHold: boolean, note?: string | null, storeId: string, locationName?: string | null }> } }> } };

export type NamesQueryVariables = Types.Exact<{
  key: Types.NameSortFieldInput;
  desc?: Types.InputMaybe<Types.Scalars['Boolean']>;
  first?: Types.InputMaybe<Types.Scalars['Int']>;
  offset?: Types.InputMaybe<Types.Scalars['Int']>;
  filter?: Types.InputMaybe<Types.NameFilterInput>;
}>;


export type NamesQuery = { __typename: 'Queries', names: { __typename: 'NameConnector', totalCount: number, nodes: Array<{ __typename: 'NameNode', code: string, id: string, isCustomer: boolean, isSupplier: boolean, name: string, store?: { __typename: 'StoreNode', id: string, code: string } | null }> } };

export type LocationsQueryVariables = Types.Exact<{
  sort?: Types.InputMaybe<Array<Types.LocationSortInput> | Types.LocationSortInput>;
}>;


export type LocationsQuery = { __typename: 'Queries', locations: { __typename: 'LocationConnector', totalCount: number, nodes: Array<{ __typename: 'LocationNode', id: string, name: string, onHold: boolean, code: string }> } };

export type InsertLocationMutationVariables = Types.Exact<{
  input: Types.InsertLocationInput;
  storeId: Types.Scalars['String'];
}>;


export type InsertLocationMutation = { __typename: 'Mutations', insertLocation: { __typename: 'InsertLocationError', error: { __typename: 'DatabaseError', description: string, fullError: string } | { __typename: 'InternalError', description: string, fullError: string } | { __typename: 'RecordAlreadyExist', description: string } | { __typename: 'UniqueValueViolation', description: string, field: Types.UniqueValueKey } } | { __typename: 'LocationNode', id: string, name: string, code: string, onHold: boolean } };

export type UpdateLocationMutationVariables = Types.Exact<{
  input: Types.UpdateLocationInput;
  storeId: Types.Scalars['String'];
}>;


export type UpdateLocationMutation = { __typename: 'Mutations', updateLocation: { __typename: 'LocationNode', id: string, name: string, onHold: boolean, code: string } | { __typename: 'UpdateLocationError', error: { __typename: 'DatabaseError', description: string, fullError: string } | { __typename: 'InternalError', description: string, fullError: string } | { __typename: 'RecordBelongsToAnotherStore', description: string } | { __typename: 'RecordNotFound', description: string } | { __typename: 'UniqueValueViolation', description: string, field: Types.UniqueValueKey } } };

export type DeleteLocationMutationVariables = Types.Exact<{
  storeId: Types.Scalars['String'];
  input: Types.DeleteLocationInput;
}>;


export type DeleteLocationMutation = { __typename: 'Mutations', deleteLocation: { __typename: 'DeleteLocationError', error: { __typename: 'DatabaseError', description: string, fullError: string } | { __typename: 'LocationInUse', description: string, stockLines: { __typename: 'StockLineConnector', totalCount: number, nodes: Array<{ __typename: 'StockLineNode', id: string, itemId: string }> }, invoiceLines: { __typename: 'InvoiceLineConnector', totalCount: number, nodes: Array<{ __typename: 'InvoiceLineNode', id: string }> } } | { __typename: 'RecordBelongsToAnotherStore', description: string } | { __typename: 'RecordNotFound', description: string } } | { __typename: 'DeleteResponse', id: string } };

export type StoresQueryVariables = Types.Exact<{
  first?: Types.InputMaybe<Types.Scalars['Int']>;
  offset?: Types.InputMaybe<Types.Scalars['Int']>;
  filter?: Types.InputMaybe<Types.StoreFilterInput>;
}>;


export type StoresQuery = { __typename: 'Queries', stores: { __typename: 'StoreConnector', totalCount: number, nodes: Array<{ __typename: 'StoreNode', code: string, id: string }> } };

export type MasterListsQueryVariables = Types.Exact<{
  first?: Types.InputMaybe<Types.Scalars['Int']>;
  offset?: Types.InputMaybe<Types.Scalars['Int']>;
  key: Types.MasterListSortFieldInput;
  desc?: Types.InputMaybe<Types.Scalars['Boolean']>;
  filter?: Types.InputMaybe<Types.MasterListFilterInput>;
  storeId: Types.Scalars['String'];
}>;


export type MasterListsQuery = { __typename: 'Queries', masterLists: { __typename: 'MasterListConnector', totalCount: number, nodes: Array<{ __typename: 'MasterListNode', name: string, code: string, description: string, id: string, lines: { __typename: 'MasterListLineConnector', totalCount: number, nodes: Array<{ __typename: 'MasterListLineNode', id: string, itemId: string, item: { __typename: 'ItemNode', code: string, id: string, unitName?: string | null, name: string, isVisible: boolean, availableBatches: { __typename: 'StockLineConnector', totalCount: number, nodes: Array<{ __typename: 'StockLineNode', availableNumberOfPacks: number, batch?: string | null, costPricePerPack: number, expiryDate?: string | null, itemId: string, id: string, totalNumberOfPacks: number, storeId: string, sellPricePerPack: number, packSize: number, onHold: boolean, note?: string | null, locationName?: string | null }> } } }> } }> } };


export const ItemsWithStockLinesDocument = gql`
    query itemsWithStockLines($first: Int, $offset: Int, $key: ItemSortFieldInput!, $desc: Boolean, $filter: ItemFilterInput, $storeId: String!) {
  items(
    page: {first: $first, offset: $offset}
    sort: {key: $key, desc: $desc}
    filter: $filter
  ) {
    __typename
    ... on ItemConnector {
      __typename
      totalCount
      nodes {
        __typename
        code
        id
        isVisible
        name
        unitName
        availableBatches(storeId: $storeId) {
          __typename
          totalCount
          nodes {
            __typename
            availableNumberOfPacks
            batch
            costPricePerPack
            expiryDate
            id
            itemId
            packSize
            sellPricePerPack
            totalNumberOfPacks
            onHold
            note
            storeId
            locationName
          }
        }
      }
    }
  }
}
    `;
export const NamesDocument = gql`
    query names($key: NameSortFieldInput!, $desc: Boolean, $first: Int, $offset: Int, $filter: NameFilterInput) {
  names(
    page: {first: $first, offset: $offset}
    sort: {key: $key, desc: $desc}
    filter: $filter
  ) {
    ... on NameConnector {
      __typename
      nodes {
        code
        id
        isCustomer
        isSupplier
        name
        store {
          id
          code
        }
      }
      totalCount
    }
  }
}
    `;
export const LocationsDocument = gql`
    query locations($sort: [LocationSortInput!]) {
  locations(sort: $sort) {
    __typename
    ... on LocationConnector {
      __typename
      totalCount
      nodes {
        __typename
        id
        name
        onHold
        code
      }
    }
  }
}
    `;
export const InsertLocationDocument = gql`
    mutation insertLocation($input: InsertLocationInput!, $storeId: String!) {
  insertLocation(input: $input, storeId: $storeId) {
    ... on InsertLocationError {
      __typename
      error {
        description
        ... on InternalError {
          __typename
          description
          fullError
        }
        ... on DatabaseError {
          __typename
          description
          fullError
        }
        ... on RecordAlreadyExist {
          __typename
          description
        }
        ... on UniqueValueViolation {
          __typename
          description
          field
        }
      }
    }
    ... on LocationNode {
      id
      name
      code
      onHold
    }
  }
}
    `;
export const UpdateLocationDocument = gql`
    mutation updateLocation($input: UpdateLocationInput!, $storeId: String!) {
  updateLocation(input: $input, storeId: $storeId) {
    ... on UpdateLocationError {
      __typename
      error {
        description
        ... on InternalError {
          __typename
          description
          fullError
=======
export type AuthTokenQueryVariables = Types.Exact<{
  username: Types.Scalars['String'];
  password: Types.Scalars['String'];
}>;


export type AuthTokenQuery = { __typename: 'Queries', authToken: { __typename: 'AuthToken', token: string } | { __typename: 'AuthTokenError', error: { __typename: 'DatabaseError', description: string, fullError: string } | { __typename: 'InternalError', description: string, fullError: string } | { __typename: 'InvalidCredentials', description: string } | { __typename: 'UserNameDoesNotExist', description: string } } };


export const AuthTokenDocument = gql`
    query authToken($username: String!, $password: String!) {
  authToken(password: $password, username: $username) {
    ... on AuthToken {
      __typename
      token
    }
    ... on AuthTokenError {
      __typename
      error {
        ... on UserNameDoesNotExist {
          __typename
          description
        }
        ... on InvalidCredentials {
          __typename
          description
>>>>>>> 514c25aa
        }
        ... on DatabaseError {
          __typename
          description
          fullError
        }
<<<<<<< HEAD
        ... on RecordBelongsToAnotherStore {
          __typename
          description
        }
        ... on RecordNotFound {
          __typename
          description
        }
        ... on UniqueValueViolation {
          __typename
          description
          field
        }
      }
    }
    ... on LocationNode {
      id
      name
      onHold
      code
    }
  }
}
    `;
export const DeleteLocationDocument = gql`
    mutation deleteLocation($storeId: String!, $input: DeleteLocationInput!) {
  deleteLocation(storeId: $storeId, input: $input) {
    ... on DeleteLocationError {
      __typename
      error {
        description
        ... on RecordNotFound {
          __typename
          description
        }
        ... on DatabaseError {
=======
        ... on InternalError {
>>>>>>> 514c25aa
          __typename
          description
          fullError
        }
<<<<<<< HEAD
        ... on RecordBelongsToAnotherStore {
          __typename
          description
        }
        ... on LocationInUse {
          __typename
          description
          stockLines {
            ... on StockLineConnector {
              __typename
              nodes {
                __typename
                id
                itemId
              }
              totalCount
            }
          }
          invoiceLines {
            ... on InvoiceLineConnector {
              __typename
              nodes {
                __typename
                id
              }
            }
            totalCount
          }
        }
      }
    }
    ... on DeleteResponse {
      __typename
      id
    }
  }
}
    `;
export const StoresDocument = gql`
    query stores($first: Int, $offset: Int, $filter: StoreFilterInput) {
  stores(page: {first: $first, offset: $offset}, filter: $filter) {
    ... on StoreConnector {
      __typename
      totalCount
      nodes {
        code
        id
      }
    }
  }
}
    `;
export const MasterListsDocument = gql`
    query masterLists($first: Int, $offset: Int, $key: MasterListSortFieldInput!, $desc: Boolean, $filter: MasterListFilterInput, $storeId: String!) {
  masterLists(
    filter: $filter
    page: {first: $first, offset: $offset}
    sort: {key: $key, desc: $desc}
  ) {
    ... on MasterListConnector {
      __typename
      totalCount
      nodes {
        name
        code
        description
        id
        lines {
          __typename
          totalCount
          nodes {
            id
            itemId
            item {
              code
              id
              unitName
              name
              isVisible
              availableBatches(storeId: $storeId) {
                __typename
                totalCount
                nodes {
                  __typename
                  availableNumberOfPacks
                  batch
                  costPricePerPack
                  expiryDate
                  itemId
                  id
                  totalNumberOfPacks
                  storeId
                  sellPricePerPack
                  packSize
                  onHold
                  note
                  locationName
                }
              }
            }
          }
        }
=======
        description
>>>>>>> 514c25aa
      }
    }
  }
}
    `;

export type SdkFunctionWrapper = <T>(action: (requestHeaders?:Record<string, string>) => Promise<T>, operationName: string) => Promise<T>;


const defaultWrapper: SdkFunctionWrapper = (action, _operationName) => action();

export function getSdk(client: GraphQLClient, withWrapper: SdkFunctionWrapper = defaultWrapper) {
  return {
<<<<<<< HEAD
    itemsWithStockLines(variables: ItemsWithStockLinesQueryVariables, requestHeaders?: Dom.RequestInit["headers"]): Promise<ItemsWithStockLinesQuery> {
      return withWrapper((wrappedRequestHeaders) => client.request<ItemsWithStockLinesQuery>(ItemsWithStockLinesDocument, variables, {...requestHeaders, ...wrappedRequestHeaders}), 'itemsWithStockLines');
    },
    names(variables: NamesQueryVariables, requestHeaders?: Dom.RequestInit["headers"]): Promise<NamesQuery> {
      return withWrapper((wrappedRequestHeaders) => client.request<NamesQuery>(NamesDocument, variables, {...requestHeaders, ...wrappedRequestHeaders}), 'names');
    },
    locations(variables?: LocationsQueryVariables, requestHeaders?: Dom.RequestInit["headers"]): Promise<LocationsQuery> {
      return withWrapper((wrappedRequestHeaders) => client.request<LocationsQuery>(LocationsDocument, variables, {...requestHeaders, ...wrappedRequestHeaders}), 'locations');
    },
    insertLocation(variables: InsertLocationMutationVariables, requestHeaders?: Dom.RequestInit["headers"]): Promise<InsertLocationMutation> {
      return withWrapper((wrappedRequestHeaders) => client.request<InsertLocationMutation>(InsertLocationDocument, variables, {...requestHeaders, ...wrappedRequestHeaders}), 'insertLocation');
    },
    updateLocation(variables: UpdateLocationMutationVariables, requestHeaders?: Dom.RequestInit["headers"]): Promise<UpdateLocationMutation> {
      return withWrapper((wrappedRequestHeaders) => client.request<UpdateLocationMutation>(UpdateLocationDocument, variables, {...requestHeaders, ...wrappedRequestHeaders}), 'updateLocation');
    },
    deleteLocation(variables: DeleteLocationMutationVariables, requestHeaders?: Dom.RequestInit["headers"]): Promise<DeleteLocationMutation> {
      return withWrapper((wrappedRequestHeaders) => client.request<DeleteLocationMutation>(DeleteLocationDocument, variables, {...requestHeaders, ...wrappedRequestHeaders}), 'deleteLocation');
    },
    stores(variables?: StoresQueryVariables, requestHeaders?: Dom.RequestInit["headers"]): Promise<StoresQuery> {
      return withWrapper((wrappedRequestHeaders) => client.request<StoresQuery>(StoresDocument, variables, {...requestHeaders, ...wrappedRequestHeaders}), 'stores');
    },
    masterLists(variables: MasterListsQueryVariables, requestHeaders?: Dom.RequestInit["headers"]): Promise<MasterListsQuery> {
      return withWrapper((wrappedRequestHeaders) => client.request<MasterListsQuery>(MasterListsDocument, variables, {...requestHeaders, ...wrappedRequestHeaders}), 'masterLists');
=======
    authToken(variables: AuthTokenQueryVariables, requestHeaders?: Dom.RequestInit["headers"]): Promise<AuthTokenQuery> {
      return withWrapper((wrappedRequestHeaders) => client.request<AuthTokenQuery>(AuthTokenDocument, variables, {...requestHeaders, ...wrappedRequestHeaders}), 'authToken');
>>>>>>> 514c25aa
    }
  };
}
export type Sdk = ReturnType<typeof getSdk>;

/**
 * @param resolver a function that accepts a captured request and may return a mocked response.
 * @see https://mswjs.io/docs/basics/response-resolver
 * @example
<<<<<<< HEAD
 * mockItemsWithStockLinesQuery((req, res, ctx) => {
 *   const { first, offset, key, desc, filter, storeId } = req.variables;
 *   return res(
 *     ctx.data({ items })
 *   )
 * })
 */
export const mockItemsWithStockLinesQuery = (resolver: ResponseResolver<GraphQLRequest<ItemsWithStockLinesQueryVariables>, GraphQLContext<ItemsWithStockLinesQuery>, any>) =>
  graphql.query<ItemsWithStockLinesQuery, ItemsWithStockLinesQueryVariables>(
    'itemsWithStockLines',
    resolver
  )

/**
 * @param resolver a function that accepts a captured request and may return a mocked response.
 * @see https://mswjs.io/docs/basics/response-resolver
 * @example
 * mockNamesQuery((req, res, ctx) => {
 *   const { key, desc, first, offset, filter } = req.variables;
 *   return res(
 *     ctx.data({ names })
 *   )
 * })
 */
export const mockNamesQuery = (resolver: ResponseResolver<GraphQLRequest<NamesQueryVariables>, GraphQLContext<NamesQuery>, any>) =>
  graphql.query<NamesQuery, NamesQueryVariables>(
    'names',
    resolver
  )

/**
 * @param resolver a function that accepts a captured request and may return a mocked response.
 * @see https://mswjs.io/docs/basics/response-resolver
 * @example
 * mockLocationsQuery((req, res, ctx) => {
 *   const { sort } = req.variables;
 *   return res(
 *     ctx.data({ locations })
 *   )
 * })
 */
export const mockLocationsQuery = (resolver: ResponseResolver<GraphQLRequest<LocationsQueryVariables>, GraphQLContext<LocationsQuery>, any>) =>
  graphql.query<LocationsQuery, LocationsQueryVariables>(
    'locations',
    resolver
  )

/**
 * @param resolver a function that accepts a captured request and may return a mocked response.
 * @see https://mswjs.io/docs/basics/response-resolver
 * @example
 * mockInsertLocationMutation((req, res, ctx) => {
 *   const { input, storeId } = req.variables;
 *   return res(
 *     ctx.data({ insertLocation })
 *   )
 * })
 */
export const mockInsertLocationMutation = (resolver: ResponseResolver<GraphQLRequest<InsertLocationMutationVariables>, GraphQLContext<InsertLocationMutation>, any>) =>
  graphql.mutation<InsertLocationMutation, InsertLocationMutationVariables>(
    'insertLocation',
    resolver
  )

/**
 * @param resolver a function that accepts a captured request and may return a mocked response.
 * @see https://mswjs.io/docs/basics/response-resolver
 * @example
 * mockUpdateLocationMutation((req, res, ctx) => {
 *   const { input, storeId } = req.variables;
 *   return res(
 *     ctx.data({ updateLocation })
 *   )
 * })
 */
export const mockUpdateLocationMutation = (resolver: ResponseResolver<GraphQLRequest<UpdateLocationMutationVariables>, GraphQLContext<UpdateLocationMutation>, any>) =>
  graphql.mutation<UpdateLocationMutation, UpdateLocationMutationVariables>(
    'updateLocation',
    resolver
  )

/**
 * @param resolver a function that accepts a captured request and may return a mocked response.
 * @see https://mswjs.io/docs/basics/response-resolver
 * @example
 * mockDeleteLocationMutation((req, res, ctx) => {
 *   const { storeId, input } = req.variables;
 *   return res(
 *     ctx.data({ deleteLocation })
 *   )
 * })
 */
export const mockDeleteLocationMutation = (resolver: ResponseResolver<GraphQLRequest<DeleteLocationMutationVariables>, GraphQLContext<DeleteLocationMutation>, any>) =>
  graphql.mutation<DeleteLocationMutation, DeleteLocationMutationVariables>(
    'deleteLocation',
    resolver
  )

/**
 * @param resolver a function that accepts a captured request and may return a mocked response.
 * @see https://mswjs.io/docs/basics/response-resolver
 * @example
 * mockStoresQuery((req, res, ctx) => {
 *   const { first, offset, filter } = req.variables;
 *   return res(
 *     ctx.data({ stores })
 *   )
 * })
 */
export const mockStoresQuery = (resolver: ResponseResolver<GraphQLRequest<StoresQueryVariables>, GraphQLContext<StoresQuery>, any>) =>
  graphql.query<StoresQuery, StoresQueryVariables>(
    'stores',
    resolver
  )

/**
 * @param resolver a function that accepts a captured request and may return a mocked response.
 * @see https://mswjs.io/docs/basics/response-resolver
 * @example
 * mockMasterListsQuery((req, res, ctx) => {
 *   const { first, offset, key, desc, filter, storeId } = req.variables;
 *   return res(
 *     ctx.data({ masterLists })
 *   )
 * })
 */
export const mockMasterListsQuery = (resolver: ResponseResolver<GraphQLRequest<MasterListsQueryVariables>, GraphQLContext<MasterListsQuery>, any>) =>
  graphql.query<MasterListsQuery, MasterListsQueryVariables>(
    'masterLists',
=======
 * mockAuthTokenQuery((req, res, ctx) => {
 *   const { username, password } = req.variables;
 *   return res(
 *     ctx.data({ authToken })
 *   )
 * })
 */
export const mockAuthTokenQuery = (resolver: ResponseResolver<GraphQLRequest<AuthTokenQueryVariables>, GraphQLContext<AuthTokenQuery>, any>) =>
  graphql.query<AuthTokenQuery, AuthTokenQueryVariables>(
    'authToken',
>>>>>>> 514c25aa
    resolver
  )<|MERGE_RESOLUTION|>--- conflicted
+++ resolved
@@ -4,218 +4,6 @@
 import * as Dom from 'graphql-request/dist/types.dom';
 import gql from 'graphql-tag';
 import { graphql, ResponseResolver, GraphQLRequest, GraphQLContext } from 'msw'
-<<<<<<< HEAD
-export type ItemsWithStockLinesQueryVariables = Types.Exact<{
-  first?: Types.InputMaybe<Types.Scalars['Int']>;
-  offset?: Types.InputMaybe<Types.Scalars['Int']>;
-  key: Types.ItemSortFieldInput;
-  desc?: Types.InputMaybe<Types.Scalars['Boolean']>;
-  filter?: Types.InputMaybe<Types.ItemFilterInput>;
-  storeId: Types.Scalars['String'];
-}>;
-
-
-export type ItemsWithStockLinesQuery = { __typename: 'Queries', items: { __typename: 'ItemConnector', totalCount: number, nodes: Array<{ __typename: 'ItemNode', code: string, id: string, isVisible: boolean, name: string, unitName?: string | null, availableBatches: { __typename: 'StockLineConnector', totalCount: number, nodes: Array<{ __typename: 'StockLineNode', availableNumberOfPacks: number, batch?: string | null, costPricePerPack: number, expiryDate?: string | null, id: string, itemId: string, packSize: number, sellPricePerPack: number, totalNumberOfPacks: number, onHold: boolean, note?: string | null, storeId: string, locationName?: string | null }> } }> } };
-
-export type NamesQueryVariables = Types.Exact<{
-  key: Types.NameSortFieldInput;
-  desc?: Types.InputMaybe<Types.Scalars['Boolean']>;
-  first?: Types.InputMaybe<Types.Scalars['Int']>;
-  offset?: Types.InputMaybe<Types.Scalars['Int']>;
-  filter?: Types.InputMaybe<Types.NameFilterInput>;
-}>;
-
-
-export type NamesQuery = { __typename: 'Queries', names: { __typename: 'NameConnector', totalCount: number, nodes: Array<{ __typename: 'NameNode', code: string, id: string, isCustomer: boolean, isSupplier: boolean, name: string, store?: { __typename: 'StoreNode', id: string, code: string } | null }> } };
-
-export type LocationsQueryVariables = Types.Exact<{
-  sort?: Types.InputMaybe<Array<Types.LocationSortInput> | Types.LocationSortInput>;
-}>;
-
-
-export type LocationsQuery = { __typename: 'Queries', locations: { __typename: 'LocationConnector', totalCount: number, nodes: Array<{ __typename: 'LocationNode', id: string, name: string, onHold: boolean, code: string }> } };
-
-export type InsertLocationMutationVariables = Types.Exact<{
-  input: Types.InsertLocationInput;
-  storeId: Types.Scalars['String'];
-}>;
-
-
-export type InsertLocationMutation = { __typename: 'Mutations', insertLocation: { __typename: 'InsertLocationError', error: { __typename: 'DatabaseError', description: string, fullError: string } | { __typename: 'InternalError', description: string, fullError: string } | { __typename: 'RecordAlreadyExist', description: string } | { __typename: 'UniqueValueViolation', description: string, field: Types.UniqueValueKey } } | { __typename: 'LocationNode', id: string, name: string, code: string, onHold: boolean } };
-
-export type UpdateLocationMutationVariables = Types.Exact<{
-  input: Types.UpdateLocationInput;
-  storeId: Types.Scalars['String'];
-}>;
-
-
-export type UpdateLocationMutation = { __typename: 'Mutations', updateLocation: { __typename: 'LocationNode', id: string, name: string, onHold: boolean, code: string } | { __typename: 'UpdateLocationError', error: { __typename: 'DatabaseError', description: string, fullError: string } | { __typename: 'InternalError', description: string, fullError: string } | { __typename: 'RecordBelongsToAnotherStore', description: string } | { __typename: 'RecordNotFound', description: string } | { __typename: 'UniqueValueViolation', description: string, field: Types.UniqueValueKey } } };
-
-export type DeleteLocationMutationVariables = Types.Exact<{
-  storeId: Types.Scalars['String'];
-  input: Types.DeleteLocationInput;
-}>;
-
-
-export type DeleteLocationMutation = { __typename: 'Mutations', deleteLocation: { __typename: 'DeleteLocationError', error: { __typename: 'DatabaseError', description: string, fullError: string } | { __typename: 'LocationInUse', description: string, stockLines: { __typename: 'StockLineConnector', totalCount: number, nodes: Array<{ __typename: 'StockLineNode', id: string, itemId: string }> }, invoiceLines: { __typename: 'InvoiceLineConnector', totalCount: number, nodes: Array<{ __typename: 'InvoiceLineNode', id: string }> } } | { __typename: 'RecordBelongsToAnotherStore', description: string } | { __typename: 'RecordNotFound', description: string } } | { __typename: 'DeleteResponse', id: string } };
-
-export type StoresQueryVariables = Types.Exact<{
-  first?: Types.InputMaybe<Types.Scalars['Int']>;
-  offset?: Types.InputMaybe<Types.Scalars['Int']>;
-  filter?: Types.InputMaybe<Types.StoreFilterInput>;
-}>;
-
-
-export type StoresQuery = { __typename: 'Queries', stores: { __typename: 'StoreConnector', totalCount: number, nodes: Array<{ __typename: 'StoreNode', code: string, id: string }> } };
-
-export type MasterListsQueryVariables = Types.Exact<{
-  first?: Types.InputMaybe<Types.Scalars['Int']>;
-  offset?: Types.InputMaybe<Types.Scalars['Int']>;
-  key: Types.MasterListSortFieldInput;
-  desc?: Types.InputMaybe<Types.Scalars['Boolean']>;
-  filter?: Types.InputMaybe<Types.MasterListFilterInput>;
-  storeId: Types.Scalars['String'];
-}>;
-
-
-export type MasterListsQuery = { __typename: 'Queries', masterLists: { __typename: 'MasterListConnector', totalCount: number, nodes: Array<{ __typename: 'MasterListNode', name: string, code: string, description: string, id: string, lines: { __typename: 'MasterListLineConnector', totalCount: number, nodes: Array<{ __typename: 'MasterListLineNode', id: string, itemId: string, item: { __typename: 'ItemNode', code: string, id: string, unitName?: string | null, name: string, isVisible: boolean, availableBatches: { __typename: 'StockLineConnector', totalCount: number, nodes: Array<{ __typename: 'StockLineNode', availableNumberOfPacks: number, batch?: string | null, costPricePerPack: number, expiryDate?: string | null, itemId: string, id: string, totalNumberOfPacks: number, storeId: string, sellPricePerPack: number, packSize: number, onHold: boolean, note?: string | null, locationName?: string | null }> } } }> } }> } };
-
-
-export const ItemsWithStockLinesDocument = gql`
-    query itemsWithStockLines($first: Int, $offset: Int, $key: ItemSortFieldInput!, $desc: Boolean, $filter: ItemFilterInput, $storeId: String!) {
-  items(
-    page: {first: $first, offset: $offset}
-    sort: {key: $key, desc: $desc}
-    filter: $filter
-  ) {
-    __typename
-    ... on ItemConnector {
-      __typename
-      totalCount
-      nodes {
-        __typename
-        code
-        id
-        isVisible
-        name
-        unitName
-        availableBatches(storeId: $storeId) {
-          __typename
-          totalCount
-          nodes {
-            __typename
-            availableNumberOfPacks
-            batch
-            costPricePerPack
-            expiryDate
-            id
-            itemId
-            packSize
-            sellPricePerPack
-            totalNumberOfPacks
-            onHold
-            note
-            storeId
-            locationName
-          }
-        }
-      }
-    }
-  }
-}
-    `;
-export const NamesDocument = gql`
-    query names($key: NameSortFieldInput!, $desc: Boolean, $first: Int, $offset: Int, $filter: NameFilterInput) {
-  names(
-    page: {first: $first, offset: $offset}
-    sort: {key: $key, desc: $desc}
-    filter: $filter
-  ) {
-    ... on NameConnector {
-      __typename
-      nodes {
-        code
-        id
-        isCustomer
-        isSupplier
-        name
-        store {
-          id
-          code
-        }
-      }
-      totalCount
-    }
-  }
-}
-    `;
-export const LocationsDocument = gql`
-    query locations($sort: [LocationSortInput!]) {
-  locations(sort: $sort) {
-    __typename
-    ... on LocationConnector {
-      __typename
-      totalCount
-      nodes {
-        __typename
-        id
-        name
-        onHold
-        code
-      }
-    }
-  }
-}
-    `;
-export const InsertLocationDocument = gql`
-    mutation insertLocation($input: InsertLocationInput!, $storeId: String!) {
-  insertLocation(input: $input, storeId: $storeId) {
-    ... on InsertLocationError {
-      __typename
-      error {
-        description
-        ... on InternalError {
-          __typename
-          description
-          fullError
-        }
-        ... on DatabaseError {
-          __typename
-          description
-          fullError
-        }
-        ... on RecordAlreadyExist {
-          __typename
-          description
-        }
-        ... on UniqueValueViolation {
-          __typename
-          description
-          field
-        }
-      }
-    }
-    ... on LocationNode {
-      id
-      name
-      code
-      onHold
-    }
-  }
-}
-    `;
-export const UpdateLocationDocument = gql`
-    mutation updateLocation($input: UpdateLocationInput!, $storeId: String!) {
-  updateLocation(input: $input, storeId: $storeId) {
-    ... on UpdateLocationError {
-      __typename
-      error {
-        description
-        ... on InternalError {
-          __typename
-          description
-          fullError
-=======
 export type AuthTokenQueryVariables = Types.Exact<{
   username: Types.Scalars['String'];
   password: Types.Scalars['String'];
@@ -242,163 +30,18 @@
         ... on InvalidCredentials {
           __typename
           description
->>>>>>> 514c25aa
         }
         ... on DatabaseError {
           __typename
           description
           fullError
         }
-<<<<<<< HEAD
-        ... on RecordBelongsToAnotherStore {
-          __typename
-          description
-        }
-        ... on RecordNotFound {
-          __typename
-          description
-        }
-        ... on UniqueValueViolation {
-          __typename
-          description
-          field
-        }
-      }
-    }
-    ... on LocationNode {
-      id
-      name
-      onHold
-      code
-    }
-  }
-}
-    `;
-export const DeleteLocationDocument = gql`
-    mutation deleteLocation($storeId: String!, $input: DeleteLocationInput!) {
-  deleteLocation(storeId: $storeId, input: $input) {
-    ... on DeleteLocationError {
-      __typename
-      error {
-        description
-        ... on RecordNotFound {
-          __typename
-          description
-        }
-        ... on DatabaseError {
-=======
         ... on InternalError {
->>>>>>> 514c25aa
           __typename
           description
           fullError
         }
-<<<<<<< HEAD
-        ... on RecordBelongsToAnotherStore {
-          __typename
-          description
-        }
-        ... on LocationInUse {
-          __typename
-          description
-          stockLines {
-            ... on StockLineConnector {
-              __typename
-              nodes {
-                __typename
-                id
-                itemId
-              }
-              totalCount
-            }
-          }
-          invoiceLines {
-            ... on InvoiceLineConnector {
-              __typename
-              nodes {
-                __typename
-                id
-              }
-            }
-            totalCount
-          }
-        }
-      }
-    }
-    ... on DeleteResponse {
-      __typename
-      id
-    }
-  }
-}
-    `;
-export const StoresDocument = gql`
-    query stores($first: Int, $offset: Int, $filter: StoreFilterInput) {
-  stores(page: {first: $first, offset: $offset}, filter: $filter) {
-    ... on StoreConnector {
-      __typename
-      totalCount
-      nodes {
-        code
-        id
-      }
-    }
-  }
-}
-    `;
-export const MasterListsDocument = gql`
-    query masterLists($first: Int, $offset: Int, $key: MasterListSortFieldInput!, $desc: Boolean, $filter: MasterListFilterInput, $storeId: String!) {
-  masterLists(
-    filter: $filter
-    page: {first: $first, offset: $offset}
-    sort: {key: $key, desc: $desc}
-  ) {
-    ... on MasterListConnector {
-      __typename
-      totalCount
-      nodes {
-        name
-        code
         description
-        id
-        lines {
-          __typename
-          totalCount
-          nodes {
-            id
-            itemId
-            item {
-              code
-              id
-              unitName
-              name
-              isVisible
-              availableBatches(storeId: $storeId) {
-                __typename
-                totalCount
-                nodes {
-                  __typename
-                  availableNumberOfPacks
-                  batch
-                  costPricePerPack
-                  expiryDate
-                  itemId
-                  id
-                  totalNumberOfPacks
-                  storeId
-                  sellPricePerPack
-                  packSize
-                  onHold
-                  note
-                  locationName
-                }
-              }
-            }
-          }
-        }
-=======
-        description
->>>>>>> 514c25aa
       }
     }
   }
@@ -412,34 +55,8 @@
 
 export function getSdk(client: GraphQLClient, withWrapper: SdkFunctionWrapper = defaultWrapper) {
   return {
-<<<<<<< HEAD
-    itemsWithStockLines(variables: ItemsWithStockLinesQueryVariables, requestHeaders?: Dom.RequestInit["headers"]): Promise<ItemsWithStockLinesQuery> {
-      return withWrapper((wrappedRequestHeaders) => client.request<ItemsWithStockLinesQuery>(ItemsWithStockLinesDocument, variables, {...requestHeaders, ...wrappedRequestHeaders}), 'itemsWithStockLines');
-    },
-    names(variables: NamesQueryVariables, requestHeaders?: Dom.RequestInit["headers"]): Promise<NamesQuery> {
-      return withWrapper((wrappedRequestHeaders) => client.request<NamesQuery>(NamesDocument, variables, {...requestHeaders, ...wrappedRequestHeaders}), 'names');
-    },
-    locations(variables?: LocationsQueryVariables, requestHeaders?: Dom.RequestInit["headers"]): Promise<LocationsQuery> {
-      return withWrapper((wrappedRequestHeaders) => client.request<LocationsQuery>(LocationsDocument, variables, {...requestHeaders, ...wrappedRequestHeaders}), 'locations');
-    },
-    insertLocation(variables: InsertLocationMutationVariables, requestHeaders?: Dom.RequestInit["headers"]): Promise<InsertLocationMutation> {
-      return withWrapper((wrappedRequestHeaders) => client.request<InsertLocationMutation>(InsertLocationDocument, variables, {...requestHeaders, ...wrappedRequestHeaders}), 'insertLocation');
-    },
-    updateLocation(variables: UpdateLocationMutationVariables, requestHeaders?: Dom.RequestInit["headers"]): Promise<UpdateLocationMutation> {
-      return withWrapper((wrappedRequestHeaders) => client.request<UpdateLocationMutation>(UpdateLocationDocument, variables, {...requestHeaders, ...wrappedRequestHeaders}), 'updateLocation');
-    },
-    deleteLocation(variables: DeleteLocationMutationVariables, requestHeaders?: Dom.RequestInit["headers"]): Promise<DeleteLocationMutation> {
-      return withWrapper((wrappedRequestHeaders) => client.request<DeleteLocationMutation>(DeleteLocationDocument, variables, {...requestHeaders, ...wrappedRequestHeaders}), 'deleteLocation');
-    },
-    stores(variables?: StoresQueryVariables, requestHeaders?: Dom.RequestInit["headers"]): Promise<StoresQuery> {
-      return withWrapper((wrappedRequestHeaders) => client.request<StoresQuery>(StoresDocument, variables, {...requestHeaders, ...wrappedRequestHeaders}), 'stores');
-    },
-    masterLists(variables: MasterListsQueryVariables, requestHeaders?: Dom.RequestInit["headers"]): Promise<MasterListsQuery> {
-      return withWrapper((wrappedRequestHeaders) => client.request<MasterListsQuery>(MasterListsDocument, variables, {...requestHeaders, ...wrappedRequestHeaders}), 'masterLists');
-=======
     authToken(variables: AuthTokenQueryVariables, requestHeaders?: Dom.RequestInit["headers"]): Promise<AuthTokenQuery> {
       return withWrapper((wrappedRequestHeaders) => client.request<AuthTokenQuery>(AuthTokenDocument, variables, {...requestHeaders, ...wrappedRequestHeaders}), 'authToken');
->>>>>>> 514c25aa
     }
   };
 }
@@ -449,137 +66,6 @@
  * @param resolver a function that accepts a captured request and may return a mocked response.
  * @see https://mswjs.io/docs/basics/response-resolver
  * @example
-<<<<<<< HEAD
- * mockItemsWithStockLinesQuery((req, res, ctx) => {
- *   const { first, offset, key, desc, filter, storeId } = req.variables;
- *   return res(
- *     ctx.data({ items })
- *   )
- * })
- */
-export const mockItemsWithStockLinesQuery = (resolver: ResponseResolver<GraphQLRequest<ItemsWithStockLinesQueryVariables>, GraphQLContext<ItemsWithStockLinesQuery>, any>) =>
-  graphql.query<ItemsWithStockLinesQuery, ItemsWithStockLinesQueryVariables>(
-    'itemsWithStockLines',
-    resolver
-  )
-
-/**
- * @param resolver a function that accepts a captured request and may return a mocked response.
- * @see https://mswjs.io/docs/basics/response-resolver
- * @example
- * mockNamesQuery((req, res, ctx) => {
- *   const { key, desc, first, offset, filter } = req.variables;
- *   return res(
- *     ctx.data({ names })
- *   )
- * })
- */
-export const mockNamesQuery = (resolver: ResponseResolver<GraphQLRequest<NamesQueryVariables>, GraphQLContext<NamesQuery>, any>) =>
-  graphql.query<NamesQuery, NamesQueryVariables>(
-    'names',
-    resolver
-  )
-
-/**
- * @param resolver a function that accepts a captured request and may return a mocked response.
- * @see https://mswjs.io/docs/basics/response-resolver
- * @example
- * mockLocationsQuery((req, res, ctx) => {
- *   const { sort } = req.variables;
- *   return res(
- *     ctx.data({ locations })
- *   )
- * })
- */
-export const mockLocationsQuery = (resolver: ResponseResolver<GraphQLRequest<LocationsQueryVariables>, GraphQLContext<LocationsQuery>, any>) =>
-  graphql.query<LocationsQuery, LocationsQueryVariables>(
-    'locations',
-    resolver
-  )
-
-/**
- * @param resolver a function that accepts a captured request and may return a mocked response.
- * @see https://mswjs.io/docs/basics/response-resolver
- * @example
- * mockInsertLocationMutation((req, res, ctx) => {
- *   const { input, storeId } = req.variables;
- *   return res(
- *     ctx.data({ insertLocation })
- *   )
- * })
- */
-export const mockInsertLocationMutation = (resolver: ResponseResolver<GraphQLRequest<InsertLocationMutationVariables>, GraphQLContext<InsertLocationMutation>, any>) =>
-  graphql.mutation<InsertLocationMutation, InsertLocationMutationVariables>(
-    'insertLocation',
-    resolver
-  )
-
-/**
- * @param resolver a function that accepts a captured request and may return a mocked response.
- * @see https://mswjs.io/docs/basics/response-resolver
- * @example
- * mockUpdateLocationMutation((req, res, ctx) => {
- *   const { input, storeId } = req.variables;
- *   return res(
- *     ctx.data({ updateLocation })
- *   )
- * })
- */
-export const mockUpdateLocationMutation = (resolver: ResponseResolver<GraphQLRequest<UpdateLocationMutationVariables>, GraphQLContext<UpdateLocationMutation>, any>) =>
-  graphql.mutation<UpdateLocationMutation, UpdateLocationMutationVariables>(
-    'updateLocation',
-    resolver
-  )
-
-/**
- * @param resolver a function that accepts a captured request and may return a mocked response.
- * @see https://mswjs.io/docs/basics/response-resolver
- * @example
- * mockDeleteLocationMutation((req, res, ctx) => {
- *   const { storeId, input } = req.variables;
- *   return res(
- *     ctx.data({ deleteLocation })
- *   )
- * })
- */
-export const mockDeleteLocationMutation = (resolver: ResponseResolver<GraphQLRequest<DeleteLocationMutationVariables>, GraphQLContext<DeleteLocationMutation>, any>) =>
-  graphql.mutation<DeleteLocationMutation, DeleteLocationMutationVariables>(
-    'deleteLocation',
-    resolver
-  )
-
-/**
- * @param resolver a function that accepts a captured request and may return a mocked response.
- * @see https://mswjs.io/docs/basics/response-resolver
- * @example
- * mockStoresQuery((req, res, ctx) => {
- *   const { first, offset, filter } = req.variables;
- *   return res(
- *     ctx.data({ stores })
- *   )
- * })
- */
-export const mockStoresQuery = (resolver: ResponseResolver<GraphQLRequest<StoresQueryVariables>, GraphQLContext<StoresQuery>, any>) =>
-  graphql.query<StoresQuery, StoresQueryVariables>(
-    'stores',
-    resolver
-  )
-
-/**
- * @param resolver a function that accepts a captured request and may return a mocked response.
- * @see https://mswjs.io/docs/basics/response-resolver
- * @example
- * mockMasterListsQuery((req, res, ctx) => {
- *   const { first, offset, key, desc, filter, storeId } = req.variables;
- *   return res(
- *     ctx.data({ masterLists })
- *   )
- * })
- */
-export const mockMasterListsQuery = (resolver: ResponseResolver<GraphQLRequest<MasterListsQueryVariables>, GraphQLContext<MasterListsQuery>, any>) =>
-  graphql.query<MasterListsQuery, MasterListsQueryVariables>(
-    'masterLists',
-=======
  * mockAuthTokenQuery((req, res, ctx) => {
  *   const { username, password } = req.variables;
  *   return res(
@@ -590,6 +76,5 @@
 export const mockAuthTokenQuery = (resolver: ResponseResolver<GraphQLRequest<AuthTokenQueryVariables>, GraphQLContext<AuthTokenQuery>, any>) =>
   graphql.query<AuthTokenQuery, AuthTokenQueryVariables>(
     'authToken',
->>>>>>> 514c25aa
     resolver
   )