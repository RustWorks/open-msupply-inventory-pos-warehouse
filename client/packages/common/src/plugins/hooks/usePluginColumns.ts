--- conflicted
+++ resolved
@@ -3,51 +3,24 @@
 import { RecordWithId } from '../../types/utility';
 import { ColumnDefinition } from '../../ui';
 import { usePluginProvider } from '../components';
-<<<<<<< HEAD
-// import { ArrayUtils } from '../../utils/arrays';
-=======
->>>>>>> c4dd78a3
+import { ArrayUtils } from '../../utils/arrays';
 
 export function usePluginColumns<T extends RecordWithId>({
   type,
 }: {
   type: ColumnPluginType;
 }) {
-<<<<<<< HEAD
   const columnPlugins = usePluginProvider(state => state.columnPlugins);
-=======
-  const { columnPlugins } = usePluginProvider();
->>>>>>> c4dd78a3
   const [pluginColumns, setPluginColumns] = useState<ColumnDefinition<T>[]>([]);
   const columns = columnPlugins.filter(column => column.type === type);
 
   useEffect(() => {
-<<<<<<< HEAD
-    // columns.forEach(plugin => {
-    //   plugin.column().then(column => {
-    //     const mapped = column as unknown as ColumnDefinition<T>;
-    //     setPluginColumns(ArrayUtils.uniqBy([...pluginColumns, mapped], 'key'));
-    //   });
-    // });
-
-    setPluginColumns(
-      columns
-        .filter(plugin => plugin.isLoaded)
-        .map(plugin =>
-          'column' in plugin
-            ? (plugin.column as unknown as ColumnDefinition<T>)
-            : null
-        )
-        .filter(column => column !== null) as ColumnDefinition<T>[]
-    );
-=======
     columns.forEach(plugin => {
       plugin.column().then(column => {
         const mapped = column as unknown as ColumnDefinition<T>;
-        setPluginColumns([...pluginColumns, mapped]);
+        setPluginColumns(ArrayUtils.uniqBy([...pluginColumns, mapped], 'key'));
       });
     });
->>>>>>> c4dd78a3
 
     // tidy up on unmount
     return () => setPluginColumns([]);
