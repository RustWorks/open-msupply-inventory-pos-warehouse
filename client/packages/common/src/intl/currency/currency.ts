--- conflicted
+++ resolved
@@ -125,18 +125,13 @@
 };
 
 export const useCurrency = (dp?: number) => {
-<<<<<<< HEAD
-  const { currentLanguage } = useIntlUtils();
-  const options = currencyOptions[currentLanguage];
-=======
   const { currentLanguage: language } = useIntlUtils();
   const options = currencyOptions[language];
->>>>>>> 1177c6f0
   const precision = dp ?? options.precision;
   return {
     c: (value: currency.Any) => currency(value, { ...options, precision }),
     options,
-    language: currentLanguage,
+    language,
   };
 };
 
