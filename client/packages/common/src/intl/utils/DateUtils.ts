--- conflicted
+++ resolved
@@ -32,10 +32,7 @@
   formatRFC3339,
   previousMonday,
   endOfWeek,
-<<<<<<< HEAD
-=======
   setMilliseconds,
->>>>>>> 499dde75
 } from 'date-fns';
 
 export const MINIMUM_EXPIRY_MONTHS = 3;
@@ -135,10 +132,7 @@
   startOfYear,
   previousMonday,
   endOfWeek,
-<<<<<<< HEAD
-=======
   setMilliseconds,
->>>>>>> 499dde75
 
   /** Number of milliseconds in one second, i.e. SECOND = 1000*/
   SECOND,
