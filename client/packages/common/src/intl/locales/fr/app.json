{
<<<<<<< HEAD
  "app.customer-requisition": "Réquisitions clients",
  "app.customers": "Clients",
  "app.dashboard": "Tableau de bord",
  "app.inbound-shipment": "Inbound Shipment",
  "app.inbound-shipments": "Inbound Shipments",
  "app.items": "Article",
  "app.logout": "Déconnexion",
  "app.reports": "Rapports",
  "app.suppliers": "Fournisseurs",
  "app.tools": "Outils"
=======
  "customer-requisition": "Réquisitions clients",
  "customers": "Clients",
  "dashboard": "Tableau de bord",
  "items": "Article",
  "logout": "Déconnexion",
  "reports": "Rapports",
  "suppliers": "Fournisseurs",
  "tools": "Outils"
>>>>>>> 66e18d65
}<|MERGE_RESOLUTION|>--- conflicted
+++ resolved
@@ -1,16 +1,4 @@
 {
-<<<<<<< HEAD
-  "app.customer-requisition": "Réquisitions clients",
-  "app.customers": "Clients",
-  "app.dashboard": "Tableau de bord",
-  "app.inbound-shipment": "Inbound Shipment",
-  "app.inbound-shipments": "Inbound Shipments",
-  "app.items": "Article",
-  "app.logout": "Déconnexion",
-  "app.reports": "Rapports",
-  "app.suppliers": "Fournisseurs",
-  "app.tools": "Outils"
-=======
   "customer-requisition": "Réquisitions clients",
   "customers": "Clients",
   "dashboard": "Tableau de bord",
@@ -19,5 +7,4 @@
   "reports": "Rapports",
   "suppliers": "Fournisseurs",
   "tools": "Outils"
->>>>>>> 66e18d65
 }