// "import type" ensures en messages aren't bundled by default
import { TypeOptions } from 'i18next';
import * as app from './en/app.json';
import * as common from './en/common.json';
import * as dashboard from './en/dashboard.json';
import * as distribution from './en/distribution.json';
import * as inventory from './en/inventory.json';
import * as replenishment from './en/replenishment.json';
import * as catalogue from './en/catalogue.json';
import * as dispensary from './en/dispensary.json';
import * as programs from './en/programs.json';
<<<<<<< HEAD
import * as plugin from './en/plugin.json';
=======
import * as coldchain from './en/coldchain.json';
>>>>>>> db5aac00

// Normalize single namespace
type WithOrWithoutPlural<K> = TypeOptions['jsonFormat'] extends 'v4'
  ? K extends unknown
    ? K extends `${infer B}_${
        | 'zero'
        | 'one'
        | 'two'
        | 'few'
        | 'many'
        | 'other'}`
      ? B | K
      : K
    : never
  : K;

export type LocaleKey =
  | WithOrWithoutPlural<keyof typeof app>
  | WithOrWithoutPlural<keyof typeof dashboard>
  | WithOrWithoutPlural<keyof typeof common>
  | WithOrWithoutPlural<keyof typeof distribution>
  | WithOrWithoutPlural<keyof typeof replenishment>
  | WithOrWithoutPlural<keyof typeof inventory>
  | WithOrWithoutPlural<keyof typeof catalogue>
  | WithOrWithoutPlural<keyof typeof dispensary>
  | WithOrWithoutPlural<keyof typeof programs>
<<<<<<< HEAD
  | WithOrWithoutPlural<keyof typeof plugin>;
=======
  | WithOrWithoutPlural<keyof typeof coldchain>;
>>>>>>> db5aac00
<|MERGE_RESOLUTION|>--- conflicted
+++ resolved
@@ -9,11 +9,8 @@
 import * as catalogue from './en/catalogue.json';
 import * as dispensary from './en/dispensary.json';
 import * as programs from './en/programs.json';
-<<<<<<< HEAD
+import * as coldchain from './en/coldchain.json';
 import * as plugin from './en/plugin.json';
-=======
-import * as coldchain from './en/coldchain.json';
->>>>>>> db5aac00
 
 // Normalize single namespace
 type WithOrWithoutPlural<K> = TypeOptions['jsonFormat'] extends 'v4'
@@ -40,8 +37,5 @@
   | WithOrWithoutPlural<keyof typeof catalogue>
   | WithOrWithoutPlural<keyof typeof dispensary>
   | WithOrWithoutPlural<keyof typeof programs>
-<<<<<<< HEAD
-  | WithOrWithoutPlural<keyof typeof plugin>;
-=======
-  | WithOrWithoutPlural<keyof typeof coldchain>;
->>>>>>> db5aac00
+  | WithOrWithoutPlural<keyof typeof coldchain>
+  | WithOrWithoutPlural<keyof typeof plugin>;