{
  "app.initialise": "Initialise",
  "app.login": "Login",
  "approval-status.approved": "Approved",
  "approval-status.denied": "Denied",
  "approval-status.none": "None",
  "approval-status.pending": "Pending",
  "auth.permission-denied": "Permission denied",
  "breadcrumb.item": "#{{id}}",
  "button.add-item": "Add Item",
  "button.allocate": "Allocate",
  "button.cancel": "Cancel",
  "button.close": "Close",
  "button.create": "Create",
  "button.create-a-new-one": "Create a new one",
  "button.delete-lines": "Delete selected lines",
  "button.export": "Export",
  "button.initialise": "Initialise",
  "button.language": "Language",
  "button.more": "More",
  "button.new-inbound-shipment": "New Inbound Shipment",
  "button.new-outbound-shipment": "New Outbound Shipment",
  "button.ok": "OK",
  "button.ok-and-next": "OK & Next",
  "button.print": "Print",
  "button.refresh": "Refresh",
  "button.retry": "Retry",
  "button.save": "Save",
  "button.save-and-confirm-status": "Confirm {{status}}",
  "button.scan": "Scan",
  "button.select-a-color": "Select a colour",
  "button.sync-now": "Sync now!",
  "button.try-again": "Try again",
  "button.view": "View",
  "description.average-monthly-consumption": "Average Monthly Consumption",
  "description.counted-num-of-packs": "Counted # of Packs",
  "description.customer-reference": "Customer reference",
  "description.customer-soh": "Customer Stock on Hand",
  "description.default-pack-size": "Default pack size",
  "description.entered": "The creation date",
  "description.forecast-quantity": "Forecast Quantity to Reach Target",
  "description.invoice-number": "Shipment number",
  "description.months-of-stock": "Available months of stock on hand",
  "description.our-soh": "Our Stock on Hand",
  "description.pack-quantity": "Total quantity in number of packs",
  "description.program": "Programs are used to manage groups of items, and replenishment schedules.",
  "description.remaining-to-supply": "The quantity remaining to be supplied, which is the Supply quantity less the quantity of this item on any linked Outbound Shipment",
  "description.requested-quantity": "Quantity requested by customer",
  "description.snapshot-num-of-packs": "Snapshot # of Packs",
  "description.soh": "Stock on Hand",
  "description.stock-on-hand": "Stock on Hand (Est. remaining)",
  "description.supply-quantity": "The quantity that will be supplied by this store",
  "description.total": "Total value",
  "description.unit-quantity": "Total quantity in number of units",
  "error.404": "Click the back arrow or use the menu to find your way again.",
  "error.date_disableFuture": "Date must not be in the future",
  "error.date_disablePast": "Date must not be in the past",
  "error.date_invalidDate": "Date value is invalid",
  "error.date_maxDate": "Date value is too large",
  "error.date_minDate": "Date value is too low",
  "error.general-query-error": "There was an error communicating with the server 😢",
  "error.json-bad-format-with-examples": "Incorrect format. Use: \"{{examples}}\"",
  "error.missing-inputs": "{{count}}",
  "error.no-data": "No data available",
  "error.no-items": "No items",
  "error.no-items-filter-on": "No items to display. Try changing the filter criteria.",
  "error.no-permission": "No permission to view this data",
  "error.no-report-permission": "No permission to view reports",
  "error.no-reports-available": "No reports available",
  "error.no-results": "Nothing here",
  "error.no-service-charges": "There are no service charges assigned to this store",
  "error.problem-saving": "An error occurred: there was a problem saving the data.",
  "error.scanner-not-connected": "Scanner is not connected",
  "error.something-wrong": "Oops! Something's gone wrong.",
  "error.unable-to-detect-scanner": "Unable to detect a scanner",
  "error.unable-to-load-data": "An error has occurred: there was a problem loading the data.",
  "error.unable-to-read-barcode": "Unable to read a barcode",
  "filename.inbounds": "inbound-shipments",
  "filename.locations": "locations",
  "filename.master-lists": "master-lists",
  "filename.outbounds": "outbound-shipments",
  "filename.requests": "internal-orders",
  "filename.responses": "requisitions",
  "filename.stock": "stock",
  "filename.stocktakes": "stocktakes",
  "heading.404": "Feeling lost?",
  "heading.actions": "Actions",
  "heading.add-item": "Add Item",
  "heading.additional-info": "Additional Info",
  "heading.are-you-sure": "Are you sure?",
  "heading.barcode-scanners": "Barcode Scanners",
  "heading.comment": "Comment",
  "heading.custom-logo": "Custom logo",
  "heading.custom-logo-info": "Replaces the default \"mSupply man\". The logo has to be in svg format, e.g. <?xml version=\"1.0\" encoding=\"UTF-8\" standalone=\"no\"?>...<svg...>",
  "heading.custom-theme": "Custom theme",
  "heading.description": "Description",
  "heading.details": "Details",
  "heading.edit-item": "Edit Item",
  "heading.expiring-stock": "Expiring Stock",
  "heading.grand-total": "Grand total",
  "heading.history": "History",
  "heading.select-items": "Select Items",
  "heading.server-log": "Server Log",
  "heading.settings-android": "Android Settings",
  "heading.settings-display": "Display settings",
  "heading.settings-sync": "Synchronisation",
  "heading.shipments-to-be-picked": "Shipments to be picked",
  "heading.synchronise-status": "Synchronisation Status",
  "heading.user-sync": "User Synchronisation Status",
  "info.server-restarting": "Server restarting...",
  "label.abbreviation": "Abbreviation",
  "label.actions": "Actions",
  "label.add-another": "Add another",
  "label.additional-info": "Additional Info",
  "label.address": "Address",
  "label.age": "Age",
  "label.allocated": "Allocated",
  "label.amc": "AMC",
  "label.amount": "Amount",
  "label.app-version": "Version:",
  "label.approval-comment": "Approval Comment",
  "label.approved-packs": "Approved packs",
  "label.approved-quantity": "Approved Quantity",
  "label.auth-status": "Approval Status",
  "label.available-packs": "Available (packs)",
  "label.available-quantity": "Available quantity: {{number}} units",
  "label.barcode": "Barcode",
  "label.barcode-scanner-id": "Vendor ID: {{vid}}, Product ID: {{pid}}",
  "label.batch": "Batch",
  "label.cant-delete-disabled-requisition": "Can only delete lines when requisition is in Draft",
  "label.chargeCode": "Charge Code",
  "label.clear-filter": "Clear filter",
  "label.click-to-sort": "Click to sort by this column",
  "label.client": "Client",
  "label.code": "Code",
  "label.collapse": "Collapse",
  "label.collapse-all": "Collapse all",
  "label.color": "Colour",
  "label.comment": "Comment",
  "label.confirmed": "Confirmed",
  "label.context": "Context",
  "label.cost": "Cost",
  "label.count-this-line": "Count this line",
  "label.counted-num-of-packs": "Counted Packs",
  "label.country": "Country",
  "label.create": "Create",
  "label.current": "Current",
  "label.custom": "Custom:",
  "label.customer": "Customer",
  "label.customer-soh": "Their SOH",
  "label.date": "Date",
  "label.date-created": "Date Created",
  "label.date-of-birth": "Date of Birth",
  "label.deceased": "Deceased",
  "label.default-pack-size": "Default pack size",
  "label.delete": "Delete",
  "label.delivered": "Delivered",
  "label.details": "Details",
  "label.detect-scanners": "Detect",
  "label.difference": "Difference",
  "label.donor": "Donor",
  "label.dps": "DPS",
  "label.draft": "Draft",
  "label.edit": "Edit",
  "label.edited-by": "Edited by",
  "label.encounter": "Encounter",
  "label.encounter-end": "End",
  "label.encounter-id": "Encounter ID",
  "label.encounter-start": "Start",
  "label.encounter-status-cancelled": "Cancelled",
  "label.encounter-status-missed": "Missed",
  "label.encounter-status-pending": "Pending",
  "label.encounter-status-scheduled": "Scheduled",
  "label.encounter-status-visited": "Visited",
  "label.encounter-type": "Type",
  "label.encounters": "Encounters",
  "label.end-of-supply": "End of Supply",
  "label.enrolment-datetime": "Enrolment Date",
  "label.enrolment-patient-id": "Enrolment Patient Id",
  "label.enrolment-program": "Program",
<<<<<<< HEAD
=======
  "label.enter-pack-size": "Enter pack size:",
>>>>>>> d251ff73
  "label.entered": "Created",
  "label.entered-by": "Entered by",
  "label.event": "Event",
  "label.expand": "Expand",
  "label.expand-all": "Expand all",
  "label.expiring-soon": "Expiring Soon",
  "label.expiry": "Expiry",
  "label.finalised": "Finalised",
  "label.first-name": "First name",
  "label.forecast-quantity": "Suggested Quantity",
  "label.gender": "Gender",
  "label.generate": "Generate",
  "label.group-by-item": "Group by Item",
  "label.hold": "Hold",
  "label.in-packs-of": "in packs of",
  "label.in-store": "In Store (packs)",
  "label.invoice-number": "Number",
  "label.issue": "Issue",
  "label.item_one": "Item",
  "label.item_other": "Items",
  "label.items-selected_one": "{{count}} item selected",
  "label.items-selected_other": "{{count}} items selected",
  "label.last-name": "Last name",
  "label.level": "Level",
  "label.line": "Line {{line, number}}",
  "label.line-total": "Line total",
  "label.location": "Location",
  "label.log": "Log",
  "label.manufacturer": "Manufacturer",
  "label.message": "Message",
  "label.mode": "Mode",
  "label.months-of-stock": "MOS",
  "label.months_one": "month",
  "label.months_other": "months",
  "label.my-store": "My Store",
  "label.name": "Name",
  "label.new": "New",
  "label.new-requisition": "New Order",
  "label.new-stocktake": "New Stocktake",
  "label.notes": "Notes",
  "label.num-packs": "# Packs",
  "label.number": "Number",
  "label.of": "of",
  "label.on-hold": "On Hold",
  "label.order-history": "Order History",
  "label.order-type": "Order Type",
  "label.our-soh": "Our SOH",
  "label.pack": "Pack",
  "label.pack-quantity-issued": "# of packs Issued",
  "label.pack-size": "Pack Size",
  "label.packs-of_one": "pack of",
  "label.packs-of_other": "packs of",
  "label.patient": "Patient",
  "label.patient-id": "National ID (NID)",
  "label.patient-nuic": "NUIC",
  "label.period": "Period",
  "label.phone": "Phone",
  "label.picked": "Picked",
  "label.program": "Program",
  "label.program-enrolment-status-active": "Active",
  "label.program-enrolment-status-opt": "Opted out",
  "label.program-enrolment-status-paused": "Paused",
  "label.program-enrolment-status-transferred": "Transferred out",
  "label.program-enrolments": "Program Enrolments",
  "label.program-status": "Program Status",
  "label.programs": "Programs",
  "label.reason": "Reason",
  "label.reference": "Reference",
  "label.remaining-to-supply": "Remaining",
  "label.remove": "Remove",
  "label.repack": "Repack",
  "label.requested-number-packs": "Requested number of packs (approx)",
  "label.requested-packs": "Requested packs",
  "label.requested-quantity": "Requested",
  "label.requisition": "Requisition",
  "label.requisition-general": "General",
  "label.requisition-program": "Program",
  "label.rows-per-page": "Rows per page:",
  "label.select": "Select",
  "label.select-all": "Select all",
  "label.selected": "Selected",
  "label.sell": "Pack Sell Price",
  "label.server": "Server",
  "label.server-log": "Server log",
  "label.settings-central-site-id": "Central server Site ID",
  "label.settings-interval": "Interval (seconds)",
  "label.settings-password": "Site password",
  "label.settings-site-id": "Site ID",
  "label.settings-url": "Central server URL",
  "label.settings-username": "Site name",
  "label.shipped": "Shipped",
  "label.showing": "Showing",
  "label.snapshot-num-of-packs": "Snapshot Packs",
  "label.soh": "SOH",
  "label.status": "Status",
  "label.stock-on-hand": "SoH (Est. remaining)",
  "label.stocktake-comment": "Comment",
  "label.suggested": "Suggested",
  "label.supplier": "Supplier",
  "label.supply-quantity": "Supply",
  "label.target-stock": "Target Stock",
  "label.tax": "Tax",
  "label.time": "Time",
  "label.toggle-password-visibility": "Toggle password visibility",
  "label.total": "Total",
  "label.total-quantity": "Total quantity",
  "label.type": "Type",
  "label.unit": "Unit",
  "label.unit-plural_one": "{{unit}}",
  "label.unit-plural_other": "{{unit}}s",
  "label.unit-price": "Unit Price",
  "label.unit-quantity": "Unit Qty",
  "label.unit-quantity-issued": "{{unit}} Qty Issued",
  "label.unit-variant-and-pack-size": "Unit Variant / Pack Size",
  "label.units": "Units",
  "label.units-plural_one": "unit",
  "label.units-plural_other": "units",
  "label.user": "User",
  "label.verified": "Verified",
  "label.website": "Website",
  "link.copy-to-clipboard": "Copy to Clipboard",
  "log.invoice-created": "Shipment created",
  "log.invoice-deleted": "Shipment deleted",
  "log.invoice-number-allocated": "Shipment number allocated",
  "log.invoice-status-allocated": "Shipment allocated",
  "log.invoice-status-delivered": "Shipment delivered",
  "log.invoice-status-picked": "Shipment picked",
  "log.invoice-status-shipped": "Shipment shipped",
  "log.invoice-status-verified": "Shipment verified",
  "log.prescription-created": "Prescription created",
  "log.prescription-deleted": "Prescription deleted",
  "log.prescription-status-picked": "Prescription picked",
  "log.prescription-status-verified": "Prescription verified",
  "log.requisition-created": "Requisition created",
  "log.requisition-deleted": "Requisition deleted",
  "log.requisition-number-allocated": "Requisition number allocated",
  "log.requisition-status-finalised": "Requisition finalised",
  "log.requisition-status-sent": "Requisition sent",
  "log.stock-batch-change": "Batch changed",
  "log.stock-cost-price-change": "Cost price changed",
  "log.stock-expiry-date-change": "Expiry date changed",
  "log.stock-location-change": "Location changed",
  "log.stock-off-hold": "Stock off hold",
  "log.stock-on-hold": "Stock on hold",
  "log.stock-sell-price-change": "Sell price changed",
  "log.stocktake-created": "Stocktake created",
  "log.stocktake-deleted": "Stocktake deleted",
  "log.stocktake-status-finalised": "Stocktake finalised",
  "log.user-logged-in": "User logged in",
  "message.copy-success": "Copied to clipboard successfully",
  "messages.ago": "{{time}} ago",
  "messages.cant-delete-generic": "You cannot delete one or more of the selected items",
  "messages.confirm-cancel-generic": "You will lose any changes you have made to this form",
  "messages.confirm-delete-generic": "This will permanently remove data",
  "messages.confirm-remove-item": "Are you sure?",
  "messages.confirm-save-generic": "Are you ready to save changes?",
  "messages.confirm-status-as": "Confirm status as $t({{status}})?",
  "messages.delete-this-line": "Delete this line",
  "messages.deleted-generic_one": "Deleted {{count}} record",
  "messages.deleted-generic_other": "Deleted {{count}} records",
  "messages.deleted-lines_one": "Deleted {{count}} line",
  "messages.deleted-lines_other": "Deleted {{count}} lines",
  "messages.detect-scanner": "To identify your scanner, try scanning the barcode above",
  "messages.fetching-report-data": "Fetching report data...",
  "messages.native-mode": "Select the mode which you would like to run. Note that you can change this option later if you have administrator access.",
  "messages.native-mode-client": "This mode allows you to select which server to connect to.",
  "messages.native-mode-server": "Selecting this option will start the local server and automatically connect to it. Other users on the network will also be able to connect to this server.",
  "messages.no-data-available": "No data available",
  "messages.no-log-entries": "No log entries available",
  "messages.no-scanners-found": "No scanners found",
  "messages.not-applicable": "N/A",
  "messages.not-initialised": "[ Not configured ]",
  "messages.over-allocated": "Due to the pack sizes available a total quantity of {{quantity}} has been allocated rather than {{issueQuantity}}",
  "messages.saved": "Saved",
  "messages.scanner-connected": "Connected",
  "messages.scanner-disconnected": "Not connected",
  "messages.scanner-found": "Scanner found! 🥳",
  "messages.select-rows-to-delete": "Select rows to delete them",
  "placeholder.filter-by-status": "Filter by status",
  "placeholder.filter-items": "Filter items",
  "placeholder.search-by-name": "Search by name",
  "placeholder.search-by-name-or-code": "Search by name or code",
  "success": "Success!",
  "success.data-saved": "Saved successfully",
  "success.sync-settings": "Sync settings updated successfully!",
  "sync-info.last-successful-sync": "Last successful sync",
  "sync-info.last-sync": "Last sync",
  "sync-info.number-to-push": "Number of records to push",
  "sync-status.integrate": "Integrate",
  "sync-status.prepare": "Prepare",
  "sync-status.pull-central": "Pull Central",
  "sync-status.pull-remote": "Pull Remote",
  "sync-status.push": "Push",
  "table.show-columns": "Show / hide columns",
  "warning.caps-lock": "Warning: Caps lock is on"
}<|MERGE_RESOLUTION|>--- conflicted
+++ resolved
@@ -178,10 +178,7 @@
   "label.enrolment-datetime": "Enrolment Date",
   "label.enrolment-patient-id": "Enrolment Patient Id",
   "label.enrolment-program": "Program",
-<<<<<<< HEAD
-=======
   "label.enter-pack-size": "Enter pack size:",
->>>>>>> d251ff73
   "label.entered": "Created",
   "label.entered-by": "Entered by",
   "label.event": "Event",
