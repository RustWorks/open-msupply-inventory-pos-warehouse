--- conflicted
+++ resolved
@@ -202,15 +202,11 @@
   "placeholder.search-by-name-or-code": "Search by name or code",
   "success": "Success!",
   "success.sync-settings": "Sync settings updated successfully!",
-<<<<<<< HEAD
   "sync-status.prepare": "Prepare",
   "sync-status.pull-central": "Pull Central",
   "sync-status.pull-remote": "Pull Remote",
   "sync-status.push": "Push",
   "sync-status.integrate": "Integrate",
-  "table.show-columns": "Show / hide columns"
-=======
   "table.show-columns": "Show / hide columns",
   "warning.caps-lock": "Warning: Caps lock is on"
->>>>>>> 132b6541
 }