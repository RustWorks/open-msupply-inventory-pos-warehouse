{
  "app.initialise": "Initialise",
  "app.login": "Login",
  "approval-status.approved": "Approved",
  "approval-status.denied": "Denied",
  "approval-status.none": "None",
  "approval-status.pending": "Pending",
  "breadcrumb.item": "#{{id}}",
  "button.add-item": "Add Item",
  "button.allocate": "Allocate",
  "button.cancel": "Cancel",
  "button.close": "Close",
  "button.create": "Create",
  "button.create-a-new-one": "Create a new one",
  "button.delete-lines": "Delete selected lines",
  "button.export": "Export",
  "button.initialise": "Initialise",
  "button.language": "Language",
  "button.more": "More",
  "button.new-inbound-shipment": "New Inbound Shipment",
  "button.new-outbound-shipment": "New Outbound Shipment",
  "button.ok": "OK",
  "button.ok-and-next": "OK & Next",
  "button.print": "Print",
  "button.refresh": "Refresh",
  "button.retry": "Retry",
  "button.save": "Save",
  "button.save-and-confirm-status": "Confirm {{status}}",
  "button.scan": "Scan",
  "button.select-a-color": "Select a colour",
  "button.sync-now": "Sync now!",
  "button.try-again": "Try again",
  "button.view": "View",
  "description-last-reading-datetime": "Date and time of the last reading",
  "description.average-monthly-consumption": "Average Monthly Consumption",
  "description.breach-type": "Ongoing breach type",
  "description.counted-num-of-packs": "Counted # of Packs",
  "description.customer-reference": "Customer reference",
  "description.customer-soh": "Customer Stock on Hand",
  "description.default-pack-size": "Default pack size",
  "description.entered": "The creation date",
  "description.forecast-quantity": "Forecast Quantity to Reach Target",
  "description.invoice-number": "Shipment number",
  "description.months-of-stock": "Available months of stock on hand",
  "description.our-soh": "Our Stock on Hand",
  "description.pack-quantity": "Total quantity in number of packs",
  "description.program": "Programs are used to manage groups of items, and replenishment schedules.",
  "description.remaining-to-supply": "The quantity remaining to be supplied, which is the Supply quantity less the quantity of this item on any linked Outbound Shipment",
  "description.requested-quantity": "Quantity requested by customer",
  "description.snapshot-num-of-packs": "Snapshot # of Packs",
  "description.soh": "Stock on Hand",
  "description.stock-on-hand": "Stock on Hand (Est. remaining)",
  "description.supply-quantity": "The quantity that will be supplied by this store",
  "description.total": "Total value",
  "description.unit-quantity": "Total quantity in number of units",
  "error.404": "Click the back arrow or use the menu to find your way again.",
  "error.date_disableFuture": "Date must not be in the future",
  "error.date_disablePast": "Date must not be in the past",
  "error.date_invalidDate": "Date value is invalid",
  "error.date_maxDate": "Date value is too large",
  "error.date_minDate": "Date value is too low",
  "error.general-query-error": "There was an error communicating with the server 😢",
  "error.json-bad-format-with-examples": "Incorrect format. Use: \"{{examples}}\"",
  "error.missing-inputs": "{{count}}",
  "error.no-data": "No data available",
  "error.no-items": "No items",
  "error.no-items-filter-on": "No items to display. Try changing the filter criteria.",
  "error.no-permission": "No permission to view this data",
  "error.no-report-permission": "No permission to view reports",
  "error.no-reports-available": "No reports available",
  "error.no-results": "Nothing here",
  "error.no-sensors": "No sensors found",
  "error.no-service-charges": "There are no service charges assigned to this store",
  "error.no-temperature-breaches": "No temperature breaches found",
  "error.problem-saving": "An error occurred: there was a problem saving the data.",
  "error.scanner-not-connected": "Scanner is not connected",
  "error.something-wrong": "Oops! Something's gone wrong.",
  "error.unable-to-detect-scanner": "Unable to detect a scanner",
  "error.unable-to-load-data": "An error has occurred: there was a problem loading the data.",
  "error.unable-to-read-barcode": "Unable to read a barcode",
  "filename.inbounds": "inbound-shipments",
  "filename.locations": "locations",
  "filename.master-lists": "master-lists",
  "filename.outbounds": "outbound-shipments",
  "filename.requests": "internal-orders",
  "filename.responses": "requisitions",
  "filename.stock": "stock",
  "filename.stocktakes": "stocktakes",
  "heading.404": "Feeling lost?",
  "heading.actions": "Actions",
  "heading.add-item": "Add Item",
  "heading.additional-info": "Additional Info",
  "heading.are-you-sure": "Are you sure?",
  "heading.barcode-scanners": "Barcode Scanners",
  "heading.comment": "Comment",
  "heading.custom-logo": "Custom logo",
  "heading.custom-logo-info": "Replaces the default \"mSupply man\". The logo has to be in svg format, e.g. <?xml version=\"1.0\" encoding=\"UTF-8\" standalone=\"no\"?>...<svg...>",
  "heading.custom-theme": "Custom theme",
  "heading.description": "Description",
  "heading.details": "Details",
  "heading.edit-item": "Edit Item",
  "heading.expiring-stock": "Expiring Stock",
  "heading.grand-total": "Grand total",
  "heading.history": "History",
  "heading.select-items": "Select Items",
  "heading.server-log": "Server Log",
  "heading.settings-android": "Android Settings",
  "heading.settings-display": "Display settings",
  "heading.settings-sync": "Synchronisation",
  "heading.shipments-to-be-picked": "Shipments to be picked",
  "heading.synchronise-status": "Synchronisation Status",
  "heading.user-sync": "User Synchronisation Status",
  "info.server-restarting": "Server restarting...",
  "label.actions": "Actions",
  "label.add-another": "Add another",
  "label.additional-info": "Additional Info",
  "label.address": "Address",
  "label.age": "Age",
  "label.allocated": "Allocated",
  "label.amc": "AMC",
  "label.amount": "Amount",
  "label.app-version": "Version:",
  "label.approval-comment": "Approval Comment",
  "label.approved-packs": "Approved packs",
  "label.approved-quantity": "Approved Quantity",
  "label.auth-status": "Approval Status",
  "label.available-packs": "Available (packs)",
  "label.available-quantity": "Available quantity: {{number}} units",
  "label.barcode": "Barcode",
  "label.barcode-scanner-id": "Vendor ID: {{vid}}, Product ID: {{pid}}",
  "label.batch": "Batch",
  "label.battery-level": "Battery level",
  "label.breach-type": "Breach type",
  "label.cant-delete-disabled-requisition": "Can only delete lines when requisition is in Draft",
  "label.cce": "CCE",
  "label.chargeCode": "Charge Code",
  "label.clear-filter": "Clear filter",
  "label.click-to-sort": "Click to sort by this column",
  "label.client": "Client",
  "label.code": "Code",
  "label.collapse": "Collapse",
  "label.collapse-all": "Collapse all",
  "label.color": "Colour",
  "label.comment": "Comment",
  "label.confirmed": "Confirmed",
  "label.contact-patient": "Contact Patient",
  "label.contact-tracing-type": "Type of contact",
  "label.context": "Context",
  "label.cost": "Cost",
  "label.count-this-line": "Count this line",
  "label.counted-num-of-packs": "Counted Packs",
  "label.country": "Country",
  "label.create": "Create",
  "label.current": "Current",
  "label.customer": "Customer",
  "label.customer-soh": "Their SOH",
  "label.date": "Date",
  "label.date-created": "Date Created",
  "label.date-of-birth": "Date of Birth",
  "label.date-time": "Date time",
  "label.deceased": "Deceased",
  "label.default-pack-size": "Default pack size",
  "label.delete": "Delete",
  "label.delivered": "Delivered",
  "label.details": "Details",
  "label.detect-scanners": "Detect",
  "label.difference": "Difference",
  "label.donor": "Donor",
  "label.dps": "DPS",
  "label.draft": "Draft",
  "label.duration": "Duration (minutes)",
  "label.edit": "Edit",
  "label.edited-by": "Edited by",
  "label.encounter": "Encounter",
  "label.encounter-end": "End",
  "label.encounter-id": "Encounter ID",
  "label.encounter-start": "Start",
  "label.encounter-status-cancelled": "Cancelled",
  "label.encounter-status-missed": "Missed",
  "label.encounter-status-pending": "Pending",
  "label.encounter-status-scheduled": "Scheduled",
  "label.encounter-status-visited": "Visited",
  "label.encounter-type": "Type",
  "label.encounters": "Encounters",
  "label.end-of-supply": "End of Supply",
  "label.enrolment-datetime": "Enrolment Date",
  "label.enrolment-patient-id": "Enrolment Patient Id",
  "label.enrolment-program": "Program",
  "label.entered": "Created",
  "label.entered-by": "Entered by",
  "label.event": "Event",
  "label.expand": "Expand",
  "label.expand-all": "Expand all",
  "label.expiring-soon": "Expiring Soon",
  "label.expiry": "Expiry",
  "label.finalised": "Finalised",
  "label.first-name": "First name",
  "label.forecast-quantity": "Suggested Quantity",
  "label.gender": "Gender",
  "label.generate": "Generate",
  "label.group-by-item": "Group by Item",
  "label.hold": "Hold",
  "label.in-packs-of": "in packs of",
  "label.in-store": "In Store (packs)",
  "label.invoice-number": "Number",
  "label.issue": "Issue",
  "label.item_one": "Item",
  "label.item_other": "Items",
  "label.items-selected_one": "{{count}} item selected",
  "label.items-selected_other": "{{count}} items selected",
  "label.last-name": "Last name",
  "label.last-reading": "Last reading",
  "label.level": "Level",
  "label.line": "Line {{line, number}}",
  "label.line-total": "Line total",
  "label.location": "Location",
  "label.log": "Log",
  "label.manufacturer": "Manufacturer",
  "label.message": "Message",
  "label.mode": "Mode",
  "label.months-of-stock": "MOS",
  "label.months_one": "month",
  "label.months_other": "months",
  "label.my-store": "My Store",
  "label.name": "Name",
  "label.new": "New",
  "label.new-requisition": "New Order",
  "label.new-stocktake": "New Stocktake",
  "label.notes": "Notes",
  "label.num-packs": "# Packs",
  "label.num-stocktake-packs": "# Packs",
  "label.number": "Number",
  "label.of": "of",
  "label.on-hold": "On Hold",
  "label.ongoing": "Ongoing",
  "label.order-history": "Order History",
  "label.order-type": "Order Type",
  "label.our-soh": "Our SOH",
  "label.pack": "Pack",
  "label.pack-quantity": "Pack Qty",
  "label.pack-quantity-issued": "Pack Qty Issued",
  "label.pack-size": "Pack Size",
  "label.packs-of_one": "pack of",
  "label.packs-of_other": "packs of",
  "label.patient": "Patient",
  "label.patient-id": "National ID (NID)",
  "label.patient-nuic": "NUIC",
  "label.period": "Period",
  "label.phone": "Phone",
  "label.picked": "Picked",
  "label.program": "Program",
  "label.program-enrolment-status-active": "Active",
  "label.program-enrolment-status-opt": "Opted out",
  "label.program-enrolment-status-paused": "Paused",
  "label.program-enrolment-status-transferred": "Transferred out",
  "label.program-enrolments": "Program Enrolments",
  "label.program-status": "Program Status",
  "label.programs": "Programs",
  "label.reason": "Reason",
  "label.reference": "Reference",
  "label.remaining-to-supply": "Remaining",
  "label.remove": "Remove",
  "label.repack": "Repack",
  "label.requested-number-packs": "Requested number of packs (approx)",
  "label.requested-packs": "Requested packs",
  "label.requested-quantity": "Requested",
  "label.requisition": "Requisition",
  "label.requisition-general": "General",
  "label.requisition-program": "Program",
  "label.rows-per-page": "Rows per page:",
  "label.select": "Select",
  "label.select-all": "Select all",
  "label.selected": "Selected",
  "label.sell": "Pack Sell Price",
  "label.sensor-name": "Sensor name",
  "label.sensor-type": "Sensor type",
  "label.serial": "Serial Number",
  "label.server": "Server",
  "label.server-log": "Server log",
  "label.settings-central-site-id": "Central server Site ID",
  "label.settings-interval": "Interval (seconds)",
  "label.settings-password": "Site password",
  "label.settings-site-id": "Site ID",
  "label.settings-url": "Central server URL",
  "label.settings-username": "Site name",
  "label.shipped": "Shipped",
  "label.showing": "Showing",
  "label.snapshot-num-of-packs": "Snapshot Packs",
  "label.soh": "SOH",
  "label.status": "Status",
  "label.stock-on-hand": "SoH (Est. remaining)",
  "label.stocktake-comment": "Comment",
  "label.suggested": "Suggested",
  "label.supplier": "Supplier",
  "label.supply-quantity": "Supply",
  "label.target-stock": "Target Stock",
  "label.tax": "Tax",
  "label.temperature": "Temperature",
  "label.time": "Time",
  "label.toggle-password-visibility": "Toggle password visibility",
  "label.total": "Total",
  "label.total-quantity": "Total quantity",
  "label.trace-status-done": "Done",
  "label.trace-status-pending": "Pending",
  "label.type": "Type",
  "label.type-end": "Breach end",
  "label.type-start": "Breach start",
  "label.unit": "Unit",
  "label.unit-plural_one": "{{unit}}",
  "label.unit-plural_other": "{{unit}}s",
  "label.unit-price": "Unit Price",
  "label.unit-quantity": "Unit Qty",
  "label.unit-quantity-issued": "{{unit}} Qty Issued",
  "label.units": "Units",
  "label.units-plural_one": "unit",
  "label.units-plural_other": "units",
  "label.user": "User",
  "label.verified": "Verified",
  "label.website": "Website",
  "link.copy-to-clipboard": "Copy to Clipboard",
  "log.changed-to": "to",
  "log.changed-from": "From",
  "log.invoice-created": "Shipment created",
  "log.invoice-deleted": "Shipment deleted",
  "log.invoice-number-allocated": "Shipment number allocated",
  "log.invoice-status-allocated": "Shipment allocated",
  "log.invoice-status-delivered": "Shipment delivered",
  "log.invoice-status-picked": "Shipment picked",
  "log.invoice-status-shipped": "Shipment shipped",
  "log.invoice-status-verified": "Shipment verified",
  "log.prescription-created": "Prescription created",
  "log.prescription-deleted": "Prescription deleted",
  "log.prescription-status-picked": "Prescription picked",
  "log.prescription-status-verified": "Prescription verified",
  "log.requisition-created": "Requisition created",
  "log.requisition-deleted": "Requisition deleted",
  "log.requisition-number-allocated": "Requisition number allocated",
  "log.requisition-status-finalised": "Requisition finalised",
  "log.requisition-status-sent": "Requisition sent",
  "log.stock-batch-change": "Batch changed",
  "log.stock-cost-price-change": "Cost price changed",
  "log.stock-expiry-date-change": "Expiry date changed",
  "log.stock-location-change": "Location changed",
  "log.stock-off-hold": "Stock off hold",
  "log.stock-on-hold": "Stock on hold",
  "log.stock-sell-price-change": "Sell price changed",
  "log.stocktake-created": "Stocktake created",
  "log.stocktake-deleted": "Stocktake deleted",
  "log.stocktake-status-finalised": "Stocktake finalised",
  "log.user-logged-in": "User logged in",
  "message.coming-soon": "Coming soon...",
  "message.copy-success": "Copied to clipboard successfully",
  "messages.ago": "{{time}} ago",
  "messages.cant-delete-generic": "You cannot delete one or more of the selected items",
  "messages.confirm-cancel-generic": "You will lose any changes you have made to this form",
  "messages.confirm-delete-generic": "This will permanently remove data",
  "messages.confirm-delete-shipment": "This will permanently remove Shipment #{{number}}",
  "messages.confirm-remove-item": "Are you sure?",
  "messages.confirm-save-generic": "Are you ready to save changes?",
<<<<<<< HEAD
  "messages.confirm-status-as": "Confirm status as $t({{status}})?",
=======
  "messages.confirm-zero-quantity": "There is no allocated quantity for this item! Click OK again to confirm.",
  "messages.confirm-zero-quantity-status": "You have rows with 0 quantity issued. If you proceed, these will be removed. Please \"Cancel\" if you wish to update the items.",
>>>>>>> 29c017bd
  "messages.delete-this-line": "Delete this line",
  "messages.deleted-generic_one": "Deleted {{count}} record",
  "messages.deleted-generic_other": "Deleted {{count}} records",
  "messages.deleted-lines_one": "Deleted {{count}} line",
  "messages.deleted-lines_other": "Deleted {{count}} lines",
  "messages.detect-scanner": "To identify your scanner, try scanning the barcode above",
<<<<<<< HEAD
  "messages.fetching-report-data": "Fetching report data...",
=======
  "messages.over-allocated": "Due to the pack sizes available a total quantity of {{allocatedQuantity}} has been allocated rather than {{requestedQuantity}}",
  "messages.placeholder-allocated": "Not enough stock is available to allocate the requested quantity. A placeholder has been added for  {{placeholderQuantity}} units.",
>>>>>>> 29c017bd
  "messages.native-mode": "Select the mode which you would like to run. Note that you can change this option later if you have administrator access.",
  "messages.native-mode-client": "This mode allows you to select which server to connect to.",
  "messages.native-mode-server": "Selecting this option will start the local server and automatically connect to it. Other users on the network will also be able to connect to this server.",
  "messages.no-data-available": "No data available",
  "messages.no-log-entries": "No log entries available",
  "messages.no-scanners-found": "No scanners found",
  "messages.not-applicable": "N/A",
  "messages.not-initialised": "[ Not configured ]",
  "messages.over-allocated": "Due to the pack sizes available a total quantity of {{quantity}} has been allocated rather than {{issueQuantity}}",
  "messages.saved": "Saved",
  "messages.scanner-connected": "Connected",
  "messages.scanner-disconnected": "Not connected",
  "messages.scanner-found": "Scanner found! 🥳",
  "messages.select-rows-to-delete": "Select rows to delete them",
  "placeholder.filter-by-status": "Filter by status",
  "placeholder.filter-items": "Filter items",
  "placeholder.search-by-name": "Search by name",
  "placeholder.search-by-name-or-code": "Search by name or code",
  "success": "Success!",
  "success.data-saved": "Saved successfully",
  "success.sync-settings": "Sync settings updated successfully!",
  "sync-info.last-successful-sync": "Last successful sync",
  "sync-info.last-sync": "Last sync",
  "sync-info.number-to-push": "Number of records to push",
  "sync-status.integrate": "Integrate",
  "sync-status.prepare": "Prepare",
  "sync-status.pull-central": "Pull Central",
  "sync-status.pull-remote": "Pull Remote",
  "sync-status.push": "Push",
  "table.show-columns": "Show / hide columns",
  "warning.caps-lock": "Warning: Caps lock is on",
  "multiple": "[multiple]"
}<|MERGE_RESOLUTION|>--- conflicted
+++ resolved
@@ -357,24 +357,17 @@
   "messages.confirm-delete-shipment": "This will permanently remove Shipment #{{number}}",
   "messages.confirm-remove-item": "Are you sure?",
   "messages.confirm-save-generic": "Are you ready to save changes?",
-<<<<<<< HEAD
   "messages.confirm-status-as": "Confirm status as $t({{status}})?",
-=======
   "messages.confirm-zero-quantity": "There is no allocated quantity for this item! Click OK again to confirm.",
   "messages.confirm-zero-quantity-status": "You have rows with 0 quantity issued. If you proceed, these will be removed. Please \"Cancel\" if you wish to update the items.",
->>>>>>> 29c017bd
   "messages.delete-this-line": "Delete this line",
   "messages.deleted-generic_one": "Deleted {{count}} record",
   "messages.deleted-generic_other": "Deleted {{count}} records",
   "messages.deleted-lines_one": "Deleted {{count}} line",
   "messages.deleted-lines_other": "Deleted {{count}} lines",
   "messages.detect-scanner": "To identify your scanner, try scanning the barcode above",
-<<<<<<< HEAD
   "messages.fetching-report-data": "Fetching report data...",
-=======
-  "messages.over-allocated": "Due to the pack sizes available a total quantity of {{allocatedQuantity}} has been allocated rather than {{requestedQuantity}}",
   "messages.placeholder-allocated": "Not enough stock is available to allocate the requested quantity. A placeholder has been added for  {{placeholderQuantity}} units.",
->>>>>>> 29c017bd
   "messages.native-mode": "Select the mode which you would like to run. Note that you can change this option later if you have administrator access.",
   "messages.native-mode-client": "This mode allows you to select which server to connect to.",
   "messages.native-mode-server": "Selecting this option will start the local server and automatically connect to it. Other users on the network will also be able to connect to this server.",
