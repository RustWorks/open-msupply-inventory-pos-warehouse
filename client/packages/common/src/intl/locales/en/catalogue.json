--- conflicted
+++ resolved
@@ -1,10 +1,7 @@
 {
-<<<<<<< HEAD
-  "button.new-catalogue-item": "New Catalogue Item",
-=======
   "error.cannot-add-pack-size-of-zero": "Cannot add a variant with a pack size of zero",
   "error.cannot-add-with-no-abbreviation-and-name": "Cannot add a variant with no abbreviation and name",
->>>>>>> eb4ecd0d
+  "button.new-catalogue-item": "New Catalogue Item",
   "error.item-not-found": "Item not found",
   "error.master-list-not-found": "Master list not found",
   "error.no-items": "No items to display.",
@@ -23,11 +20,8 @@
   "label.is-vaccine": "Vaccine",
   "label.manufacturer": "Manufacturer",
   "label.margin": "Margin",
-<<<<<<< HEAD
+  "label.master-lists": "Master Lists",
   "label.model": "Model",
-=======
-  "label.master-lists": "Master Lists",
->>>>>>> eb4ecd0d
   "label.months": "Months",
   "label.name": "Name",
   "label.new-pack-variant": "New Pack Variant",
