--- conflicted
+++ resolved
@@ -1,19 +1,10 @@
 {
-<<<<<<< HEAD
-    "button.delete-lines": "Delete lines",
-    "message.cant-delete-invoices": "Can only delete invoices with a status of 'New'",
-    "message.deleted-invoices": "Deleted {{number}} invoices",
-    "message.select-rows-to-delete": "Select rows to delete",
-    "message.cant-delete-requisitions": "Can only delete requisitions with a status of 'Draft'",
-    "message.deleted-requisitions": "Deleted {{number}} requisitions",
-    "message.deleted-lines": "Deleted {{number}} lines"
-=======
   "button.delete-lines": "Delete lines",
   "dev.log-draft": "Log draft",
   "message.cant-delete-invoices": "Can only delete invoices with a status of 'New'",
   "message.deleted-invoices": "Deleted {{number}} invoices",
   "message.select-rows-to-delete": "Select rows to delete",
   "message.cant-delete-requisitions": "Can only delete requisitions with a status of 'Draft'",
-  "message.deleted-requisitions": "Deleted {{number}} requisitions"
->>>>>>> 9f5190b9
+  "message.deleted-requisitions": "Deleted {{number}} requisitions",
+  "message.deleted-lines": "Deleted {{number}} lines"
 }