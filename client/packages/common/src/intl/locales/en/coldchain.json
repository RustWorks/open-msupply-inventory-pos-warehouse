{
<<<<<<< HEAD
  "error.no-sensors": "No sensors found",
  "label.serial": "Serial Number",
  "label.battery-level": "Battery Level",
  "label.sensor-type": "Sensor type",
  "label.cce": "CCE",
  "label.last-reading": "Last Reading",
  "label.last-recording-value": "Last temperature recording value",
  "label.breach": "Breach",
  "label.last-record": "Last recording date / time",
  "label.sensor-name": "Sensor Name",
  "label.storage-location": "Storage Location",
  "message.conform-sensor-update": "This will confirm changes you have made to this sensor"
=======
    "error.no-sensors": "No sensors found",
    "cold-chain.temperature-unit": "°C"
>>>>>>> 04bb10bd
}<|MERGE_RESOLUTION|>--- conflicted
+++ resolved
@@ -1,5 +1,4 @@
 {
-<<<<<<< HEAD
   "error.no-sensors": "No sensors found",
   "label.serial": "Serial Number",
   "label.battery-level": "Battery Level",
@@ -11,9 +10,6 @@
   "label.last-record": "Last recording date / time",
   "label.sensor-name": "Sensor Name",
   "label.storage-location": "Storage Location",
-  "message.conform-sensor-update": "This will confirm changes you have made to this sensor"
-=======
-    "error.no-sensors": "No sensors found",
-    "cold-chain.temperature-unit": "°C"
->>>>>>> 04bb10bd
+  "message.conform-sensor-update": "This will confirm changes you have made to this sensor",
+  "cold-chain.temperature-unit": "°C"
 }