--- conflicted
+++ resolved
@@ -1,12 +1,8 @@
 {
-<<<<<<< HEAD
-    "cold-chain.temperature-unit": "°C",
-    "error.no-sensors": "No sensors found",
-    "error.no-temperature-logs": "No temperature logs found",
-    "label.breaches": "Breaches",
-    "label.chart": "Chart"
-=======
   "error.no-sensors": "No sensors found",
+  "error.no-temperature-logs": "No temperature logs found",
+  "label.breaches": "Breaches",
+  "label.chart": "Chart",
   "label.serial": "Serial Number",
   "label.battery-level": "Battery Level",
   "label.sensor-type": "Sensor type",
@@ -20,5 +16,4 @@
   "message.conform-sensor-update": "This will confirm changes you have made to this sensor",
   "cold-chain.temperature-unit": "°C",
   "label.no-location": "No location"
->>>>>>> 5be85831
 }