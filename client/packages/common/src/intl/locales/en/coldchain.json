{
  "button.acknowledge": "Press to acknowledge this breach",
  "button.print-qr": "Print QR code",
  "button.stop": "Stop",
  "button.update-status": "Update Status",
  "button.view-all-breaches": "View all breaches",
  "button.view-details": "View Details",
  "error.asset-not-found": "Asset not found",
  "button.new-asset": "New Asset",
  "error.cce-asset-number-already-used": "CCE asset number already in use, please use another number",
  "button.upload-assets": "Import",
  "error.fetch-notifications": "Unable to display cold chain notifications",
  "error.fridge-tag-import": "Unable to import Fridge-tag logs: {{message}}",
  "error.fridge-tag-import-empty": "No data imported",
  "error.label-printer-not-configured": "There is no label printer configured. Please see the Admin > Devices section to configure a label printer.",
  "error.no-asset-create-permission": "You do not have permission to create a new asset.",
  "error.no-matching-asset": "CCE not found with id: {{id}}",
  "error.no-sensors": "No sensors found",
  "error.no-temperature-logs": "No temperature logs found",
  "error.printing-qr": "Error printing QR code",
  "error.unable-to-create-cce": "Unable to create CCE",
  "error.unable-to-load-breach": "Error loading breach",
  "error.unable-to-save-asset": "Unable to save asset",
  "error.unable-to-save-log": "Unable to save log",
  "error.field-must-be-specified": "{{field}} must be specified",
  "error.code-no-match": "{{field}} not found in catalogue",
  "error.unable-to-scan": "Unable to scan QR code",
  "error.duplicate-asset-number": "duplicate asset number in csv",
  "format.comment": "Acknowledged by {{name}} on {{date}}: {{comment}}.",
  "heading.acknowledgeBreach": "Acknowledge Breach",
  "heading.add-cold-chain-equipment": "Add new CCE",
  "heading.import-cold-chain-equipment": "Import assets",
  "heading.asset-identification": "Asset Identification",
  "heading.breach": "Breach",
  "heading.chart": "Temperature by Sensor",
  "heading.cold-chain": "Cold Chain",
  "heading.functional-status": "Functional Status",
<<<<<<< HEAD
  "heading.download-example": "Download a template.",
=======
  "heading.unable-to-print": "Unable to print",
>>>>>>> 85793ce8
  "label.acknowledged": "Acknowledged",
  "label.breach-end": "Breach end",
  "label.breach-start": "Breach start",
  "label.breach-type": "Breach type",
  "label.breaches": "Breaches",
  "label.catalogue-item": "Catalogue item",
  "label.cce": "CCE",
  "label.chart": "Chart",
  "label.cold-consecutive": "Cold Consecutive",
  "label.cold-storage-location": "Cold storage location",
  "label.cold-cumulative": "Cold Cumulative",
  "label.consecutive": "Consecutive",
  "label.cumulative": "Cumulative",
  "label.current-status": "Current Status",
  "label.documents": "Documents",
  "label.hot-consecutive": "Hot Consecutive",
  "label.hot-cumulative": "Hot Cumulative",
  "label.last-record": "Last recording date / time",
  "label.last-recording-value": "Last temperature recording value",
  "label.last-updated": "Last updated",
  "label.new-functional-status": "New functional status",
  "label.observations": "Observations",
  "label.upload": "Upload",
  "label.review": "Review",
  "label.import": "Import",
  "label.import-cce": "Import cold chain equipment",
  "label.reason": "Reason",
  "label.rtmd": "mSupply RTMD",
  "label.unacknowledged": "Unacknowledged",
  "label.use-catalogue": "Use asset catalogue",
  "label.upload-files": "Upload files",
  "label.asset-number": "Asset Number",
  "label.catalogue-item-code": "Catalogue item code",
  "label.line-number": "Line number",
  "label.asset-notes": "Notes",
  "label.error-message": "Error message",
  "filename.cce": "equipment upload template",
  "filename.cce-failed-uploads": "Assets failed to upload",
  "messages.acknowledge-breach-helptext": "Enter a comment and click OK to acknowledge the breach.",
  "messages.breach-ongoing": "This breach is ongoing and cannot be acknowledged until it has ended.",
  "messages.cce-created": "CCE created successfully",
  "messages.asset-saved": "Asset saved 🥳",
  "messages.click-to-return-to-assets": "Unable to find a cold chain equipment asset with that ID. Click OK to return to the equipment list",
  "messages.confirm-delete-assets_one": "This will permanently remove this asset.",
  "messages.confirm-delete-assets_other": "This will permanently remove the {{count}} selected assets.",
  "messages.confirm-sensor-update": "This will confirm changes you have made to this sensor",
  "messages.deleted-assets_one": "Deleted {{count}} asset",
  "messages.deleted-assets_other": "Deleted {{count}} assets",
  "messages.device": "Device:",
  "messages.last-temperature": "Last temperature reading: {{temperature}} °C",
  "messages.log-saved-successfully": "Log saved successfully",
  "messages.max-or-min-temperature": "Max / min temperature",
  "messages.no-status-logs": "No status logs have been created for this asset. Click the 'Update Status' button to create a new status log.",
  "messages.temperature": "{{temperature}} °C",
  "messages.location": "Location:",
  "messages.new-sensor": "A new sensor has been added as a result of importing these logs. Would you like to assign a location to the new sensor now?",
  "messages.notification-breach-detected": "Temperature breach detected! {{time}} ago",
  "messages.notification-excursion-detected": "Temperature excursion detected! {{time}} ago",
  "messages.fridge-tag-import-successful": "Success! {{numberOfLogs}} logs and {{numberOfBreaches}} breaches imported.",
  "messages.success-printing-qr": "QR code printed successfully",
  "messages.total-breaches": "Total unacknowledged: {{count}}",
  "messages.total-excursions": "Total excursions: {{count}}",
<<<<<<< HEAD
  "messages.error-generic_one": "{{count}} error",
  "messages.error-generic_other": "{{count}} errors",
  "messages.invalid-file": "Invalid file",
  "messages.import-error": "Some or all assets failed to import. Click export to download a csv file with rows which caused an error. Error free rows will have imported",
  "messages.import-error-on-upload": "Import error on upload. Please fix errors and re upload",
  "messages.error-no-file-selected": "No file selected",
  "messages.search": "Search",
  "messages.unknown-error": "Unknown error",
  "messages.import-generic": "import successful",
  "messages.template-download-text": "Not sure how to start? ",
  "reason.awaiting-decomissioning": "Awaiting decomissioning",
=======
  "reason.awaiting-decommissioning": "Awaiting decommissioning",
>>>>>>> 85793ce8
  "reason.awaiting-installation": "Awaiting installation",
  "reason.decommissioned": "Decommissioned",
  "reason.functioning": "Functioning",
  "reason.lack-of-power": "Lack of power",
  "reason.multi-temperature-breaches": "Multi-temperature breaches",
  "reason.needs-servicing": "Needs servicing",
  "reason.needs-spare-parts": "Needs spare parts",
  "reason.offsite-for-repairs": "Offsite for repairs",
  "reason.stored": "Stored",
  "reason.unknown": "Unknown",
  "status.decommissioned": "Decommissioned",
  "status.functioning": "Functioning",
  "status.functioning-but-needs-attention": "Functioning but needs attention",
  "status.not-functioning": "Not Functioning",
  "status.not-in-use": "Not in use",
  "title.new-sensor": "New sensor added",
  "title.sensor-details": "Sensor Details",
  "tooltip.import-fridge-tag": "Import Berlinger Fridge-tag and Q-tag log files. A sensor will be created, if necessary, for each log file imported."
}<|MERGE_RESOLUTION|>--- conflicted
+++ resolved
@@ -35,11 +35,8 @@
   "heading.chart": "Temperature by Sensor",
   "heading.cold-chain": "Cold Chain",
   "heading.functional-status": "Functional Status",
-<<<<<<< HEAD
+  "heading.unable-to-print": "Unable to print",
   "heading.download-example": "Download a template.",
-=======
-  "heading.unable-to-print": "Unable to print",
->>>>>>> 85793ce8
   "label.acknowledged": "Acknowledged",
   "label.breach-end": "Breach end",
   "label.breach-start": "Breach start",
@@ -102,7 +99,6 @@
   "messages.success-printing-qr": "QR code printed successfully",
   "messages.total-breaches": "Total unacknowledged: {{count}}",
   "messages.total-excursions": "Total excursions: {{count}}",
-<<<<<<< HEAD
   "messages.error-generic_one": "{{count}} error",
   "messages.error-generic_other": "{{count}} errors",
   "messages.invalid-file": "Invalid file",
@@ -114,9 +110,7 @@
   "messages.import-generic": "import successful",
   "messages.template-download-text": "Not sure how to start? ",
   "reason.awaiting-decomissioning": "Awaiting decomissioning",
-=======
   "reason.awaiting-decommissioning": "Awaiting decommissioning",
->>>>>>> 85793ce8
   "reason.awaiting-installation": "Awaiting installation",
   "reason.decommissioned": "Decommissioned",
   "reason.functioning": "Functioning",
