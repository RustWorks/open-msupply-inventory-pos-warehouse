--- conflicted
+++ resolved
@@ -8,11 +8,7 @@
   "button.view-all-breaches": "View all breaches",
   "button.view-details": "View Details",
   "error.asset-not-found": "Asset not found",
-<<<<<<< HEAD
-  "button.new-asset": "New Asset",
   "button.create-log-reason": "Create log reason",
-=======
->>>>>>> d0b09c1d
   "error.cce-asset-number-already-used": "CCE asset number already in use, please use another number",
   "error.code-no-match": "{{field}} not found in catalogue",
   "error.duplicate-asset-number": "duplicate asset number in csv",
