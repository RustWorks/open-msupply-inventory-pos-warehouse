{
  "button.new-patient": "New Patient",
  "button.add-encounter": "Add Encounter",
  "button.add-program": "Add Program",
  "button.add-contact-trace": "Add Contact",
  "button.new-prescription": "New Prescription",
  "error.encounter-not-found": "Encounter not found.",
  "error.encounter-not-created": "Unable to create encounter",
  "error.contact-trace-not-created": "Unable to create contact trace",
  "error.failed-to-create-prescription": "Failed to create prescription!",
  "error.no-prescriptions": "There are no Prescriptions to display.",
  "error.prescription-not-found": "Prescription not found.",
  "filename.patients": "patients",
  "filename.prescriptions": "Prescriptions",
  "heading.dispensary-details": "Dispensary Details",
  "label.date-of-birth": "Date of Birth",
  "label.age": "Age",
  "label.details": "Details",
  "label.edit-encounter": "Edit Encounter",
  "label.gender": "Gender",
  "label.new-encounter": "New Encounter",
  "label.new-contact-trace": "New Contact Trace",
  "label.patient-details": "Patient Details",
  "label.patient": "Patient",
  "label.patients": "Patients",
  "label.search-results": "Search results",
  "label.visit-date": "Visit Date",
  "label.visit-start": "Start",
  "label.visit-end": "End",
  "label.clinician": "Clinician",
  "label.encounter-status": "Status",
<<<<<<< HEAD
  "label.contact-trace-status": "Status",
=======
  "label.note": "Note",
>>>>>>> 95e78ee4
  "label.additional-info": "Additional Info",
  "label.entered-by": "Entered by",
  "label.entered-on": "Entered on",
  "label.visit-notes": "Notes",
  "label.previous-encounters": "Previous Encounters",
  "label.more": "More...",
  "label.customer-name": "Customer Name",
  "title.patient-retrieval-modal": "Patient Data Retrieval",
  "messages.confirm-patient-retrieval": "Are you sure you want to retrieve patient data for {{name}}?",
  "messages.fetching-patient-data": "Fetching patient data...",
  "messages.fetching-patient-data-done": "Fetching patient data (Done)",
  "messages.failed-to-reach-central": "Failed to reach central server",
  "messages.confirm-delete-lines_one": "This will permanently remove 1 line from this prescription",
  "messages.confirm-delete-lines_other": "This will permanently remove {{count}} lines from this prescription",
  "messages.click-to-return-to-encounters": "Unable to find an encounter with that ID. Click OK to return to the encounter list",
  "messages.click-to-return-to-contact-traces": "Unable to find an contact trace with that ID. Click OK to return to the contact traces list",
  "messages.click-to-view": "Click to view the patient record for {{firstName}} {{lastName}}",
  "messages.click-to-fetch": "Click to fetch patient record from central server",
  "messages.no-matching-patients": "No matching patients! 😁",
  "messages.no-programs": "This patient is not enrolled in any programs",
  "messages.no-contact-traces": "This patient has no contact traces",
  "messages.no-patient-record": "Can't access detailed information for this patient.",
  "messages.patients-found_one": "1 patient found matching the supplied details",
  "messages.patients-found_other": "{{count}} patients found matching the supplied details",
  "messages.patients-create": "Click [OK & Next] to add a new patient with the details entered, or click an existing patient below to view their details.",
  "messages.regenerate-id-confirm": "This will create a new ID and cannot be undone.",
  "messages.inactive": "Program inactive",
  "messages.confirm-delete-prescriptions_one": "This will permanently remove 1 prescription",
  "messages.confirm-delete-prescriptions_other": "This will permanently remove {{count}} prescriptions",
  "messages.deleted-prescriptions_one": "Deleted {{count}} prescription",
  "messages.deleted-prescriptions_other": "Deleted {{count}} prescriptions",
  "messages.click-to-return-to-prescriptions": "Unable to find a prescription with that ID. Click OK to return to the prescription list",
  "messages.prescription-saved": "Prescription saved 🥳",
  "messages.error-saving-prescription": "Error saving prescription 🥺",
  "messages.recorded-on": "Recorded on {{datetime}}",
  "messages.results-found": "{{totalCount}} results found",
  "messages.results-over-limit": "Showing the first 100 results only - please refine your search",  
  "placeholder.search-by-first-name": "Search by first name",
  "placeholder.search-by-last-name": "Search by last name",
  "placeholder.search-by-identifier": "Search by id",
  "warning.cannot-create-placeholder-packs": "There is a total of {{quantity}} packs available. Unable to allocate the full amount requested.",
  "warning.cannot-create-placeholder-units": "There is a total of {{quantity}} units available. Unable to allocate the full amount requested."
}<|MERGE_RESOLUTION|>--- conflicted
+++ resolved
@@ -29,11 +29,8 @@
   "label.visit-end": "End",
   "label.clinician": "Clinician",
   "label.encounter-status": "Status",
-<<<<<<< HEAD
   "label.contact-trace-status": "Status",
-=======
   "label.note": "Note",
->>>>>>> 95e78ee4
   "label.additional-info": "Additional Info",
   "label.entered-by": "Entered by",
   "label.entered-on": "Entered on",
