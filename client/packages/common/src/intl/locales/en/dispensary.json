--- conflicted
+++ resolved
@@ -69,10 +69,7 @@
   "messages.recorded-on": "Recorded on {{datetime}}",
   "messages.results-found": "{{totalCount}} results found",
   "messages.results-over-limit": "Showing the first 100 results only - please refine your search",
-<<<<<<< HEAD
-=======
   "messages.save-encounter-as-visited": "Save encounter as Visited?",
->>>>>>> d311df3f
   "placeholder.search-by-first-name": "Search by first name",
   "placeholder.search-by-last-name": "Search by last name",
   "placeholder.search-by-identifier": "Search by id",
