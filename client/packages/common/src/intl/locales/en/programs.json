--- conflicted
+++ resolved
@@ -4,13 +4,9 @@
   "control.note.author-label": "Author",
   "control.search.searching-label": "Searching...",
   "control.search.no-results-label": "No results",
-<<<<<<< HEAD
   "control.search.search-placeholder": "Search...",
   "control.search.search-patient-placeholder": "Search by patient code...",
   "control.search.error.no-document": "Unable to access requested document",
-  "control.search.error.no-data": "Unable to extract path \"{{docPath}}\" from document"
-=======
-  "control.search.below-min-chars": "Please enter at least {{minChars}} characters",
-  "control.search.search-placeholder": "Search..."
->>>>>>> d4910a92
+  "control.search.error.no-data": "Unable to extract path \"{{docPath}}\" from document",
+  "control.search.below-min-chars": "Please enter at least {{minChars}} characters"
 }