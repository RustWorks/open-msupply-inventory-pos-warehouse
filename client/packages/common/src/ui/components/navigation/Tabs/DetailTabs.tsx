--- conflicted
+++ resolved
@@ -2,12 +2,9 @@
 import TabContext from '@mui/lab/TabContext';
 import { Box } from '@mui/material';
 import {
-<<<<<<< HEAD
   useConfirmOnLeaving,
-=======
   UrlQueryObject,
   UrlQuerySort,
->>>>>>> d9c52433
   useDetailPanelStore,
   useDrawer,
 } from '@common/hooks';
@@ -21,11 +18,8 @@
 export type TabDefinition = {
   Component: ReactNode;
   value: string;
-<<<<<<< HEAD
   confirmOnLeaving?: boolean;
-=======
   sort?: UrlQuerySort;
->>>>>>> d9c52433
 };
 interface DetailTabsProps {
   tabs: TabDefinition[];
@@ -54,22 +48,17 @@
   }, [detailPanelOpen, drawerOpen]);
 
   const onChange = (_: React.SyntheticEvent, tab: string) => {
-<<<<<<< HEAD
     const tabDefinition = tabs.find(({ value }) => value === currentTab);
-
-    if (!!tabDefinition?.confirmOnLeaving && requiresConfirmation(currentTab)) {
-      showConfirmation(() => updateQuery({ tab }));
-    } else {
-      updateQuery({ tab });
-    }
-=======
-    const tabDefinition = tabs.find(({ value }) => value === tab);
     const sort = tabDefinition?.sort;
     const query: UrlQueryObject = sort
       ? { tab, sort: sort.key, dir: sort.dir }
       : { tab };
-    updateQuery(query);
->>>>>>> d9c52433
+
+    if (!!tabDefinition?.confirmOnLeaving && requiresConfirmation(currentTab)) {
+      showConfirmation(() => updateQuery(query));
+    } else {
+      updateQuery(query);
+    }
   };
 
   const isValidTab = (tab?: string) =>
