import React from 'react';
import { styled } from '@mui/material/styles';
import { Breadcrumbs as MuiBreadcrumbs } from '@mui/material';
import { Link } from 'react-router-dom';
import { useRegisterActions, useBreadcrumbs } from '@openmsupply-client/common';
import { useTranslation } from '@common/intl';
import { UrlPart } from '@common/hooks';

export const Breadcrumb = styled(Link)({
  color: 'inherit',
  fontWeight: 'bold',
  textDecoration: 'none',
  '&:hover': { textDecoration: 'underline' },
});

export const Breadcrumbs = ({
  topLevelPaths = ['admin', 'sync'],
}: {
  topLevelPaths?: string[];
}) => {
  const t = useTranslation('app');
  const { urlParts, navigateUpOne, suffix } = useBreadcrumbs(topLevelPaths);

  useRegisterActions(
    [
      {
        id: 'navigation:up-one-level',
        name: '', // No name => won't show in Modal menu
        shortcut: ['escape'],
        keywords: 'navigate, back',
        perform: () => navigateUpOne(),
      },
    ],
    [urlParts]
  );

  const parseTitle = (part: UrlPart) =>
    /^\d+$/.test(part.value)
      ? t('breadcrumb.item', { id: part.value })
      : t(part.key);

  const crumbs = urlParts.map((part, index) => {
<<<<<<< HEAD
    if (index === urlParts.length - 1) {
      if (!suffix) return <span key={part.key}>{parseTitle(part)}</span>;

      return typeof suffix === 'string' ? (
        <span key={part.key}>{suffix}</span>
      ) : (
        suffix
      );
=======
    const isLastPart = index === urlParts.length - 1;
    if (isLastPart) {
      switch (true) {
        case !suffix:
          return <span key={part.key}>{parseTitle(part)}</span>;
        case typeof suffix === 'string':
          return <span key={part.key}>{suffix}</span>;
        default:
          return suffix;
      }
>>>>>>> d46319e6
    }

    return (
      <Breadcrumb to={part.path} key={part.key}>
        {t(part.key)}
      </Breadcrumb>
    );
  });

  return (
    <MuiBreadcrumbs
      sx={{
        fontSize: '16px',
        color: theme => theme.typography.body1.color,
        fontWeight: 500,
      }}
    >
      {crumbs}
    </MuiBreadcrumbs>
  );
};<|MERGE_RESOLUTION|>--- conflicted
+++ resolved
@@ -40,16 +40,6 @@
       : t(part.key);
 
   const crumbs = urlParts.map((part, index) => {
-<<<<<<< HEAD
-    if (index === urlParts.length - 1) {
-      if (!suffix) return <span key={part.key}>{parseTitle(part)}</span>;
-
-      return typeof suffix === 'string' ? (
-        <span key={part.key}>{suffix}</span>
-      ) : (
-        suffix
-      );
-=======
     const isLastPart = index === urlParts.length - 1;
     if (isLastPart) {
       switch (true) {
@@ -60,7 +50,6 @@
         default:
           return suffix;
       }
->>>>>>> d46319e6
     }
 
     return (
