export * from './AppBarContent';
export * from './AppBarButtons';
<<<<<<< HEAD
export * from './DetailPanel';
=======
export * from './AppFooter';
>>>>>>> 6d91fd86
<|MERGE_RESOLUTION|>--- conflicted
+++ resolved
@@ -1,7 +1,4 @@
 export * from './AppBarContent';
 export * from './AppBarButtons';
-<<<<<<< HEAD
 export * from './DetailPanel';
-=======
-export * from './AppFooter';
->>>>>>> 6d91fd86
+export * from './AppFooter';