import React, { FC } from 'react';
import { BaseDatePickerInput } from '../BaseDatePickerInput';

interface DatePickerInputProps {
  value: Date | null;
  onChange: (value: Date | null) => void;
  disabled?: boolean;
}

export const DatePickerInput: FC<DatePickerInputProps> = ({
  value,
  onChange,
  disabled = false,
}) => {
  return (
    <BaseDatePickerInput
<<<<<<< HEAD
      disabled={disabled}
=======
      inputFormat="dd/MM/yyyy"
>>>>>>> 70002f9c
      onChange={onChange}
      value={value}
    />
  );
};<|MERGE_RESOLUTION|>--- conflicted
+++ resolved
@@ -14,11 +14,8 @@
 }) => {
   return (
     <BaseDatePickerInput
-<<<<<<< HEAD
       disabled={disabled}
-=======
       inputFormat="dd/MM/yyyy"
->>>>>>> 70002f9c
       onChange={onChange}
       value={value}
     />
