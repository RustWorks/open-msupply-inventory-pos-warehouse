--- conflicted
+++ resolved
@@ -168,12 +168,8 @@
           onChange(newNum);
         }}
         onBlur={() => {
-<<<<<<< HEAD
-          onChange(Number(parse(textValue ?? '')) ?? undefined);
-=======
           const parsed = parse(textValue ?? '');
           onChange(Number.isNaN(parsed) ? undefined : parsed);
->>>>>>> df5d697c
           setTextValue(formatValue(value));
         }}
         onFocus={e => e.target.select()}
