--- conflicted
+++ resolved
@@ -5,15 +5,11 @@
 export interface NumericTextInputProps
   extends Omit<StandardTextFieldProps, 'onChange'> {
   onChange?: (value: number | undefined) => void;
-<<<<<<< HEAD
   focusOnRender?: boolean;
-  width?: number;
-=======
   width?: number | string;
   min?: number;
   max?: number;
   decimalLimit?: number;
->>>>>>> ec2c2940
 }
 
 export const DEFAULT_NUMERIC_TEXT_INPUT_WIDTH = 75;
@@ -23,16 +19,11 @@
     {
       sx,
       InputProps,
-<<<<<<< HEAD
       width = DEFAULT_NUMERIC_TEXT_INPUT_WIDTH,
-      onChange,
-=======
-      width = 75,
       onChange,
       min = -Infinity,
       max = Infinity,
       decimalLimit = Infinity,
->>>>>>> ec2c2940
       ...props
     },
     ref
