import React, { FC, useEffect, useRef } from 'react';
import {
  Box,
  StandardTextFieldProps,
  TextField,
  Typography,
} from '@mui/material';

export type BasicTextInputProps = StandardTextFieldProps & {
  textAlign?: 'left' | 'center' | 'right';
  focusOnRender?: boolean;
};

/**
 * Very basic TextInput component with some simple styling applied where you can
 * build your input on top.
 */

export const BasicTextInput: FC<BasicTextInputProps> = React.forwardRef(
  (
    {
      sx,
      style,
      InputProps,
      error,
      required,
      textAlign,
      focusOnRender,
      ...props
    },
    ref
  ) => {
    const inputRef = useRef<HTMLInputElement | null>(null);
    useEffect(() => {
      if (focusOnRender) {
        inputRef?.current;
        inputRef?.current?.focus();
      }
    }, []);

    return (
      <Box
        display="flex"
        justifyContent={style?.justifyContent ?? 'flex-end'}
        alignItems="center"
        flexBasis={style?.flexBasis}
        flex={style?.flex}
        width={props.fullWidth ? '100%' : undefined}
      >
        <TextField
          ref={ref}
          inputRef={inputRef}
          color="secondary"
          sx={{
            '& .MuiInput-underline:before': { borderBottomWidth: 0 },
            '& .MuiInput-input': { color: 'gray.dark', textAlign },
            ...sx,
          }}
          variant="standard"
          size="small"
          InputProps={{
            disableUnderline: error ? true : false,
            ...InputProps,
            sx: {
              border: theme =>
                error ? `2px solid ${theme.palette.error.main}` : 'none',
              backgroundColor: theme =>
                props.disabled
                  ? theme.palette.background.toolbar
                  : theme.palette.background.menu,
              borderRadius: '8px',
              padding: '4px 8px',
              ...InputProps?.sx,
            },
          }}
<<<<<<< HEAD
=======
          inputProps={
            props.disabled ? { style: { textOverflow: 'ellipsis' } } : {}
          }
>>>>>>> ebdf0d44
          {...props}
        />
        <Box width={2}>
          {required && (
            <Typography
              sx={{
                color: 'primary.light',
                fontSize: '17px',
                marginRight: 0.5,
              }}
            >
              *
            </Typography>
          )}
        </Box>
      </Box>
    );
  }
);<|MERGE_RESOLUTION|>--- conflicted
+++ resolved
@@ -73,12 +73,9 @@
               ...InputProps?.sx,
             },
           }}
-<<<<<<< HEAD
-=======
           inputProps={
             props.disabled ? { style: { textOverflow: 'ellipsis' } } : {}
           }
->>>>>>> ebdf0d44
           {...props}
         />
         <Box width={2}>
