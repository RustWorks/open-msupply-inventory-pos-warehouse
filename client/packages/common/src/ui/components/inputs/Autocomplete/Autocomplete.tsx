import React, { PropsWithChildren } from 'react';
import {
  Autocomplete as MuiAutocomplete,
  AutocompleteRenderInputParams,
  createFilterOptions,
  CreateFilterOptionsConfig,
  AutocompleteInputChangeReason,
  AutocompleteProps as MuiAutocompleteProps,
  styled,
  Popper,
  PopperProps,
  StandardTextFieldProps,
} from '@mui/material';
import {
  AutocompleteOption,
  AutocompleteOnChange,
  AutocompleteOptionRenderer,
} from './types';
import { BasicTextInput } from '../TextInput';
export interface AutocompleteProps<T>
  extends Omit<
    MuiAutocompleteProps<T, undefined, boolean, undefined>,
    'renderInput'
  > {
  defaultValue?: AutocompleteOption<T> | null;
  getOptionDisabled?: (option: T) => boolean;
  filterOptionConfig?: CreateFilterOptionsConfig<T>;
  loading?: boolean;
  loadingText?: React.ReactNode;
  noOptionsText?: React.ReactNode;
  onChange?: AutocompleteOnChange<T>;
  options: readonly T[];
  width?: string;
  renderInput?: (params: AutocompleteRenderInputParams) => React.ReactNode;
  renderOption?: AutocompleteOptionRenderer<T>;
  value?: AutocompleteOption<T> | null;
  clearable?: boolean;
  isOptionEqualToValue?: (option: T, value: T) => boolean;
  disabled?: boolean;
  autoFocus?: boolean;
  optionKey?: keyof T;
  onInputChange?: (
    event: React.SyntheticEvent,
    value: string,
    reason: AutocompleteInputChangeReason
  ) => void;
  inputValue?: string;
  popperMinWidth?: number;
  inputProps?: StandardTextFieldProps;
}

const StyledPopper = styled(Popper)(({ theme }) => ({
  boxShadow: theme.shadows[2],
}));

export function Autocomplete<T>({
  defaultValue,
  filterOptionConfig,
  filterOptions,
  getOptionDisabled,
  optionKey,
  loading,
  loadingText,
  noOptionsText,
  onChange,
  options,
  renderInput,
  renderOption,
  width = 'auto',
  value,
  isOptionEqualToValue,
  clearable = true,
  disabled,
  onInputChange,
  inputValue,
  autoFocus = false,
  getOptionLabel,
  popperMinWidth,
  inputProps,
  ...restOfAutocompleteProps
}: PropsWithChildren<AutocompleteProps<T>>): JSX.Element {
<<<<<<< HEAD
  const filterOption = filterOptions ?? createFilterOptions(filterOptionConfig);
=======
  const filter = filterOptions ?? createFilterOptions(filterOptionConfig);
>>>>>>> d46319e6

  const defaultRenderInput = (props: AutocompleteRenderInputParams) => (
    <BasicTextInput
      {...props}
      {...inputProps}
      autoFocus={autoFocus}
      InputProps={{
        disableUnderline: false,
        style: props.disabled ? { paddingLeft: 0 } : {},
        ...props.InputProps,
      }}
      sx={{ width }}
    />
  );
  const defaultGetOptionLabel = (option: T): string => {
    if (!!optionKey) return String(option[optionKey]);

    return (option as { label?: string }).label ?? '';
  };

  const CustomPopper: React.FC<PopperProps> = props => (
    <StyledPopper
      {...props}
      placement="bottom-start"
      style={{ minWidth: popperMinWidth, width: 'auto' }}
    />
  );

  return (
    <MuiAutocomplete
      {...restOfAutocompleteProps}
      inputValue={inputValue}
      onInputChange={onInputChange}
      disabled={disabled}
      isOptionEqualToValue={isOptionEqualToValue}
      defaultValue={defaultValue}
      disableClearable={!clearable}
      value={value}
      getOptionDisabled={getOptionDisabled}
<<<<<<< HEAD
      filterOptions={filterOption}
=======
      filterOptions={filter}
>>>>>>> d46319e6
      loading={loading}
      loadingText={loadingText}
      noOptionsText={noOptionsText}
      options={options}
      size="small"
      renderInput={renderInput || defaultRenderInput}
      renderOption={renderOption}
      onChange={onChange}
      getOptionLabel={getOptionLabel || defaultGetOptionLabel}
      PopperComponent={popperMinWidth ? CustomPopper : StyledPopper}
    />
  );
}<|MERGE_RESOLUTION|>--- conflicted
+++ resolved
@@ -79,11 +79,7 @@
   inputProps,
   ...restOfAutocompleteProps
 }: PropsWithChildren<AutocompleteProps<T>>): JSX.Element {
-<<<<<<< HEAD
-  const filterOption = filterOptions ?? createFilterOptions(filterOptionConfig);
-=======
   const filter = filterOptions ?? createFilterOptions(filterOptionConfig);
->>>>>>> d46319e6
 
   const defaultRenderInput = (props: AutocompleteRenderInputParams) => (
     <BasicTextInput
@@ -123,11 +119,7 @@
       disableClearable={!clearable}
       value={value}
       getOptionDisabled={getOptionDisabled}
-<<<<<<< HEAD
-      filterOptions={filterOption}
-=======
       filterOptions={filter}
->>>>>>> d46319e6
       loading={loading}
       loadingText={loadingText}
       noOptionsText={noOptionsText}
