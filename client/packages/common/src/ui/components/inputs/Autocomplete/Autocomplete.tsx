import React, { PropsWithChildren } from 'react';
import {
  Autocomplete as MuiAutocomplete,
  AutocompleteRenderInputParams,
  createFilterOptions,
  CreateFilterOptionsConfig,
} from '@mui/material';
import {
  AutocompleteOption,
  AutocompleteOnChange,
  AutocompleteOptionRenderer,
} from './types';
import { BasicTextInput } from '../TextInput';
export interface AutocompleteProps<T> {
  getOptionDisabled?: (option: T) => boolean;
  filterOptionConfig?: CreateFilterOptionsConfig<T>;
  loading?: boolean;
  loadingText?: React.ReactNode;
  noOptionsText?: React.ReactNode;
  onChange?: AutocompleteOnChange<T>;
  options: readonly T[];
  width?: number;
  renderInput?: (params: AutocompleteRenderInputParams) => React.ReactNode;
  renderOption?: AutocompleteOptionRenderer<T>;
  value?: AutocompleteOption<T>;
  clearable?: boolean;
}

export function Autocomplete<T>({
  filterOptionConfig,
  getOptionDisabled,
  loading,
  loadingText,
  noOptionsText,
  onChange,
  options,
  renderInput,
  renderOption,
  width,
  value,
  clearable = true,
}: PropsWithChildren<AutocompleteProps<T>>): JSX.Element {
  const filterOptions = createFilterOptions(filterOptionConfig);

  const defaultRenderInput = (props: AutocompleteRenderInputParams) => (
    <BasicTextInput
      {...props}
      InputProps={{ disableUnderline: false, ...props.InputProps }}
      sx={{ width: width ? `${width}px` : 'auto' }}
    />
  );

  return (
<<<<<<< HEAD
    <MuiAutocomplete
      disableClearable={!clearable}
      value={value}
=======
    <MuiAutocomplete<T>
      getOptionDisabled={getOptionDisabled}
>>>>>>> 4be016ed
      filterOptions={filterOptions}
      loading={loading}
      loadingText={loadingText}
      noOptionsText={noOptionsText}
      options={options}
      size="small"
      renderInput={renderInput || defaultRenderInput}
      renderOption={renderOption}
      onChange={onChange}
    />
  );
}<|MERGE_RESOLUTION|>--- conflicted
+++ resolved
@@ -51,14 +51,10 @@
   );
 
   return (
-<<<<<<< HEAD
     <MuiAutocomplete
       disableClearable={!clearable}
       value={value}
-=======
-    <MuiAutocomplete<T>
       getOptionDisabled={getOptionDisabled}
->>>>>>> 4be016ed
       filterOptions={filterOptions}
       loading={loading}
       loadingText={loadingText}
