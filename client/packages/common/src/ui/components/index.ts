--- conflicted
+++ resolved
@@ -25,11 +25,8 @@
 export * from './menus';
 export * from './modals';
 export * from './panels';
-<<<<<<< HEAD
 export * from './popover';
-=======
 export * from './Popper';
->>>>>>> 1a9bccb1
 
 export {
   Accordion,
