/* eslint-disable react/jsx-key */
import React, { useEffect } from 'react';

import { useTable, useFlexLayout, Row } from 'react-table';

import {
  Box,
  CircularProgress,
  TableBody,
  TableHead,
  TableContainer,
  Table as MuiTable,
  Typography,
} from '@mui/material';

import { TableProps } from './types';
import { DataRow } from './components/DataRow/DataRow';
import { PaginationRow } from './columns/PaginationRow';
import { HeaderCell, HeaderRow } from './components/Header';
import { KeyOf } from '../../../types';
<<<<<<< HEAD
import { useTranslation } from '../../..';

export { SortingRule };
=======
import { useTableStore } from './context';
>>>>>>> 45c5f4b8

export const RemoteDataTable = <T extends Record<string, unknown>>({
  columns,
  sortBy,
  data = [],
  isLoading = false,
  onSortBy,
  onRowClick,
  pagination,
  onChangePage,
  noDataMessageKey,
}: TableProps<T>): JSX.Element => {
  const { getTableProps, getTableBodyProps, headerGroups, rows, prepareRow } =
    useTable(
      {
        columns,
        data,
      },
      useFlexLayout
    );

<<<<<<< HEAD
  useSetupDataTableApi(tableApi, tableInstance);
  const t = useTranslation();
=======
  const { setActiveRows } = useTableStore();
  useEffect(() => {
    if (data.length) setActiveRows(data.map(({ id }) => id as string));
  }, [data]);
>>>>>>> 45c5f4b8

  if (isLoading)
    return (
      <Box
        sx={{
          display: 'flex',
          flex: 1,
          justifyContent: 'center',
          alignItems: 'center',
        }}
      >
        <CircularProgress />
      </Box>
    );

  if (rows.length === 0) {
    return (
      <Box sx={{ padding: 2 }}>
        <Typography variant="h6">
          {t(noDataMessageKey || 'error.no-results')}
        </Typography>
      </Box>
    );
  }

  return (
    <TableContainer
      sx={{
        display: 'flex',
        flexDirection: 'column',
        height: '100%',
      }}
    >
      <MuiTable
        {...getTableProps()}
        sx={{
          flex: 1,
          display: 'flex',
          flexDirection: 'column',
        }}
      >
        <TableHead>
          {headerGroups.map(({ getHeaderGroupProps, headers }) => (
            <HeaderRow key={getHeaderGroupProps().key}>
              {headers.map(column => (
                <HeaderCell
                  style={column.getHeaderProps().style ?? {}}
                  onSortBy={onSortBy}
                  key={column.getHeaderProps().key}
                  isSortable={!column.disableSortBy}
                  isSorted={column.id === sortBy.key}
                  align={column.align}
                  id={column.id as KeyOf<T>}
                  direction={sortBy.direction}
                >
                  {column.render('Header')}
                </HeaderCell>
              ))}
            </HeaderRow>
          ))}
        </TableHead>
        <TableBody
          {...getTableBodyProps()}
          sx={{
            display: 'flex',
            flexDirection: 'column',
            flexGrow: 1,
            overflow: 'hidden',
          }}
        >
          {rows.map((row: Row<T>) => {
            prepareRow(row);

            const { cells, original } = row;
            const { key } = row.getRowProps();

            return (
              <DataRow<T>
                cells={cells}
                key={key}
                onClick={onRowClick}
                rowData={original}
              />
            );
          })}
        </TableBody>
      </MuiTable>
      <PaginationRow
        page={pagination.page}
        offset={pagination.offset}
        first={pagination.first}
        total={pagination.total ?? 0}
        onChange={onChangePage}
      />
    </TableContainer>
  );
};<|MERGE_RESOLUTION|>--- conflicted
+++ resolved
@@ -18,13 +18,8 @@
 import { PaginationRow } from './columns/PaginationRow';
 import { HeaderCell, HeaderRow } from './components/Header';
 import { KeyOf } from '../../../types';
-<<<<<<< HEAD
 import { useTranslation } from '../../..';
-
-export { SortingRule };
-=======
 import { useTableStore } from './context';
->>>>>>> 45c5f4b8
 
 export const RemoteDataTable = <T extends Record<string, unknown>>({
   columns,
@@ -46,15 +41,11 @@
       useFlexLayout
     );
 
-<<<<<<< HEAD
-  useSetupDataTableApi(tableApi, tableInstance);
   const t = useTranslation();
-=======
   const { setActiveRows } = useTableStore();
   useEffect(() => {
     if (data.length) setActiveRows(data.map(({ id }) => id as string));
   }, [data]);
->>>>>>> 45c5f4b8
 
   if (isLoading)
     return (
