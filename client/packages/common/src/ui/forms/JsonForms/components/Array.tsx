--- conflicted
+++ resolved
@@ -178,7 +178,6 @@
               },
             }}
             value={data}
-<<<<<<< HEAD
             options={sortOptions(schema.enum ?? [])}
             filterOptions={filterOptions}
             renderOption={(props, option, { inputValue }) => {
@@ -205,12 +204,6 @@
               );
             }}
             renderInput={params => <TextField {...params} variant="standard" />}
-=======
-            options={schema.enum ?? []}
-            renderInput={params => (
-              <TextField {...params} variant="standard" color="secondary" />
-            )}
->>>>>>> ff6745eb
             onChange={(_, value) => {
               if (value.length - 1 === data.length) {
                 addItem(path, value[value.length - 1])();
