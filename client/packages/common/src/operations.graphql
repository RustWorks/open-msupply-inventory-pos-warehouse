--- conflicted
+++ resolved
@@ -484,14 +484,16 @@
   }
 }
 
-<<<<<<< HEAD
 mutation deleteOutboundShipments($ids: [String!]) {
   batchOutboundShipment(deleteOutboundShipments: $ids) {
     __typename
     deleteOutboundShipments {
       __typename
       id
-=======
+    }
+  }
+}
+
 query invoiceCounts($type: InvoiceNodeType!) {
   invoiceCounts(type: $type) {
     ... on InvoiceCountsConnector {
@@ -523,7 +525,6 @@
       error {
         description
       }
->>>>>>> bac397eb
     }
   }
 }