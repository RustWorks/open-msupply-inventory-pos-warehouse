--- conflicted
+++ resolved
@@ -454,7 +454,6 @@
   }
 }
 
-<<<<<<< HEAD
 mutation updateOutboundShipment($input: UpdateOutboundShipmentInput!) {
   updateOutboundShipment(input: $input) {
     ... on InvoiceNode {
@@ -477,7 +476,14 @@
       }
     }
     ... on UpdateOutboundShipmentError {
-=======
+      __typename
+      error {
+        description
+      }
+    }
+  }
+}
+
 query invoiceCounts($type: InvoiceNodeType!) {
   invoiceCounts(type: $type) {
     ... on InvoiceCountsConnector {
@@ -505,7 +511,6 @@
       expiringSoon
     }
     ... on ConnectorError {
->>>>>>> e3dbff8a
       __typename
       error {
         description
