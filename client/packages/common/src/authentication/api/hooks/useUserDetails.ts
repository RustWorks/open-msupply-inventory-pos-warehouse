import { useMutation, useQuery } from 'react-query';
import { useAuthApi } from './useAuthApi';

export const useUserDetails = () => {
  const api = useAuthApi();
<<<<<<< HEAD
  return useMutation(api.get.me);
=======
  return useMutation<
    Partial<UserNode> | undefined,
    unknown,
    string | undefined,
    unknown
  >(api.get.me);
>>>>>>> 167e4ca5
};

export const useUserStores = (token: string) => {
  const api = useAuthApi();
  return useQuery(api.keys.me(token), api.get.stores(), {
    cacheTime: 0,
    enabled: !!token,
  });
};

export const useUserPermissions = () => {
  const api = useAuthApi();
  return useMutation(api.get.permissions);
};<|MERGE_RESOLUTION|>--- conflicted
+++ resolved
@@ -3,16 +3,7 @@
 
 export const useUserDetails = () => {
   const api = useAuthApi();
-<<<<<<< HEAD
   return useMutation(api.get.me);
-=======
-  return useMutation<
-    Partial<UserNode> | undefined,
-    unknown,
-    string | undefined,
-    unknown
-  >(api.get.me);
->>>>>>> 167e4ca5
 };
 
 export const useUserStores = (token: string) => {
