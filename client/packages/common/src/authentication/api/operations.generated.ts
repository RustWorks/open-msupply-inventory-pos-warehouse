import * as Types from '@openmsupply-client/common';

import { GraphQLClient } from 'graphql-request';
import { GraphQLClientRequestHeaders } from 'graphql-request/build/cjs/types';
import gql from 'graphql-tag';
import { graphql, ResponseResolver, GraphQLRequest, GraphQLContext } from 'msw'
<<<<<<< HEAD
export type UserStoreNodeFragment = { __typename: 'UserStoreNode', code: string, id: string, name: string, storeMode: Types.StoreModeNodeType, createdDate?: string | null, preferences: { __typename: 'StorePreferenceNode', id: string, responseRequisitionRequiresAuthorisation: boolean, requestRequisitionRequiresAuthorisation: boolean, packToOne: boolean, omProgramModule: boolean, vaccineModule: boolean } };
=======
export type UserStoreNodeFragment = { __typename: 'UserStoreNode', code: string, id: string, name: string, storeMode: Types.StoreModeNodeType, homeCurrencyCode?: string | null, preferences: { __typename: 'StorePreferenceNode', id: string, responseRequisitionRequiresAuthorisation: boolean, requestRequisitionRequiresAuthorisation: boolean, packToOne: boolean, omProgramModule: boolean, vaccineModule: boolean, issueInForeignCurrency: boolean } };
>>>>>>> 068faea9

export type AuthTokenQueryVariables = Types.Exact<{
  username: Types.Scalars['String']['input'];
  password: Types.Scalars['String']['input'];
}>;


export type AuthTokenQuery = { __typename: 'Queries', authToken: { __typename: 'AuthToken', token: string } | { __typename: 'AuthTokenError', error: { __typename: 'AccountBlocked', description: string, timeoutRemaining: number } | { __typename: 'InvalidCredentials', description: string } } };

export type MeQueryVariables = Types.Exact<{ [key: string]: never; }>;


<<<<<<< HEAD
export type MeQuery = { __typename: 'Queries', me: { __typename: 'UserNode', email?: string | null, language: Types.LanguageType, username: string, userId: string, firstName?: string | null, lastName?: string | null, phoneNumber?: string | null, jobTitle?: string | null, defaultStore?: { __typename: 'UserStoreNode', code: string, id: string, name: string, storeMode: Types.StoreModeNodeType, createdDate?: string | null, preferences: { __typename: 'StorePreferenceNode', id: string, responseRequisitionRequiresAuthorisation: boolean, requestRequisitionRequiresAuthorisation: boolean, packToOne: boolean, omProgramModule: boolean, vaccineModule: boolean } } | null, stores: { __typename: 'UserStoreConnector', totalCount: number, nodes: Array<{ __typename: 'UserStoreNode', code: string, id: string, name: string, storeMode: Types.StoreModeNodeType, createdDate?: string | null, preferences: { __typename: 'StorePreferenceNode', id: string, responseRequisitionRequiresAuthorisation: boolean, requestRequisitionRequiresAuthorisation: boolean, packToOne: boolean, omProgramModule: boolean, vaccineModule: boolean } }> } } };
=======
export type MeQuery = { __typename: 'Queries', me: { __typename: 'UserNode', email?: string | null, language: Types.LanguageType, username: string, userId: string, firstName?: string | null, lastName?: string | null, phoneNumber?: string | null, jobTitle?: string | null, defaultStore?: { __typename: 'UserStoreNode', code: string, id: string, name: string, storeMode: Types.StoreModeNodeType, homeCurrencyCode?: string | null, preferences: { __typename: 'StorePreferenceNode', id: string, responseRequisitionRequiresAuthorisation: boolean, requestRequisitionRequiresAuthorisation: boolean, packToOne: boolean, omProgramModule: boolean, vaccineModule: boolean, issueInForeignCurrency: boolean } } | null, stores: { __typename: 'UserStoreConnector', totalCount: number, nodes: Array<{ __typename: 'UserStoreNode', code: string, id: string, name: string, storeMode: Types.StoreModeNodeType, homeCurrencyCode?: string | null, preferences: { __typename: 'StorePreferenceNode', id: string, responseRequisitionRequiresAuthorisation: boolean, requestRequisitionRequiresAuthorisation: boolean, packToOne: boolean, omProgramModule: boolean, vaccineModule: boolean, issueInForeignCurrency: boolean } }> } } };

export type IsCentralServerQueryVariables = Types.Exact<{ [key: string]: never; }>;


export type IsCentralServerQuery = { __typename: 'Queries', isCentralServer: boolean };
>>>>>>> 068faea9

export type RefreshTokenQueryVariables = Types.Exact<{ [key: string]: never; }>;


export type RefreshTokenQuery = { __typename: 'Queries', refreshToken: { __typename: 'RefreshToken', token: string } | { __typename: 'RefreshTokenError', error: { __typename: 'DatabaseError', description: string, fullError: string } | { __typename: 'InternalError', description: string, fullError: string } | { __typename: 'InvalidToken', description: string } | { __typename: 'NoRefreshTokenProvided', description: string } | { __typename: 'NotARefreshToken', description: string } | { __typename: 'TokenExpired', description: string } } };

export type PermissionsQueryVariables = Types.Exact<{
  storeId: Types.Scalars['String']['input'];
}>;


export type PermissionsQuery = { __typename: 'Queries', me: { __typename: 'UserNode', username: string, permissions: { __typename: 'UserStorePermissionConnector', totalCount: number, nodes: Array<{ __typename: 'UserStorePermissionNode', permissions: Array<Types.UserPermission>, storeId: string }> } } };

export type StorePreferencesQueryVariables = Types.Exact<{
  storeId: Types.Scalars['String']['input'];
}>;


export type StorePreferencesQuery = { __typename: 'Queries', storePreferences: { __typename: 'StorePreferenceNode', responseRequisitionRequiresAuthorisation: boolean, requestRequisitionRequiresAuthorisation: boolean, packToOne: boolean, id: string } };

export const UserStoreNodeFragmentDoc = gql`
    fragment UserStoreNode on UserStoreNode {
  code
  id
  name
  storeMode
  preferences {
    id
    responseRequisitionRequiresAuthorisation
    requestRequisitionRequiresAuthorisation
    packToOne
    omProgramModule
    vaccineModule
    issueInForeignCurrency
  }
<<<<<<< HEAD
  createdDate
=======
  homeCurrencyCode
>>>>>>> 068faea9
}
    `;
export const AuthTokenDocument = gql`
    query authToken($username: String!, $password: String!) {
  authToken(password: $password, username: $username) {
    ... on AuthTokenError {
      __typename
      error {
        ... on InvalidCredentials {
          __typename
          description
        }
        ... on AccountBlocked {
          __typename
          description
          timeoutRemaining
        }
        description
      }
    }
    ... on AuthToken {
      __typename
      token
    }
  }
}
    `;
export const MeDocument = gql`
    query me {
  me {
    ... on UserNode {
      __typename
      email
      defaultStore {
        ...UserStoreNode
      }
      language
      stores {
        totalCount
        nodes {
          __typename
          ...UserStoreNode
        }
      }
      username
      userId
      firstName
      lastName
      phoneNumber
      jobTitle
    }
  }
}
    ${UserStoreNodeFragmentDoc}`;
export const IsCentralServerDocument = gql`
    query isCentralServer {
  isCentralServer
}
    `;
export const RefreshTokenDocument = gql`
    query refreshToken {
  refreshToken {
    ... on RefreshToken {
      __typename
      token
    }
    ... on RefreshTokenError {
      __typename
      error {
        description
        ... on DatabaseError {
          __typename
          description
          fullError
        }
        ... on TokenExpired {
          __typename
          description
        }
        ... on NotARefreshToken {
          __typename
          description
        }
        ... on NoRefreshTokenProvided {
          __typename
          description
        }
        ... on InvalidToken {
          __typename
          description
        }
        ... on InternalError {
          __typename
          description
          fullError
        }
      }
    }
  }
}
    `;
export const PermissionsDocument = gql`
    query permissions($storeId: String!) {
  me {
    ... on UserNode {
      __typename
      username
      permissions(storeId: $storeId) {
        nodes {
          permissions
          storeId
        }
        totalCount
      }
    }
  }
}
    `;
export const StorePreferencesDocument = gql`
    query storePreferences($storeId: String!) {
  storePreferences(storeId: $storeId) {
    responseRequisitionRequiresAuthorisation
    requestRequisitionRequiresAuthorisation
    packToOne
    id
  }
}
    `;

export type SdkFunctionWrapper = <T>(action: (requestHeaders?:Record<string, string>) => Promise<T>, operationName: string, operationType?: string) => Promise<T>;


const defaultWrapper: SdkFunctionWrapper = (action, _operationName, _operationType) => action();

export function getSdk(client: GraphQLClient, withWrapper: SdkFunctionWrapper = defaultWrapper) {
  return {
    authToken(variables: AuthTokenQueryVariables, requestHeaders?: GraphQLClientRequestHeaders): Promise<AuthTokenQuery> {
      return withWrapper((wrappedRequestHeaders) => client.request<AuthTokenQuery>(AuthTokenDocument, variables, {...requestHeaders, ...wrappedRequestHeaders}), 'authToken', 'query');
    },
    me(variables?: MeQueryVariables, requestHeaders?: GraphQLClientRequestHeaders): Promise<MeQuery> {
      return withWrapper((wrappedRequestHeaders) => client.request<MeQuery>(MeDocument, variables, {...requestHeaders, ...wrappedRequestHeaders}), 'me', 'query');
    },
    isCentralServer(variables?: IsCentralServerQueryVariables, requestHeaders?: GraphQLClientRequestHeaders): Promise<IsCentralServerQuery> {
      return withWrapper((wrappedRequestHeaders) => client.request<IsCentralServerQuery>(IsCentralServerDocument, variables, {...requestHeaders, ...wrappedRequestHeaders}), 'isCentralServer', 'query');
    },
    refreshToken(variables?: RefreshTokenQueryVariables, requestHeaders?: GraphQLClientRequestHeaders): Promise<RefreshTokenQuery> {
      return withWrapper((wrappedRequestHeaders) => client.request<RefreshTokenQuery>(RefreshTokenDocument, variables, {...requestHeaders, ...wrappedRequestHeaders}), 'refreshToken', 'query');
    },
    permissions(variables: PermissionsQueryVariables, requestHeaders?: GraphQLClientRequestHeaders): Promise<PermissionsQuery> {
      return withWrapper((wrappedRequestHeaders) => client.request<PermissionsQuery>(PermissionsDocument, variables, {...requestHeaders, ...wrappedRequestHeaders}), 'permissions', 'query');
    },
    storePreferences(variables: StorePreferencesQueryVariables, requestHeaders?: GraphQLClientRequestHeaders): Promise<StorePreferencesQuery> {
      return withWrapper((wrappedRequestHeaders) => client.request<StorePreferencesQuery>(StorePreferencesDocument, variables, {...requestHeaders, ...wrappedRequestHeaders}), 'storePreferences', 'query');
    }
  };
}
export type Sdk = ReturnType<typeof getSdk>;

/**
 * @param resolver a function that accepts a captured request and may return a mocked response.
 * @see https://mswjs.io/docs/basics/response-resolver
 * @example
 * mockAuthTokenQuery((req, res, ctx) => {
 *   const { username, password } = req.variables;
 *   return res(
 *     ctx.data({ authToken })
 *   )
 * })
 */
export const mockAuthTokenQuery = (resolver: ResponseResolver<GraphQLRequest<AuthTokenQueryVariables>, GraphQLContext<AuthTokenQuery>, any>) =>
  graphql.query<AuthTokenQuery, AuthTokenQueryVariables>(
    'authToken',
    resolver
  )

/**
 * @param resolver a function that accepts a captured request and may return a mocked response.
 * @see https://mswjs.io/docs/basics/response-resolver
 * @example
 * mockMeQuery((req, res, ctx) => {
 *   return res(
 *     ctx.data({ me })
 *   )
 * })
 */
export const mockMeQuery = (resolver: ResponseResolver<GraphQLRequest<MeQueryVariables>, GraphQLContext<MeQuery>, any>) =>
  graphql.query<MeQuery, MeQueryVariables>(
    'me',
    resolver
  )

/**
 * @param resolver a function that accepts a captured request and may return a mocked response.
 * @see https://mswjs.io/docs/basics/response-resolver
 * @example
 * mockIsCentralServerQuery((req, res, ctx) => {
 *   return res(
 *     ctx.data({ isCentralServer })
 *   )
 * })
 */
export const mockIsCentralServerQuery = (resolver: ResponseResolver<GraphQLRequest<IsCentralServerQueryVariables>, GraphQLContext<IsCentralServerQuery>, any>) =>
  graphql.query<IsCentralServerQuery, IsCentralServerQueryVariables>(
    'isCentralServer',
    resolver
  )

/**
 * @param resolver a function that accepts a captured request and may return a mocked response.
 * @see https://mswjs.io/docs/basics/response-resolver
 * @example
 * mockRefreshTokenQuery((req, res, ctx) => {
 *   return res(
 *     ctx.data({ refreshToken })
 *   )
 * })
 */
export const mockRefreshTokenQuery = (resolver: ResponseResolver<GraphQLRequest<RefreshTokenQueryVariables>, GraphQLContext<RefreshTokenQuery>, any>) =>
  graphql.query<RefreshTokenQuery, RefreshTokenQueryVariables>(
    'refreshToken',
    resolver
  )

/**
 * @param resolver a function that accepts a captured request and may return a mocked response.
 * @see https://mswjs.io/docs/basics/response-resolver
 * @example
 * mockPermissionsQuery((req, res, ctx) => {
 *   const { storeId } = req.variables;
 *   return res(
 *     ctx.data({ me })
 *   )
 * })
 */
export const mockPermissionsQuery = (resolver: ResponseResolver<GraphQLRequest<PermissionsQueryVariables>, GraphQLContext<PermissionsQuery>, any>) =>
  graphql.query<PermissionsQuery, PermissionsQueryVariables>(
    'permissions',
    resolver
  )

/**
 * @param resolver a function that accepts a captured request and may return a mocked response.
 * @see https://mswjs.io/docs/basics/response-resolver
 * @example
 * mockStorePreferencesQuery((req, res, ctx) => {
 *   const { storeId } = req.variables;
 *   return res(
 *     ctx.data({ storePreferences })
 *   )
 * })
 */
export const mockStorePreferencesQuery = (resolver: ResponseResolver<GraphQLRequest<StorePreferencesQueryVariables>, GraphQLContext<StorePreferencesQuery>, any>) =>
  graphql.query<StorePreferencesQuery, StorePreferencesQueryVariables>(
    'storePreferences',
    resolver
  )<|MERGE_RESOLUTION|>--- conflicted
+++ resolved
@@ -4,11 +4,7 @@
 import { GraphQLClientRequestHeaders } from 'graphql-request/build/cjs/types';
 import gql from 'graphql-tag';
 import { graphql, ResponseResolver, GraphQLRequest, GraphQLContext } from 'msw'
-<<<<<<< HEAD
-export type UserStoreNodeFragment = { __typename: 'UserStoreNode', code: string, id: string, name: string, storeMode: Types.StoreModeNodeType, createdDate?: string | null, preferences: { __typename: 'StorePreferenceNode', id: string, responseRequisitionRequiresAuthorisation: boolean, requestRequisitionRequiresAuthorisation: boolean, packToOne: boolean, omProgramModule: boolean, vaccineModule: boolean } };
-=======
 export type UserStoreNodeFragment = { __typename: 'UserStoreNode', code: string, id: string, name: string, storeMode: Types.StoreModeNodeType, homeCurrencyCode?: string | null, preferences: { __typename: 'StorePreferenceNode', id: string, responseRequisitionRequiresAuthorisation: boolean, requestRequisitionRequiresAuthorisation: boolean, packToOne: boolean, omProgramModule: boolean, vaccineModule: boolean, issueInForeignCurrency: boolean } };
->>>>>>> 068faea9
 
 export type AuthTokenQueryVariables = Types.Exact<{
   username: Types.Scalars['String']['input'];
@@ -21,16 +17,12 @@
 export type MeQueryVariables = Types.Exact<{ [key: string]: never; }>;
 
 
-<<<<<<< HEAD
-export type MeQuery = { __typename: 'Queries', me: { __typename: 'UserNode', email?: string | null, language: Types.LanguageType, username: string, userId: string, firstName?: string | null, lastName?: string | null, phoneNumber?: string | null, jobTitle?: string | null, defaultStore?: { __typename: 'UserStoreNode', code: string, id: string, name: string, storeMode: Types.StoreModeNodeType, createdDate?: string | null, preferences: { __typename: 'StorePreferenceNode', id: string, responseRequisitionRequiresAuthorisation: boolean, requestRequisitionRequiresAuthorisation: boolean, packToOne: boolean, omProgramModule: boolean, vaccineModule: boolean } } | null, stores: { __typename: 'UserStoreConnector', totalCount: number, nodes: Array<{ __typename: 'UserStoreNode', code: string, id: string, name: string, storeMode: Types.StoreModeNodeType, createdDate?: string | null, preferences: { __typename: 'StorePreferenceNode', id: string, responseRequisitionRequiresAuthorisation: boolean, requestRequisitionRequiresAuthorisation: boolean, packToOne: boolean, omProgramModule: boolean, vaccineModule: boolean } }> } } };
-=======
 export type MeQuery = { __typename: 'Queries', me: { __typename: 'UserNode', email?: string | null, language: Types.LanguageType, username: string, userId: string, firstName?: string | null, lastName?: string | null, phoneNumber?: string | null, jobTitle?: string | null, defaultStore?: { __typename: 'UserStoreNode', code: string, id: string, name: string, storeMode: Types.StoreModeNodeType, homeCurrencyCode?: string | null, preferences: { __typename: 'StorePreferenceNode', id: string, responseRequisitionRequiresAuthorisation: boolean, requestRequisitionRequiresAuthorisation: boolean, packToOne: boolean, omProgramModule: boolean, vaccineModule: boolean, issueInForeignCurrency: boolean } } | null, stores: { __typename: 'UserStoreConnector', totalCount: number, nodes: Array<{ __typename: 'UserStoreNode', code: string, id: string, name: string, storeMode: Types.StoreModeNodeType, homeCurrencyCode?: string | null, preferences: { __typename: 'StorePreferenceNode', id: string, responseRequisitionRequiresAuthorisation: boolean, requestRequisitionRequiresAuthorisation: boolean, packToOne: boolean, omProgramModule: boolean, vaccineModule: boolean, issueInForeignCurrency: boolean } }> } } };
 
 export type IsCentralServerQueryVariables = Types.Exact<{ [key: string]: never; }>;
 
 
 export type IsCentralServerQuery = { __typename: 'Queries', isCentralServer: boolean };
->>>>>>> 068faea9
 
 export type RefreshTokenQueryVariables = Types.Exact<{ [key: string]: never; }>;
 
@@ -66,11 +58,7 @@
     vaccineModule
     issueInForeignCurrency
   }
-<<<<<<< HEAD
-  createdDate
-=======
   homeCurrencyCode
->>>>>>> 068faea9
 }
     `;
 export const AuthTokenDocument = gql`
