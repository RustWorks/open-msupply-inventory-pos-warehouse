--- conflicted
+++ resolved
@@ -12,11 +12,8 @@
     vaccineModule
     issueInForeignCurrency
   }
-<<<<<<< HEAD
   createdDate
-=======
   homeCurrencyCode
->>>>>>> 068faea9
 }
 
 query authToken($username: String!, $password: String!) {
