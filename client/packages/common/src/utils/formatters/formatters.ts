--- conflicted
+++ resolved
@@ -32,18 +32,15 @@
     const date = dateString ? new Date(dateString) : null;
     return date && isValid(date) ? format(date, "yyyy-MM-dd' 'HH:mm:ss") : '';
   },
-<<<<<<< HEAD
+  csvDateString: (dateString?: string | null | undefined): string => {
+    const date = dateString ? new Date(dateString) : null;
+    return date && isValid(date) ? format(date, 'yyyy-MM-dd') : '';
+  },
   sentenceCase: (str: string): string =>
     str
       .split(' ')
       .map(word => word.charAt(0).toUpperCase() + word.slice(1).toLowerCase())
       .join(' '),
-=======
-  csvDateString: (dateString?: string | null | undefined): string => {
-    const date = dateString ? new Date(dateString) : null;
-    return date && isValid(date) ? format(date, 'yyyy-MM-dd') : '';
-  },
->>>>>>> 6df08184
   logTypeTranslation: (logType: string): LocaleKey =>
     `log.${logType.toLowerCase().replace(/_/g, '-')}` as LocaleKey,
 };