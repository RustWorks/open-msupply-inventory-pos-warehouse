import React, { createContext, useMemo, FC } from 'react';
import { PropsWithChildrenOnly } from '@common/types';
import { BarcodeScanner } from '@capacitor-community/barcode-scanner';
import { Capacitor } from '@capacitor/core';
import { GlobalStyles } from '@mui/material';
import { useNotification } from '../hooks/useNotification';
import { useTranslation } from '@common/intl';
import { parseBarcode } from 'gs1-barcode-parser-mod';
import { Formatter } from './formatters';

const SCAN_TIMEOUT_IN_MS = 5000;

export interface ScanResult {
  batch?: string;
  content?: string;
  expiryDate?: string | null;
  gtin?: string;
}

export type ScanCallback = (result: ScanResult) => void;

interface BarcodeScannerControl {
  hasBarcodeScanner: boolean;
  isScanning: boolean;
  startScan: () => Promise<ScanResult>;
  startScanning: (
    callback: (result: ScanResult, err?: any) => void
  ) => Promise<void>;
  stopScan: () => Promise<void>;
}

const BarcodeScannerContext = createContext<BarcodeScannerControl>({} as any);

const { Provider } = BarcodeScannerContext;

const getIndex = (digit: number, data: number[]) => {
  const index = data.indexOf(digit);
  return index === -1 ? undefined : index;
};

export const parseBarcodeData = (data: number[] | undefined) => {
  if (!data || data.length < 5) return undefined;
  // the scanner is returning \x00 and \x22 characters when in continuous mode
  // these need to be stripped out to prevent issues when parsing the barcode
  const synchronousIdleIndex = getIndex(22, data);
  const trimmedData = data.slice(4, synchronousIdleIndex);
  const zeroIndex = getIndex(0, trimmedData);

  return trimmedData
    .slice(0, zeroIndex)
    .reduce((barcode, curr) => barcode + String.fromCharCode(curr), '');
};

export const parseResult = (content?: string): ScanResult => {
  if (!content) return {};
  try {
    const gs1 = parseBarcode(content);
    const gtin = gs1?.parsedCodeItems?.find(item => item.ai === '01')
      ?.data as string;
    const batch = gs1?.parsedCodeItems?.find(item => item.ai === '10')
      ?.data as string;
    const expiry = gs1?.parsedCodeItems.find(item => item.ai === '17')
      ?.data as Date;

    return {
      batch,
      content,
      expiryDate: expiry ? Formatter.naiveDate(expiry) : undefined,
      gtin,
    };
  } catch {
    return { content };
  }
};

export const BarcodeScannerProvider: FC<PropsWithChildrenOnly> = ({
  children,
}) => {
  const t = useTranslation('common');
  const [isScanning, setIsScanning] = React.useState(false);
  const { error } = useNotification();
  const { electronNativeAPI } = window;

  const hasNativeBarcodeScanner =
    Capacitor.isPluginAvailable('BarcodeScanner') &&
    Capacitor.isNativePlatform();
  const hasElectronApi = !!electronNativeAPI;
  const hasBarcodeScanner = hasNativeBarcodeScanner || hasElectronApi;

  const startScan = async () => {
    setIsScanning(true);
<<<<<<< HEAD
    const timeout = setTimeout(async () => {
      await stopScan();
      // if the timeout has been hit then an error is raised
      // by the electron implementation, and the snack is shown
      // in that error handler, no need to duplicate
      if (!hasElectronApi) error(t('error.unable-to-read-barcode'))();
    }, SCAN_TIMEOUT_IN_MS);
=======

    const timeoutPromise = new Promise<undefined>((_, reject) =>
      setTimeout(reject, SCAN_TIMEOUT_IN_MS, 'Scan timed out')
    );

    const getBarcodePromise = () =>
      new Promise<string | undefined>(async (resolve, reject) => {
        switch (true) {
          case hasElectronApi:
            const { startBarcodeScan } = electronNativeAPI;
            await startBarcodeScan();

            electronNativeAPI.onBarcodeScan((_event, data) =>
              resolve(parseBarcodeData(data))
            );
            break;
          case hasNativeBarcodeScanner:
            // Check camera permission
            await BarcodeScanner.checkPermission({ force: true });

            // make background of WebView transparent
            BarcodeScanner.hideBackground();

            // start scanning and wait for a result
            const result = await BarcodeScanner.startScan();
            BarcodeScanner.showBackground();

            resolve(result.content);
            break;
          default:
            reject(new Error('Cannot find scan api'));
            break;
        }
      });

    let result: ScanResult = {};

    try {
      const barcode = await Promise.race([timeoutPromise, getBarcodePromise()]);
      result = parseResult(barcode);
    } catch (e) {
      error(t('error.unable-to-read-barcode'))();
      console.error(e);
    } finally {
      await stopScan();
      setIsScanning(false);
    }

    return result;
  };

  const startScanning = async (callback: ScanCallback) => {
    setIsScanning(true);
>>>>>>> 6b5449af

    if (hasElectronApi) {
      try {
        const { startBarcodeScan } = electronNativeAPI;
        await startBarcodeScan();
<<<<<<< HEAD
        const scan = new Promise<number[]>(resolve =>
          electronNativeAPI.onBarcodeScan((_event, data) => resolve(data))
        );

        const data = await scan;
        const barcode = parseBarcodeData(data);
        clearTimeout(timeout);
        setIsScanning(false);
        return parseResult(barcode);
=======
        electronNativeAPI.onBarcodeScan((_event, data) => {
          const barcode = parseBarcodeData(data);
          callback(parseResult(barcode));
        });
>>>>>>> 6b5449af
      } catch (e) {
        setIsScanning(false);
        throw e;
      }
    }

    if (hasNativeBarcodeScanner) {
      setIsScanning(true);
      const timeout = setTimeout(async () => {
        await stopScan();
        if (!hasElectronApi) error(t('error.unable-to-read-barcode'))();
      }, SCAN_TIMEOUT_IN_MS);

      // Check camera permission
      await BarcodeScanner.checkPermission({ force: true });

      // make background of WebView transparent
      BarcodeScanner.hideBackground();
      const result = await BarcodeScanner.startScan(); // start scanning and wait for a result
      clearTimeout(timeout);
      setIsScanning(false);
      BarcodeScanner.showBackground();
      callback(result);
    }
  };

<<<<<<< HEAD
  const startScanning = async (callback: ScanCallback) => {
    setIsScanning(true);

    if (hasElectronApi) {
      try {
        const { startBarcodeScan } = electronNativeAPI;
        await startBarcodeScan();
        electronNativeAPI.onBarcodeScan((_event, data) => {
          const barcode = parseBarcodeData(data);
          callback(parseResult(barcode));
        });
      } catch (e) {
        setIsScanning(false);
        throw e;
      }
    }

    if (hasNativeBarcodeScanner) {
      setIsScanning(true);
      const timeout = setTimeout(async () => {
        await stopScan();
        if (!hasElectronApi) error(t('error.unable-to-read-barcode'))();
      }, SCAN_TIMEOUT_IN_MS);

      // Check camera permission
      await BarcodeScanner.checkPermission({ force: true });

      // make background of WebView transparent
      BarcodeScanner.hideBackground();
      const result = await BarcodeScanner.startScan(); // start scanning and wait for a result
      clearTimeout(timeout);
      setIsScanning(false);
      BarcodeScanner.showBackground();
      callback(result);
    }
  };

  const stopScan = async () => {
    setIsScanning(false);
    if (hasElectronApi) {
      await electronNativeAPI.stopBarcodeScan();
    }

    if (hasNativeBarcodeScanner) {
=======
  const stopScan = async () => {
    setIsScanning(false);
    if (hasElectronApi) {
      await electronNativeAPI.stopBarcodeScan();
    }

    if (hasNativeBarcodeScanner) {
>>>>>>> 6b5449af
      await BarcodeScanner.stopScan({ resolveScan: true });
      await BarcodeScanner.showBackground();
    }
  };

  const val = useMemo(
    () => ({
      hasBarcodeScanner,
      isScanning,
      startScan,
      startScanning,
      stopScan,
    }),
    [hasBarcodeScanner, startScan, stopScan, startScanning]
  );

  return (
    <Provider value={val}>
      <>
        <GlobalStyles
          styles={
            isScanning && hasNativeBarcodeScanner
              ? {
                  body: {
                    backgroundColor: 'transparent!important',
                    position: 'absolute',
                    right: '100vw',
                  },
                  '.MuiModal-root': { display: 'none' },
                }
              : {}
          }
        />
        {children}
      </>
    </Provider>
  );
};

export const useBarcodeScannerContext = (): BarcodeScannerControl => {
  const barcodeScannerControl = React.useContext(BarcodeScannerContext);
  return barcodeScannerControl;
};<|MERGE_RESOLUTION|>--- conflicted
+++ resolved
@@ -89,15 +89,6 @@
 
   const startScan = async () => {
     setIsScanning(true);
-<<<<<<< HEAD
-    const timeout = setTimeout(async () => {
-      await stopScan();
-      // if the timeout has been hit then an error is raised
-      // by the electron implementation, and the snack is shown
-      // in that error handler, no need to duplicate
-      if (!hasElectronApi) error(t('error.unable-to-read-barcode'))();
-    }, SCAN_TIMEOUT_IN_MS);
-=======
 
     const timeoutPromise = new Promise<undefined>((_, reject) =>
       setTimeout(reject, SCAN_TIMEOUT_IN_MS, 'Scan timed out')
@@ -149,57 +140,6 @@
     return result;
   };
 
-  const startScanning = async (callback: ScanCallback) => {
-    setIsScanning(true);
->>>>>>> 6b5449af
-
-    if (hasElectronApi) {
-      try {
-        const { startBarcodeScan } = electronNativeAPI;
-        await startBarcodeScan();
-<<<<<<< HEAD
-        const scan = new Promise<number[]>(resolve =>
-          electronNativeAPI.onBarcodeScan((_event, data) => resolve(data))
-        );
-
-        const data = await scan;
-        const barcode = parseBarcodeData(data);
-        clearTimeout(timeout);
-        setIsScanning(false);
-        return parseResult(barcode);
-=======
-        electronNativeAPI.onBarcodeScan((_event, data) => {
-          const barcode = parseBarcodeData(data);
-          callback(parseResult(barcode));
-        });
->>>>>>> 6b5449af
-      } catch (e) {
-        setIsScanning(false);
-        throw e;
-      }
-    }
-
-    if (hasNativeBarcodeScanner) {
-      setIsScanning(true);
-      const timeout = setTimeout(async () => {
-        await stopScan();
-        if (!hasElectronApi) error(t('error.unable-to-read-barcode'))();
-      }, SCAN_TIMEOUT_IN_MS);
-
-      // Check camera permission
-      await BarcodeScanner.checkPermission({ force: true });
-
-      // make background of WebView transparent
-      BarcodeScanner.hideBackground();
-      const result = await BarcodeScanner.startScan(); // start scanning and wait for a result
-      clearTimeout(timeout);
-      setIsScanning(false);
-      BarcodeScanner.showBackground();
-      callback(result);
-    }
-  };
-
-<<<<<<< HEAD
   const startScanning = async (callback: ScanCallback) => {
     setIsScanning(true);
 
@@ -244,15 +184,6 @@
     }
 
     if (hasNativeBarcodeScanner) {
-=======
-  const stopScan = async () => {
-    setIsScanning(false);
-    if (hasElectronApi) {
-      await electronNativeAPI.stopBarcodeScan();
-    }
-
-    if (hasNativeBarcodeScanner) {
->>>>>>> 6b5449af
       await BarcodeScanner.stopScan({ resolveScan: true });
       await BarcodeScanner.showBackground();
     }
