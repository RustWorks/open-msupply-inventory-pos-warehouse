export type Maybe<T> = T | null;
export type InputMaybe<T> = Maybe<T>;
export type Exact<T extends { [key: string]: unknown }> = { [K in keyof T]: T[K] };
export type MakeOptional<T, K extends keyof T> = Omit<T, K> & { [SubKey in K]?: Maybe<T[SubKey]> };
export type MakeMaybe<T, K extends keyof T> = Omit<T, K> & { [SubKey in K]: Maybe<T[SubKey]> };
/** All built-in and custom scalars, mapped to their actual values */
export type Scalars = {
  ID: string;
  String: string;
  Boolean: boolean;
  Int: number;
  Float: number;
  /**
   * Implement the DateTime<Utc> scalar
   *
   * The input/output is a string in RFC3339 format.
   */
  DateTime: string;
  /** A scalar that can represent any JSON value. */
  JSON: any;
  /**
   * ISO 8601 calendar date without timezone.
   * Format: %Y-%m-%d
   *
   * # Examples
   *
   * * `1994-11-13`
   * * `2000-02-24`
   */
  NaiveDate: string;
};

export type ActivityLogConnector = {
  __typename: 'ActivityLogConnector';
  nodes: Array<ActivityLogNode>;
  totalCount: Scalars['Int'];
};

export type ActivityLogFilterInput = {
  id?: InputMaybe<EqualFilterStringInput>;
  recordId?: InputMaybe<EqualFilterStringInput>;
  storeId?: InputMaybe<EqualFilterStringInput>;
  type?: InputMaybe<EqualFilterActivityLogTypeInput>;
  userId?: InputMaybe<EqualFilterStringInput>;
};

export type ActivityLogNode = {
  __typename: 'ActivityLogNode';
  datetime: Scalars['DateTime'];
  event?: Maybe<Scalars['String']>;
  id: Scalars['String'];
  recordId?: Maybe<Scalars['String']>;
  store?: Maybe<StoreNode>;
  storeId?: Maybe<Scalars['String']>;
  type: ActivityLogNodeType;
  user?: Maybe<UserNode>;
};

export enum ActivityLogNodeType {
  InvoiceCreated = 'INVOICE_CREATED',
  InvoiceDeleted = 'INVOICE_DELETED',
  InvoiceNumberAllocated = 'INVOICE_NUMBER_ALLOCATED',
  InvoiceStatusAllocated = 'INVOICE_STATUS_ALLOCATED',
  InvoiceStatusDelivered = 'INVOICE_STATUS_DELIVERED',
  InvoiceStatusPicked = 'INVOICE_STATUS_PICKED',
  InvoiceStatusShipped = 'INVOICE_STATUS_SHIPPED',
  InvoiceStatusVerified = 'INVOICE_STATUS_VERIFIED',
  RequisitionCreated = 'REQUISITION_CREATED',
  RequisitionDeleted = 'REQUISITION_DELETED',
  RequisitionNumberAllocated = 'REQUISITION_NUMBER_ALLOCATED',
  RequisitionStatusFinalised = 'REQUISITION_STATUS_FINALISED',
  RequisitionStatusSent = 'REQUISITION_STATUS_SENT',
  StocktakeCreated = 'STOCKTAKE_CREATED',
  StocktakeDeleted = 'STOCKTAKE_DELETED',
  StocktakeStatusFinalised = 'STOCKTAKE_STATUS_FINALISED',
  StockBatchChange = 'STOCK_BATCH_CHANGE',
  StockCostPriceChange = 'STOCK_COST_PRICE_CHANGE',
  StockExpiryDateChange = 'STOCK_EXPIRY_DATE_CHANGE',
  StockLocationChange = 'STOCK_LOCATION_CHANGE',
  StockOffHold = 'STOCK_OFF_HOLD',
  StockOnHold = 'STOCK_ON_HOLD',
  StockSellPriceChange = 'STOCK_SELL_PRICE_CHANGE',
  UserLoggedIn = 'USER_LOGGED_IN'
}

export type ActivityLogResponse = ActivityLogConnector;

export enum ActivityLogSortFieldInput {
  ActivityLogType = 'activityLogType',
  Id = 'id',
  RecordId = 'recordId',
  UserId = 'userId'
}

export type ActivityLogSortInput = {
  /**
   * 	Sort query result is sorted descending or ascending (if not provided the default is
   * ascending)
   */
  desc?: InputMaybe<Scalars['Boolean']>;
  /** Sort query result by `key` */
  key: ActivityLogSortFieldInput;
};

export type AddFromMasterListError = {
  __typename: 'AddFromMasterListError';
  error: AddFromMasterListErrorInterface;
};

export type AddFromMasterListErrorInterface = {
  description: Scalars['String'];
};

export type AddFromMasterListInput = {
  masterListId: Scalars['String'];
  requestRequisitionId: Scalars['String'];
};

export type AddFromMasterListResponse = AddFromMasterListError | RequisitionLineConnector;

export type AddToInboundShipmentFromMasterListError = {
  __typename: 'AddToInboundShipmentFromMasterListError';
  error: AddToInboundShipmentFromMasterListErrorInterface;
};

export type AddToInboundShipmentFromMasterListErrorInterface = {
  description: Scalars['String'];
};

export type AddToInboundShipmentFromMasterListResponse = AddToInboundShipmentFromMasterListError | InvoiceLineConnector;

export type AddToOutboundShipmentFromMasterListError = {
  __typename: 'AddToOutboundShipmentFromMasterListError';
  error: AddToOutboundShipmentFromMasterListErrorInterface;
};

export type AddToOutboundShipmentFromMasterListErrorInterface = {
  description: Scalars['String'];
};

export type AddToOutboundShipmentFromMasterListResponse = AddToOutboundShipmentFromMasterListError | InvoiceLineConnector;

export type AddToShipmentFromMasterListInput = {
  masterListId: Scalars['String'];
  shipmentId: Scalars['String'];
};

export type AdjustmentReasonNotProvided = InsertStocktakeLineErrorInterface & UpdateStocktakeLineErrorInterface & {
  __typename: 'AdjustmentReasonNotProvided';
  description: Scalars['String'];
};

export type AdjustmentReasonNotValid = InsertStocktakeLineErrorInterface & UpdateStocktakeLineErrorInterface & {
  __typename: 'AdjustmentReasonNotValid';
  description: Scalars['String'];
};

export type AllocateOutboundShipmentUnallocatedLineError = {
  __typename: 'AllocateOutboundShipmentUnallocatedLineError';
  error: AllocateOutboundShipmentUnallocatedLineErrorInterface;
};

export type AllocateOutboundShipmentUnallocatedLineErrorInterface = {
  description: Scalars['String'];
};

export type AllocateOutboundShipmentUnallocatedLineNode = {
  __typename: 'AllocateOutboundShipmentUnallocatedLineNode';
  deletes: Array<DeleteResponse>;
  inserts: InvoiceLineConnector;
  issuedExpiringSoonStockLines: StockLineConnector;
  skippedExpiredStockLines: StockLineConnector;
  skippedOnHoldStockLines: StockLineConnector;
  updates: InvoiceLineConnector;
};

export type AllocateOutboundShipmentUnallocatedLineResponse = AllocateOutboundShipmentUnallocatedLineError | AllocateOutboundShipmentUnallocatedLineNode;

export type AllocateOutboundShipmentUnallocatedLineResponseWithId = {
  __typename: 'AllocateOutboundShipmentUnallocatedLineResponseWithId';
  id: Scalars['String'];
  response: AllocateOutboundShipmentUnallocatedLineResponse;
};

export type AuthToken = {
  __typename: 'AuthToken';
  /** Bearer token */
  token: Scalars['String'];
};

export type AuthTokenError = {
  __typename: 'AuthTokenError';
  error: AuthTokenErrorInterface;
};

export type AuthTokenErrorInterface = {
  description: Scalars['String'];
};

export type AuthTokenResponse = AuthToken | AuthTokenError;

export type BarcodeConnector = {
  __typename: 'BarcodeConnector';
  nodes: Array<BarcodeNode>;
  totalCount: Scalars['Int'];
};

export type BarcodeFilterInput = {
  id?: InputMaybe<EqualFilterStringInput>;
  itemId?: InputMaybe<EqualFilterStringInput>;
  packSize?: InputMaybe<EqualFilterNumberInput>;
  value?: InputMaybe<EqualFilterStringInput>;
};

export type BarcodeNode = {
  __typename: 'BarcodeNode';
  id: Scalars['String'];
  itemId?: Maybe<Scalars['String']>;
  manufacturerId?: Maybe<Scalars['String']>;
  packSize?: Maybe<Scalars['Int']>;
  parentId?: Maybe<Scalars['String']>;
  value: Scalars['String'];
};

export enum BarcodeSortFieldInput {
  Barcode = 'BARCODE',
  Id = 'ID'
}

export type BarcodeSortInput = {
  /**
   * 	Sort query result is sorted descending or ascending (if not provided the default is
   * ascending)
   */
  desc?: InputMaybe<Scalars['Boolean']>;
  /** Sort query result by `key` */
  key: BarcodeSortFieldInput;
};

export type BarcodesResponse = BarcodeConnector;

export type BatchInboundShipmentInput = {
  continueOnError?: InputMaybe<Scalars['Boolean']>;
  deleteInboundShipmentLines?: InputMaybe<Array<DeleteInboundShipmentLineInput>>;
  deleteInboundShipmentServiceLines?: InputMaybe<Array<DeleteInboundShipmentServiceLineInput>>;
  deleteInboundShipments?: InputMaybe<Array<DeleteInboundShipmentInput>>;
  insertInboundShipmentLines?: InputMaybe<Array<InsertInboundShipmentLineInput>>;
  insertInboundShipmentServiceLines?: InputMaybe<Array<InsertInboundShipmentServiceLineInput>>;
  insertInboundShipments?: InputMaybe<Array<InsertInboundShipmentInput>>;
  updateInboundShipmentLines?: InputMaybe<Array<UpdateInboundShipmentLineInput>>;
  updateInboundShipmentServiceLines?: InputMaybe<Array<UpdateInboundShipmentServiceLineInput>>;
  updateInboundShipments?: InputMaybe<Array<UpdateInboundShipmentInput>>;
};

export type BatchInboundShipmentResponse = {
  __typename: 'BatchInboundShipmentResponse';
  deleteInboundShipmentLines?: Maybe<Array<DeleteInboundShipmentLineResponseWithId>>;
  deleteInboundShipmentServiceLines?: Maybe<Array<DeleteInboundShipmentServiceLineResponseWithId>>;
  deleteInboundShipments?: Maybe<Array<DeleteInboundShipmentResponseWithId>>;
  insertInboundShipmentLines?: Maybe<Array<InsertInboundShipmentLineResponseWithId>>;
  insertInboundShipmentServiceLines?: Maybe<Array<InsertInboundShipmentServiceLineResponseWithId>>;
  insertInboundShipments?: Maybe<Array<InsertInboundShipmentResponseWithId>>;
  updateInboundShipmentLines?: Maybe<Array<UpdateInboundShipmentLineResponseWithId>>;
  updateInboundShipmentServiceLines?: Maybe<Array<UpdateInboundShipmentServiceLineResponseWithId>>;
  updateInboundShipments?: Maybe<Array<UpdateInboundShipmentResponseWithId>>;
};

export type BatchIsReserved = DeleteInboundShipmentLineErrorInterface & UpdateInboundShipmentLineErrorInterface & {
  __typename: 'BatchIsReserved';
  description: Scalars['String'];
};

export type BatchOutboundShipmentInput = {
  allocatedOutboundShipmentUnallocatedLines?: InputMaybe<Array<Scalars['String']>>;
  continueOnError?: InputMaybe<Scalars['Boolean']>;
  deleteOutboundShipmentLines?: InputMaybe<Array<DeleteOutboundShipmentLineInput>>;
  deleteOutboundShipmentServiceLines?: InputMaybe<Array<DeleteOutboundShipmentServiceLineInput>>;
  deleteOutboundShipmentUnallocatedLines?: InputMaybe<Array<DeleteOutboundShipmentUnallocatedLineInput>>;
  deleteOutboundShipments?: InputMaybe<Array<Scalars['String']>>;
  insertOutboundShipmentLines?: InputMaybe<Array<InsertOutboundShipmentLineInput>>;
  insertOutboundShipmentServiceLines?: InputMaybe<Array<InsertOutboundShipmentServiceLineInput>>;
  insertOutboundShipmentUnallocatedLines?: InputMaybe<Array<InsertOutboundShipmentUnallocatedLineInput>>;
  insertOutboundShipments?: InputMaybe<Array<InsertOutboundShipmentInput>>;
  updateOutboundShipmentLines?: InputMaybe<Array<UpdateOutboundShipmentLineInput>>;
  updateOutboundShipmentServiceLines?: InputMaybe<Array<UpdateOutboundShipmentServiceLineInput>>;
  updateOutboundShipmentUnallocatedLines?: InputMaybe<Array<UpdateOutboundShipmentUnallocatedLineInput>>;
  updateOutboundShipments?: InputMaybe<Array<UpdateOutboundShipmentInput>>;
};

export type BatchOutboundShipmentResponse = {
  __typename: 'BatchOutboundShipmentResponse';
  allocateOutboundShipmentUnallocatedLines?: Maybe<Array<AllocateOutboundShipmentUnallocatedLineResponseWithId>>;
  deleteOutboundShipmentLines?: Maybe<Array<DeleteOutboundShipmentLineResponseWithId>>;
  deleteOutboundShipmentServiceLines?: Maybe<Array<DeleteOutboundShipmentServiceLineResponseWithId>>;
  deleteOutboundShipmentUnallocatedLines?: Maybe<Array<DeleteOutboundShipmentUnallocatedLineResponseWithId>>;
  deleteOutboundShipments?: Maybe<Array<DeleteOutboundShipmentResponseWithId>>;
  insertOutboundShipmentLines?: Maybe<Array<InsertOutboundShipmentLineResponseWithId>>;
  insertOutboundShipmentServiceLines?: Maybe<Array<InsertOutboundShipmentServiceLineResponseWithId>>;
  insertOutboundShipmentUnallocatedLines?: Maybe<Array<InsertOutboundShipmentUnallocatedLineResponseWithId>>;
  insertOutboundShipments?: Maybe<Array<InsertOutboundShipmentResponseWithId>>;
  updateOutboundShipmentLines?: Maybe<Array<UpdateOutboundShipmentLineResponseWithId>>;
  updateOutboundShipmentServiceLines?: Maybe<Array<UpdateOutboundShipmentServiceLineResponseWithId>>;
  updateOutboundShipmentUnallocatedLines?: Maybe<Array<UpdateOutboundShipmentUnallocatedLineResponseWithId>>;
  updateOutboundShipments?: Maybe<Array<UpdateOutboundShipmentResponseWithId>>;
};

export type BatchRequestRequisitionInput = {
  continueOnError?: InputMaybe<Scalars['Boolean']>;
  deleteRequestRequisitionLines?: InputMaybe<Array<DeleteRequestRequisitionLineInput>>;
  deleteRequestRequisitions?: InputMaybe<Array<DeleteRequestRequisitionInput>>;
  insertRequestRequisitionLines?: InputMaybe<Array<InsertRequestRequisitionLineInput>>;
  insertRequestRequisitions?: InputMaybe<Array<InsertRequestRequisitionInput>>;
  updateRequestRequisitionLines?: InputMaybe<Array<UpdateRequestRequisitionLineInput>>;
  updateRequestRequisitions?: InputMaybe<Array<UpdateRequestRequisitionInput>>;
};

export type BatchRequestRequisitionResponse = {
  __typename: 'BatchRequestRequisitionResponse';
  deleteRequestRequisitionLines?: Maybe<Array<DeleteRequestRequisitionLineResponseWithId>>;
  deleteRequestRequisitions?: Maybe<Array<DeleteRequestRequisitionResponseWithId>>;
  insertRequestRequisitionLines?: Maybe<Array<InsertRequestRequisitionLineResponseWithId>>;
  insertRequestRequisitions?: Maybe<Array<InsertRequestRequisitionResponseWithId>>;
  updateRequestRequisitionLines?: Maybe<Array<UpdateRequestRequisitionLineResponseWithId>>;
  updateRequestRequisitions?: Maybe<Array<UpdateRequestRequisitionResponseWithId>>;
};

export type BatchStocktakeInput = {
  continueOnError?: InputMaybe<Scalars['Boolean']>;
  deleteStocktakeLines?: InputMaybe<Array<DeleteStocktakeLineInput>>;
  deleteStocktakes?: InputMaybe<Array<DeleteStocktakeInput>>;
  insertStocktakeLines?: InputMaybe<Array<InsertStocktakeLineInput>>;
  insertStocktakes?: InputMaybe<Array<InsertStocktakeInput>>;
  updateStocktakeLines?: InputMaybe<Array<UpdateStocktakeLineInput>>;
  updateStocktakes?: InputMaybe<Array<UpdateStocktakeInput>>;
};

export type BatchStocktakeResponse = {
  __typename: 'BatchStocktakeResponse';
  deleteStocktakeLines?: Maybe<Array<DeleteStocktakeLineResponseWithId>>;
  deleteStocktakes?: Maybe<Array<DeleteStocktakeResponseWithId>>;
  insertStocktakeLines?: Maybe<Array<InsertStocktakeLineResponseWithId>>;
  insertStocktakes?: Maybe<Array<InsertStocktakeResponseWithId>>;
  updateStocktakeLines?: Maybe<Array<UpdateStocktakeLineResponseWithId>>;
  updateStocktakes?: Maybe<Array<UpdateStocktakeResponseWithId>>;
};

export type CanOnlyChangeToAllocatedWhenNoUnallocatedLines = UpdateErrorInterface & {
  __typename: 'CanOnlyChangeToAllocatedWhenNoUnallocatedLines';
  description: Scalars['String'];
  invoiceLines: InvoiceLineConnector;
};

export type CannotChangeStatusOfInvoiceOnHold = UpdateErrorInterface & UpdateInboundShipmentErrorInterface & {
  __typename: 'CannotChangeStatusOfInvoiceOnHold';
  description: Scalars['String'];
};

export type CannotDeleteInvoiceWithLines = DeleteErrorInterface & DeleteInboundShipmentErrorInterface & {
  __typename: 'CannotDeleteInvoiceWithLines';
  description: Scalars['String'];
  lines: InvoiceLineConnector;
};

export type CannotDeleteRequisitionWithLines = DeleteRequestRequisitionErrorInterface & {
  __typename: 'CannotDeleteRequisitionWithLines';
  description: Scalars['String'];
};

export type CannotEditInvoice = AddToInboundShipmentFromMasterListErrorInterface & AddToOutboundShipmentFromMasterListErrorInterface & DeleteErrorInterface & DeleteInboundShipmentErrorInterface & DeleteInboundShipmentLineErrorInterface & DeleteInboundShipmentServiceLineErrorInterface & DeleteOutboundShipmentLineErrorInterface & DeleteOutboundShipmentServiceLineErrorInterface & InsertInboundShipmentLineErrorInterface & InsertInboundShipmentServiceLineErrorInterface & InsertOutboundShipmentLineErrorInterface & InsertOutboundShipmentServiceLineErrorInterface & UpdateInboundShipmentErrorInterface & UpdateInboundShipmentLineErrorInterface & UpdateInboundShipmentServiceLineErrorInterface & UpdateOutboundShipmentLineErrorInterface & UpdateOutboundShipmentServiceLineErrorInterface & {
  __typename: 'CannotEditInvoice';
  description: Scalars['String'];
};

export type CannotEditRequisition = AddFromMasterListErrorInterface & CreateRequisitionShipmentErrorInterface & DeleteRequestRequisitionErrorInterface & DeleteRequestRequisitionLineErrorInterface & InsertRequestRequisitionLineErrorInterface & SupplyRequestedQuantityErrorInterface & UpdateRequestRequisitionErrorInterface & UpdateRequestRequisitionLineErrorInterface & UpdateResponseRequisitionErrorInterface & UpdateResponseRequisitionLineErrorInterface & UseSuggestedQuantityErrorInterface & {
  __typename: 'CannotEditRequisition';
  description: Scalars['String'];
};

export type CannotEditStocktake = DeleteStocktakeErrorInterface & DeleteStocktakeLineErrorInterface & InsertStocktakeLineErrorInterface & UpdateStocktakeErrorInterface & UpdateStocktakeLineErrorInterface & {
  __typename: 'CannotEditStocktake';
  description: Scalars['String'];
};

export type CannotReverseInvoiceStatus = UpdateErrorInterface & UpdateInboundShipmentErrorInterface & {
  __typename: 'CannotReverseInvoiceStatus';
  description: Scalars['String'];
};

export type ConsumptionHistoryConnector = {
  __typename: 'ConsumptionHistoryConnector';
  nodes: Array<ConsumptionHistoryNode>;
  totalCount: Scalars['Int'];
};

export type ConsumptionHistoryNode = {
  __typename: 'ConsumptionHistoryNode';
  averageMonthlyConsumption: Scalars['Int'];
  consumption: Scalars['Int'];
  date: Scalars['NaiveDate'];
  isCurrent: Scalars['Boolean'];
  isHistoric: Scalars['Boolean'];
};

export type ConsumptionOptionsInput = {
  /** Defaults to 3 months */
  amcLookbackMonths?: InputMaybe<Scalars['Int']>;
  /** Defaults to 12 */
  numberOfDataPoints?: InputMaybe<Scalars['Int']>;
};

export type CreateRequisitionShipmentError = {
  __typename: 'CreateRequisitionShipmentError';
  error: CreateRequisitionShipmentErrorInterface;
};

export type CreateRequisitionShipmentErrorInterface = {
  description: Scalars['String'];
};

export type CreateRequisitionShipmentInput = {
  responseRequisitionId: Scalars['String'];
};

export type CreateRequisitionShipmentResponse = CreateRequisitionShipmentError | InvoiceNode;

export type DatabaseError = DeleteLocationErrorInterface & InsertLocationErrorInterface & NodeErrorInterface & RefreshTokenErrorInterface & UpdateLocationErrorInterface & {
  __typename: 'DatabaseError';
  description: Scalars['String'];
  fullError: Scalars['String'];
};

export type DateFilterInput = {
  afterOrEqualTo?: InputMaybe<Scalars['NaiveDate']>;
  beforeOrEqualTo?: InputMaybe<Scalars['NaiveDate']>;
  equalTo?: InputMaybe<Scalars['NaiveDate']>;
};

export type DatetimeFilterInput = {
  afterOrEqualTo?: InputMaybe<Scalars['DateTime']>;
  beforeOrEqualTo?: InputMaybe<Scalars['DateTime']>;
  equalTo?: InputMaybe<Scalars['DateTime']>;
};

export type DeleteErrorInterface = {
  description: Scalars['String'];
};

export type DeleteInboundShipmentError = {
  __typename: 'DeleteInboundShipmentError';
  error: DeleteInboundShipmentErrorInterface;
};

export type DeleteInboundShipmentErrorInterface = {
  description: Scalars['String'];
};

export type DeleteInboundShipmentInput = {
  id: Scalars['String'];
};

export type DeleteInboundShipmentLineError = {
  __typename: 'DeleteInboundShipmentLineError';
  error: DeleteInboundShipmentLineErrorInterface;
};

export type DeleteInboundShipmentLineErrorInterface = {
  description: Scalars['String'];
};

export type DeleteInboundShipmentLineInput = {
  id: Scalars['String'];
};

export type DeleteInboundShipmentLineResponse = DeleteInboundShipmentLineError | DeleteResponse;

export type DeleteInboundShipmentLineResponseWithId = {
  __typename: 'DeleteInboundShipmentLineResponseWithId';
  id: Scalars['String'];
  response: DeleteInboundShipmentLineResponse;
};

export type DeleteInboundShipmentResponse = DeleteInboundShipmentError | DeleteResponse;

export type DeleteInboundShipmentResponseWithId = {
  __typename: 'DeleteInboundShipmentResponseWithId';
  id: Scalars['String'];
  response: DeleteInboundShipmentResponse;
};

export type DeleteInboundShipmentServiceLineError = {
  __typename: 'DeleteInboundShipmentServiceLineError';
  error: DeleteInboundShipmentServiceLineErrorInterface;
};

export type DeleteInboundShipmentServiceLineErrorInterface = {
  description: Scalars['String'];
};

export type DeleteInboundShipmentServiceLineInput = {
  id: Scalars['String'];
};

export type DeleteInboundShipmentServiceLineResponse = DeleteInboundShipmentServiceLineError | DeleteResponse;

export type DeleteInboundShipmentServiceLineResponseWithId = {
  __typename: 'DeleteInboundShipmentServiceLineResponseWithId';
  id: Scalars['String'];
  response: DeleteInboundShipmentServiceLineResponse;
};

export type DeleteLocationError = {
  __typename: 'DeleteLocationError';
  error: DeleteLocationErrorInterface;
};

export type DeleteLocationErrorInterface = {
  description: Scalars['String'];
};

export type DeleteLocationInput = {
  id: Scalars['String'];
};

export type DeleteLocationResponse = DeleteLocationError | DeleteResponse;

export type DeleteOutboundShipmentError = {
  __typename: 'DeleteOutboundShipmentError';
  error: DeleteErrorInterface;
};

export type DeleteOutboundShipmentLineError = {
  __typename: 'DeleteOutboundShipmentLineError';
  error: DeleteOutboundShipmentLineErrorInterface;
};

export type DeleteOutboundShipmentLineErrorInterface = {
  description: Scalars['String'];
};

export type DeleteOutboundShipmentLineInput = {
  id: Scalars['String'];
};

export type DeleteOutboundShipmentLineResponse = DeleteOutboundShipmentLineError | DeleteResponse;

export type DeleteOutboundShipmentLineResponseWithId = {
  __typename: 'DeleteOutboundShipmentLineResponseWithId';
  id: Scalars['String'];
  response: DeleteOutboundShipmentLineResponse;
};

export type DeleteOutboundShipmentResponse = DeleteOutboundShipmentError | DeleteResponse;

export type DeleteOutboundShipmentResponseWithId = {
  __typename: 'DeleteOutboundShipmentResponseWithId';
  id: Scalars['String'];
  response: DeleteOutboundShipmentResponse;
};

export type DeleteOutboundShipmentServiceLineError = {
  __typename: 'DeleteOutboundShipmentServiceLineError';
  error: DeleteOutboundShipmentServiceLineErrorInterface;
};

export type DeleteOutboundShipmentServiceLineErrorInterface = {
  description: Scalars['String'];
};

export type DeleteOutboundShipmentServiceLineInput = {
  id: Scalars['String'];
};

export type DeleteOutboundShipmentServiceLineResponse = DeleteOutboundShipmentServiceLineError | DeleteResponse;

export type DeleteOutboundShipmentServiceLineResponseWithId = {
  __typename: 'DeleteOutboundShipmentServiceLineResponseWithId';
  id: Scalars['String'];
  response: DeleteOutboundShipmentServiceLineResponse;
};

export type DeleteOutboundShipmentUnallocatedLineError = {
  __typename: 'DeleteOutboundShipmentUnallocatedLineError';
  error: DeleteOutboundShipmentUnallocatedLineErrorInterface;
};

export type DeleteOutboundShipmentUnallocatedLineErrorInterface = {
  description: Scalars['String'];
};

export type DeleteOutboundShipmentUnallocatedLineInput = {
  id: Scalars['String'];
};

export type DeleteOutboundShipmentUnallocatedLineResponse = DeleteOutboundShipmentUnallocatedLineError | DeleteResponse;

export type DeleteOutboundShipmentUnallocatedLineResponseWithId = {
  __typename: 'DeleteOutboundShipmentUnallocatedLineResponseWithId';
  id: Scalars['String'];
  response: DeleteOutboundShipmentUnallocatedLineResponse;
};

export type DeleteRequestRequisitionError = {
  __typename: 'DeleteRequestRequisitionError';
  error: DeleteRequestRequisitionErrorInterface;
};

export type DeleteRequestRequisitionErrorInterface = {
  description: Scalars['String'];
};

export type DeleteRequestRequisitionInput = {
  id: Scalars['String'];
};

export type DeleteRequestRequisitionLineError = {
  __typename: 'DeleteRequestRequisitionLineError';
  error: DeleteRequestRequisitionLineErrorInterface;
};

export type DeleteRequestRequisitionLineErrorInterface = {
  description: Scalars['String'];
};

export type DeleteRequestRequisitionLineInput = {
  id: Scalars['String'];
};

export type DeleteRequestRequisitionLineResponse = DeleteRequestRequisitionLineError | DeleteResponse;

export type DeleteRequestRequisitionLineResponseWithId = {
  __typename: 'DeleteRequestRequisitionLineResponseWithId';
  id: Scalars['String'];
  response: DeleteRequestRequisitionLineResponse;
};

export type DeleteRequestRequisitionResponse = DeleteRequestRequisitionError | DeleteResponse;

export type DeleteRequestRequisitionResponseWithId = {
  __typename: 'DeleteRequestRequisitionResponseWithId';
  id: Scalars['String'];
  response: DeleteRequestRequisitionResponse;
};

export type DeleteResponse = {
  __typename: 'DeleteResponse';
  id: Scalars['String'];
};

export type DeleteStocktakeError = {
  __typename: 'DeleteStocktakeError';
  error: DeleteStocktakeErrorInterface;
};

export type DeleteStocktakeErrorInterface = {
  description: Scalars['String'];
};

export type DeleteStocktakeInput = {
  id: Scalars['String'];
};

export type DeleteStocktakeLineError = {
  __typename: 'DeleteStocktakeLineError';
  error: DeleteStocktakeLineErrorInterface;
};

export type DeleteStocktakeLineErrorInterface = {
  description: Scalars['String'];
};

export type DeleteStocktakeLineInput = {
  id: Scalars['String'];
};

export type DeleteStocktakeLineResponse = DeleteResponse | DeleteStocktakeLineError;

export type DeleteStocktakeLineResponseWithId = {
  __typename: 'DeleteStocktakeLineResponseWithId';
  id: Scalars['String'];
  response: DeleteStocktakeLineResponse;
};

export type DeleteStocktakeResponse = DeleteResponse | DeleteStocktakeError;

export type DeleteStocktakeResponseWithId = {
  __typename: 'DeleteStocktakeResponseWithId';
  id: Scalars['String'];
  response: DeleteStocktakeResponse;
};

export type DisplaySettingNode = {
  __typename: 'DisplaySettingNode';
  hash: Scalars['String'];
  value: Scalars['String'];
};

export type DisplaySettingsHash = {
  logo: Scalars['String'];
  theme: Scalars['String'];
};

export type DisplaySettingsInput = {
  customLogo?: InputMaybe<Scalars['String']>;
  customTheme?: InputMaybe<Scalars['String']>;
};

export type DisplaySettingsNode = {
  __typename: 'DisplaySettingsNode';
  customLogo?: Maybe<DisplaySettingNode>;
  customTheme?: Maybe<DisplaySettingNode>;
};

export type EqualFilterActivityLogTypeInput = {
  equalAny?: InputMaybe<Array<ActivityLogNodeType>>;
  equalTo?: InputMaybe<ActivityLogNodeType>;
  notEqualTo?: InputMaybe<ActivityLogNodeType>;
};

export type EqualFilterBigNumberInput = {
  equalAny?: InputMaybe<Array<Scalars['Int']>>;
  equalTo?: InputMaybe<Scalars['Int']>;
  notEqualTo?: InputMaybe<Scalars['Int']>;
};

export type EqualFilterInventoryAdjustmentReasonTypeInput = {
  equalAny?: InputMaybe<Array<InventoryAdjustmentReasonNodeType>>;
  equalTo?: InputMaybe<InventoryAdjustmentReasonNodeType>;
  notEqualTo?: InputMaybe<InventoryAdjustmentReasonNodeType>;
};

export type EqualFilterInvoiceStatusInput = {
  equalAny?: InputMaybe<Array<InvoiceNodeStatus>>;
  equalTo?: InputMaybe<InvoiceNodeStatus>;
  notEqualTo?: InputMaybe<InvoiceNodeStatus>;
};

export type EqualFilterInvoiceTypeInput = {
  equalAny?: InputMaybe<Array<InvoiceNodeType>>;
  equalTo?: InputMaybe<InvoiceNodeType>;
  notEqualTo?: InputMaybe<InvoiceNodeType>;
};

export type EqualFilterItemTypeInput = {
  equalAny?: InputMaybe<Array<ItemNodeType>>;
  equalTo?: InputMaybe<ItemNodeType>;
  notEqualTo?: InputMaybe<ItemNodeType>;
};

export type EqualFilterNumberInput = {
  equalAny?: InputMaybe<Array<Scalars['Int']>>;
  equalTo?: InputMaybe<Scalars['Int']>;
  notEqualTo?: InputMaybe<Scalars['Int']>;
};

export type EqualFilterReportContextInput = {
  equalAny?: InputMaybe<Array<ReportContext>>;
  equalTo?: InputMaybe<ReportContext>;
  notEqualTo?: InputMaybe<ReportContext>;
};

export type EqualFilterRequisitionStatusInput = {
  equalAny?: InputMaybe<Array<RequisitionNodeStatus>>;
  equalTo?: InputMaybe<RequisitionNodeStatus>;
  notEqualTo?: InputMaybe<RequisitionNodeStatus>;
};

export type EqualFilterRequisitionTypeInput = {
  equalAny?: InputMaybe<Array<RequisitionNodeType>>;
  equalTo?: InputMaybe<RequisitionNodeType>;
  notEqualTo?: InputMaybe<RequisitionNodeType>;
};

export type EqualFilterStocktakeStatusInput = {
  equalAny?: InputMaybe<Array<StocktakeNodeStatus>>;
  equalTo?: InputMaybe<StocktakeNodeStatus>;
  notEqualTo?: InputMaybe<StocktakeNodeStatus>;
};

export type EqualFilterStringInput = {
  equalAny?: InputMaybe<Array<Scalars['String']>>;
  equalTo?: InputMaybe<Scalars['String']>;
  notEqualTo?: InputMaybe<Scalars['String']>;
};

export type EqualFilterTypeInput = {
  equalAny?: InputMaybe<Array<NameNodeType>>;
  equalTo?: InputMaybe<NameNodeType>;
  notEqualTo?: InputMaybe<NameNodeType>;
};

export type FailedToFetchReportData = PrintReportErrorInterface & {
  __typename: 'FailedToFetchReportData';
  description: Scalars['String'];
  errors: Scalars['JSON'];
};

export enum ForeignKey {
  InvoiceId = 'invoiceId',
  ItemId = 'itemId',
  LocationId = 'locationId',
  OtherPartyId = 'otherPartyId',
  RequisitionId = 'requisitionId',
  StockLineId = 'stockLineId'
}

export type ForeignKeyError = DeleteInboundShipmentLineErrorInterface & DeleteInboundShipmentServiceLineErrorInterface & DeleteOutboundShipmentLineErrorInterface & DeleteOutboundShipmentServiceLineErrorInterface & DeleteOutboundShipmentUnallocatedLineErrorInterface & InsertInboundShipmentLineErrorInterface & InsertInboundShipmentServiceLineErrorInterface & InsertOutboundShipmentLineErrorInterface & InsertOutboundShipmentServiceLineErrorInterface & InsertOutboundShipmentUnallocatedLineErrorInterface & InsertRequestRequisitionLineErrorInterface & UpdateInboundShipmentLineErrorInterface & UpdateInboundShipmentServiceLineErrorInterface & UpdateOutboundShipmentLineErrorInterface & UpdateOutboundShipmentServiceLineErrorInterface & UpdateOutboundShipmentUnallocatedLineErrorInterface & UpdateRequestRequisitionLineErrorInterface & UpdateResponseRequisitionLineErrorInterface & {
  __typename: 'ForeignKeyError';
  description: Scalars['String'];
  key: ForeignKey;
};

export type FullSyncStatusNode = {
  __typename: 'FullSyncStatusNode';
  error?: Maybe<SyncErrorNode>;
  integration?: Maybe<SyncStatusNode>;
  isSyncing: Scalars['Boolean'];
  prepareInitial?: Maybe<SyncStatusNode>;
  pullCentral?: Maybe<SyncStatusWithProgressNode>;
  pullRemote?: Maybe<SyncStatusWithProgressNode>;
  push?: Maybe<SyncStatusWithProgressNode>;
  summary: SyncStatusNode;
};

export enum GenderType {
  Female = 'FEMALE',
  Male = 'MALE',
  NonBinary = 'NON_BINARY',
  TransgenderFemale = 'TRANSGENDER_FEMALE',
  TransgenderFemaleHormone = 'TRANSGENDER_FEMALE_HORMONE',
  TransgenderFemaleSurgical = 'TRANSGENDER_FEMALE_SURGICAL',
  TransgenderMale = 'TRANSGENDER_MALE',
  TransgenderMaleHormone = 'TRANSGENDER_MALE_HORMONE',
  TransgenderMaleSurgical = 'TRANSGENDER_MALE_SURGICAL',
  Unknown = 'UNKNOWN'
}

export type InboundInvoiceCounts = {
  __typename: 'InboundInvoiceCounts';
  created: InvoiceCountsSummary;
};

export type InitialisationStatusNode = {
  __typename: 'InitialisationStatusNode';
  siteName?: Maybe<Scalars['String']>;
  status: InitialisationStatusType;
};

export enum InitialisationStatusType {
  Initialised = 'INITIALISED',
  Initialising = 'INITIALISING',
  PreInitialisation = 'PRE_INITIALISATION'
}

export type InitialiseSiteResponse = SyncErrorNode | SyncSettingsNode;

export type InsertBarcodeInput = {
  itemId: Scalars['String'];
  packSize?: InputMaybe<Scalars['Int']>;
  value: Scalars['String'];
};

export type InsertBarcodeResponse = BarcodeNode;

export type InsertErrorInterface = {
  description: Scalars['String'];
};

export type InsertInboundShipmentError = {
  __typename: 'InsertInboundShipmentError';
  error: InsertInboundShipmentErrorInterface;
};

export type InsertInboundShipmentErrorInterface = {
  description: Scalars['String'];
};

export type InsertInboundShipmentInput = {
  colour?: InputMaybe<Scalars['String']>;
  comment?: InputMaybe<Scalars['String']>;
  id: Scalars['String'];
  onHold?: InputMaybe<Scalars['Boolean']>;
  otherPartyId: Scalars['String'];
  theirReference?: InputMaybe<Scalars['String']>;
};

export type InsertInboundShipmentLineError = {
  __typename: 'InsertInboundShipmentLineError';
  error: InsertInboundShipmentLineErrorInterface;
};

export type InsertInboundShipmentLineErrorInterface = {
  description: Scalars['String'];
};

export type InsertInboundShipmentLineInput = {
  batch?: InputMaybe<Scalars['String']>;
  costPricePerPack: Scalars['Float'];
  expiryDate?: InputMaybe<Scalars['NaiveDate']>;
  id: Scalars['String'];
  invoiceId: Scalars['String'];
  itemId: Scalars['String'];
  locationId?: InputMaybe<Scalars['String']>;
  numberOfPacks: Scalars['Float'];
  packSize: Scalars['Int'];
  sellPricePerPack: Scalars['Float'];
  tax?: InputMaybe<Scalars['Float']>;
  totalBeforeTax?: InputMaybe<Scalars['Float']>;
};

export type InsertInboundShipmentLineResponse = InsertInboundShipmentLineError | InvoiceLineNode;

export type InsertInboundShipmentLineResponseWithId = {
  __typename: 'InsertInboundShipmentLineResponseWithId';
  id: Scalars['String'];
  response: InsertInboundShipmentLineResponse;
};

export type InsertInboundShipmentResponse = InsertInboundShipmentError | InvoiceNode;

export type InsertInboundShipmentResponseWithId = {
  __typename: 'InsertInboundShipmentResponseWithId';
  id: Scalars['String'];
  response: InsertInboundShipmentResponse;
};

export type InsertInboundShipmentServiceLineError = {
  __typename: 'InsertInboundShipmentServiceLineError';
  error: InsertInboundShipmentServiceLineErrorInterface;
};

export type InsertInboundShipmentServiceLineErrorInterface = {
  description: Scalars['String'];
};

export type InsertInboundShipmentServiceLineInput = {
  id: Scalars['String'];
  invoiceId: Scalars['String'];
  itemId?: InputMaybe<Scalars['String']>;
  name?: InputMaybe<Scalars['String']>;
  note?: InputMaybe<Scalars['String']>;
  tax?: InputMaybe<Scalars['Float']>;
  totalBeforeTax: Scalars['Float'];
};

export type InsertInboundShipmentServiceLineResponse = InsertInboundShipmentServiceLineError | InvoiceLineNode;

export type InsertInboundShipmentServiceLineResponseWithId = {
  __typename: 'InsertInboundShipmentServiceLineResponseWithId';
  id: Scalars['String'];
  response: InsertInboundShipmentServiceLineResponse;
};

export type InsertLocationError = {
  __typename: 'InsertLocationError';
  error: InsertLocationErrorInterface;
};

export type InsertLocationErrorInterface = {
  description: Scalars['String'];
};

export type InsertLocationInput = {
  code: Scalars['String'];
  id: Scalars['String'];
  name?: InputMaybe<Scalars['String']>;
  onHold?: InputMaybe<Scalars['Boolean']>;
};

export type InsertLocationResponse = InsertLocationError | LocationNode;

export type InsertOutboundShipmentError = {
  __typename: 'InsertOutboundShipmentError';
  error: InsertErrorInterface;
};

export type InsertOutboundShipmentInput = {
  colour?: InputMaybe<Scalars['String']>;
  comment?: InputMaybe<Scalars['String']>;
  /** The new invoice id provided by the client */
  id: Scalars['String'];
  onHold?: InputMaybe<Scalars['Boolean']>;
  /** The other party must be an customer of the current store */
  otherPartyId: Scalars['String'];
  theirReference?: InputMaybe<Scalars['String']>;
};

export type InsertOutboundShipmentLineError = {
  __typename: 'InsertOutboundShipmentLineError';
  error: InsertOutboundShipmentLineErrorInterface;
};

export type InsertOutboundShipmentLineErrorInterface = {
  description: Scalars['String'];
};

export type InsertOutboundShipmentLineInput = {
  id: Scalars['String'];
  invoiceId: Scalars['String'];
  itemId: Scalars['String'];
  numberOfPacks: Scalars['Float'];
  stockLineId: Scalars['String'];
  tax?: InputMaybe<Scalars['Float']>;
  totalBeforeTax?: InputMaybe<Scalars['Float']>;
};

export type InsertOutboundShipmentLineResponse = InsertOutboundShipmentLineError | InvoiceLineNode;

export type InsertOutboundShipmentLineResponseWithId = {
  __typename: 'InsertOutboundShipmentLineResponseWithId';
  id: Scalars['String'];
  response: InsertOutboundShipmentLineResponse;
};

export type InsertOutboundShipmentResponse = InsertOutboundShipmentError | InvoiceNode | NodeError;

export type InsertOutboundShipmentResponseWithId = {
  __typename: 'InsertOutboundShipmentResponseWithId';
  id: Scalars['String'];
  response: InsertOutboundShipmentResponse;
};

export type InsertOutboundShipmentServiceLineError = {
  __typename: 'InsertOutboundShipmentServiceLineError';
  error: InsertOutboundShipmentServiceLineErrorInterface;
};

export type InsertOutboundShipmentServiceLineErrorInterface = {
  description: Scalars['String'];
};

export type InsertOutboundShipmentServiceLineInput = {
  id: Scalars['String'];
  invoiceId: Scalars['String'];
  itemId?: InputMaybe<Scalars['String']>;
  name?: InputMaybe<Scalars['String']>;
  note?: InputMaybe<Scalars['String']>;
  tax?: InputMaybe<Scalars['Float']>;
  totalBeforeTax: Scalars['Float'];
};

export type InsertOutboundShipmentServiceLineResponse = InsertOutboundShipmentServiceLineError | InvoiceLineNode;

export type InsertOutboundShipmentServiceLineResponseWithId = {
  __typename: 'InsertOutboundShipmentServiceLineResponseWithId';
  id: Scalars['String'];
  response: InsertOutboundShipmentServiceLineResponse;
};

export type InsertOutboundShipmentUnallocatedLineError = {
  __typename: 'InsertOutboundShipmentUnallocatedLineError';
  error: InsertOutboundShipmentUnallocatedLineErrorInterface;
};

export type InsertOutboundShipmentUnallocatedLineErrorInterface = {
  description: Scalars['String'];
};

export type InsertOutboundShipmentUnallocatedLineInput = {
  id: Scalars['String'];
  invoiceId: Scalars['String'];
  itemId: Scalars['String'];
  quantity: Scalars['Int'];
};

export type InsertOutboundShipmentUnallocatedLineResponse = InsertOutboundShipmentUnallocatedLineError | InvoiceLineNode;

export type InsertOutboundShipmentUnallocatedLineResponseWithId = {
  __typename: 'InsertOutboundShipmentUnallocatedLineResponseWithId';
  id: Scalars['String'];
  response: InsertOutboundShipmentUnallocatedLineResponse;
};

export type InsertProgramRequestRequisitionInput = {
  colour?: InputMaybe<Scalars['String']>;
  comment?: InputMaybe<Scalars['String']>;
  /** Defaults to 2 weeks from now */
  expectedDeliveryDate?: InputMaybe<Scalars['NaiveDate']>;
  id: Scalars['String'];
  otherPartyId: Scalars['String'];
  periodId: Scalars['String'];
  programOrderTypeId: Scalars['String'];
  theirReference?: InputMaybe<Scalars['String']>;
};

export type InsertRequestRequisitionError = {
  __typename: 'InsertRequestRequisitionError';
  error: InsertRequestRequisitionErrorInterface;
};

export type InsertRequestRequisitionErrorInterface = {
  description: Scalars['String'];
};

export type InsertRequestRequisitionInput = {
  colour?: InputMaybe<Scalars['String']>;
  comment?: InputMaybe<Scalars['String']>;
  /** Defaults to 2 weeks from now */
  expectedDeliveryDate?: InputMaybe<Scalars['NaiveDate']>;
  id: Scalars['String'];
  maxMonthsOfStock: Scalars['Float'];
  minMonthsOfStock: Scalars['Float'];
  otherPartyId: Scalars['String'];
  theirReference?: InputMaybe<Scalars['String']>;
};

export type InsertRequestRequisitionLineError = {
  __typename: 'InsertRequestRequisitionLineError';
  error: InsertRequestRequisitionLineErrorInterface;
};

export type InsertRequestRequisitionLineErrorInterface = {
  description: Scalars['String'];
};

export type InsertRequestRequisitionLineInput = {
  comment?: InputMaybe<Scalars['String']>;
  id: Scalars['String'];
  itemId: Scalars['String'];
  requestedQuantity?: InputMaybe<Scalars['Int']>;
  requisitionId: Scalars['String'];
};

export type InsertRequestRequisitionLineResponse = InsertRequestRequisitionLineError | RequisitionLineNode;

export type InsertRequestRequisitionLineResponseWithId = {
  __typename: 'InsertRequestRequisitionLineResponseWithId';
  id: Scalars['String'];
  response: InsertRequestRequisitionLineResponse;
};

export type InsertRequestRequisitionResponse = InsertRequestRequisitionError | RequisitionNode;

export type InsertRequestRequisitionResponseWithId = {
  __typename: 'InsertRequestRequisitionResponseWithId';
  id: Scalars['String'];
  response: InsertRequestRequisitionResponse;
};

export type InsertStocktakeInput = {
  comment?: InputMaybe<Scalars['String']>;
  description?: InputMaybe<Scalars['String']>;
  id: Scalars['String'];
  isLocked?: InputMaybe<Scalars['Boolean']>;
  itemsHaveStock?: InputMaybe<Scalars['Boolean']>;
  locationId?: InputMaybe<Scalars['String']>;
  masterListId?: InputMaybe<Scalars['String']>;
  stocktakeDate?: InputMaybe<Scalars['NaiveDate']>;
};

export type InsertStocktakeLineError = {
  __typename: 'InsertStocktakeLineError';
  error: InsertStocktakeLineErrorInterface;
};

export type InsertStocktakeLineErrorInterface = {
  description: Scalars['String'];
};

export type InsertStocktakeLineInput = {
  batch?: InputMaybe<Scalars['String']>;
  comment?: InputMaybe<Scalars['String']>;
  costPricePerPack?: InputMaybe<Scalars['Float']>;
  countedNumberOfPacks?: InputMaybe<Scalars['Float']>;
  expiryDate?: InputMaybe<Scalars['NaiveDate']>;
  id: Scalars['String'];
  inventoryAdjustmentReasonId?: InputMaybe<Scalars['String']>;
  itemId?: InputMaybe<Scalars['String']>;
  locationId?: InputMaybe<Scalars['String']>;
  note?: InputMaybe<Scalars['String']>;
  packSize?: InputMaybe<Scalars['Int']>;
  sellPricePerPack?: InputMaybe<Scalars['Float']>;
  stockLineId?: InputMaybe<Scalars['String']>;
  stocktakeId: Scalars['String'];
};

export type InsertStocktakeLineResponse = InsertStocktakeLineError | StocktakeLineNode;

export type InsertStocktakeLineResponseWithId = {
  __typename: 'InsertStocktakeLineResponseWithId';
  id: Scalars['String'];
  response: InsertStocktakeLineResponse;
};

export type InsertStocktakeResponse = StocktakeNode;

export type InsertStocktakeResponseWithId = {
  __typename: 'InsertStocktakeResponseWithId';
  id: Scalars['String'];
  response: InsertStocktakeResponse;
};

export type InternalError = InsertLocationErrorInterface & RefreshTokenErrorInterface & UpdateLocationErrorInterface & {
  __typename: 'InternalError';
  description: Scalars['String'];
  fullError: Scalars['String'];
};

export type InvalidCredentials = AuthTokenErrorInterface & {
  __typename: 'InvalidCredentials';
  description: Scalars['String'];
};

export type InvalidToken = RefreshTokenErrorInterface & {
  __typename: 'InvalidToken';
  description: Scalars['String'];
};

export type InventoryAdjustmentReasonConnector = {
  __typename: 'InventoryAdjustmentReasonConnector';
  nodes: Array<InventoryAdjustmentReasonNode>;
  totalCount: Scalars['Int'];
};

export type InventoryAdjustmentReasonFilterInput = {
  id?: InputMaybe<EqualFilterStringInput>;
  isActive?: InputMaybe<Scalars['Boolean']>;
  type?: InputMaybe<EqualFilterInventoryAdjustmentReasonTypeInput>;
};

export type InventoryAdjustmentReasonNode = {
  __typename: 'InventoryAdjustmentReasonNode';
  id: Scalars['String'];
  isActive: Scalars['Boolean'];
  reason: Scalars['String'];
  type: InventoryAdjustmentReasonNodeType;
};

export enum InventoryAdjustmentReasonNodeType {
  Negative = 'NEGATIVE',
  Positive = 'POSITIVE'
}

export type InventoryAdjustmentReasonResponse = InventoryAdjustmentReasonConnector;

export enum InventoryAdjustmentReasonSortFieldInput {
  Id = 'id',
  InventoryAdjustmentReasonType = 'inventoryAdjustmentReasonType',
  Reason = 'reason'
}

export type InventoryAdjustmentReasonSortInput = {
  /**
   * 	Sort query result is sorted descending or ascending (if not provided the default is
   * ascending)
   */
  desc?: InputMaybe<Scalars['Boolean']>;
  /** Sort query result by `key` */
  key: InventoryAdjustmentReasonSortFieldInput;
};

export type InvoiceConnector = {
  __typename: 'InvoiceConnector';
  nodes: Array<InvoiceNode>;
  totalCount: Scalars['Int'];
};

export type InvoiceCounts = {
  __typename: 'InvoiceCounts';
  inbound: InboundInvoiceCounts;
  outbound: OutboundInvoiceCounts;
};

export type InvoiceCountsSummary = {
  __typename: 'InvoiceCountsSummary';
  thisWeek: Scalars['Int'];
  today: Scalars['Int'];
};

export type InvoiceFilterInput = {
  allocatedDatetime?: InputMaybe<DatetimeFilterInput>;
  colour?: InputMaybe<EqualFilterStringInput>;
  comment?: InputMaybe<SimpleStringFilterInput>;
  createdDatetime?: InputMaybe<DatetimeFilterInput>;
  deliveredDatetime?: InputMaybe<DatetimeFilterInput>;
  id?: InputMaybe<EqualFilterStringInput>;
  invoiceNumber?: InputMaybe<EqualFilterBigNumberInput>;
  linkedInvoiceId?: InputMaybe<EqualFilterStringInput>;
  nameId?: InputMaybe<EqualFilterStringInput>;
  onHold?: InputMaybe<Scalars['Boolean']>;
  otherPartyId?: InputMaybe<EqualFilterStringInput>;
  otherPartyName?: InputMaybe<SimpleStringFilterInput>;
  pickedDatetime?: InputMaybe<DatetimeFilterInput>;
  requisitionId?: InputMaybe<EqualFilterStringInput>;
  shippedDatetime?: InputMaybe<DatetimeFilterInput>;
  status?: InputMaybe<EqualFilterInvoiceStatusInput>;
  storeId?: InputMaybe<EqualFilterStringInput>;
  theirReference?: InputMaybe<EqualFilterStringInput>;
  transportReference?: InputMaybe<EqualFilterStringInput>;
  type?: InputMaybe<EqualFilterInvoiceTypeInput>;
  userId?: InputMaybe<EqualFilterStringInput>;
  verifiedDatetime?: InputMaybe<DatetimeFilterInput>;
};

export type InvoiceIsNotEditable = UpdateErrorInterface & UpdateNameErrorInterface & {
  __typename: 'InvoiceIsNotEditable';
  description: Scalars['String'];
};

export type InvoiceLineConnector = {
  __typename: 'InvoiceLineConnector';
  nodes: Array<InvoiceLineNode>;
  totalCount: Scalars['Int'];
};

export type InvoiceLineNode = {
  __typename: 'InvoiceLineNode';
  batch?: Maybe<Scalars['String']>;
  costPricePerPack: Scalars['Float'];
  expiryDate?: Maybe<Scalars['NaiveDate']>;
  id: Scalars['String'];
  invoiceId: Scalars['String'];
  item: ItemNode;
  itemCode: Scalars['String'];
  itemId: Scalars['String'];
  itemName: Scalars['String'];
  location?: Maybe<LocationNode>;
  locationId?: Maybe<Scalars['String']>;
  locationName?: Maybe<Scalars['String']>;
  note?: Maybe<Scalars['String']>;
  numberOfPacks: Scalars['Float'];
  packSize: Scalars['Int'];
  pricing: PricingNode;
  sellPricePerPack: Scalars['Float'];
  stockLine?: Maybe<StockLineNode>;
  taxPercentage?: Maybe<Scalars['Float']>;
  totalAfterTax: Scalars['Float'];
  totalBeforeTax: Scalars['Float'];
  type: InvoiceLineNodeType;
};

export enum InvoiceLineNodeType {
  Service = 'SERVICE',
  StockIn = 'STOCK_IN',
  StockOut = 'STOCK_OUT',
  UnallocatedStock = 'UNALLOCATED_STOCK'
}

export type InvoiceNode = {
  __typename: 'InvoiceNode';
  allocatedDatetime?: Maybe<Scalars['DateTime']>;
  colour?: Maybe<Scalars['String']>;
  comment?: Maybe<Scalars['String']>;
  createdDatetime: Scalars['DateTime'];
  deliveredDatetime?: Maybe<Scalars['DateTime']>;
  id: Scalars['String'];
  invoiceNumber: Scalars['Int'];
  lines: InvoiceLineConnector;
  /** Inbound Shipment <-> Outbound Shipment, where Inbound Shipment originated from Outbound Shipment */
  linkedShipment?: Maybe<InvoiceNode>;
  onHold: Scalars['Boolean'];
  otherParty: NameNode;
  otherPartyId: Scalars['String'];
  otherPartyName: Scalars['String'];
  otherPartyStore?: Maybe<StoreNode>;
  pickedDatetime?: Maybe<Scalars['DateTime']>;
  pricing: PricingNode;
  /**
   * Response Requisition that is the origin of this Outbound Shipment
   * Or Request Requisition for Inbound Shipment that Originated from Outbound Shipment (linked through Response Requisition)
   */
  requisition?: Maybe<RequisitionNode>;
  shippedDatetime?: Maybe<Scalars['DateTime']>;
  status: InvoiceNodeStatus;
  taxPercentage?: Maybe<Scalars['Float']>;
  theirReference?: Maybe<Scalars['String']>;
  transportReference?: Maybe<Scalars['String']>;
  type: InvoiceNodeType;
  /**
   * User that last edited invoice, if user is not found in system default unknown user is returned
   * Null is returned for transfers, where inbound has not been edited yet
   * Null is also returned for system created invoices like inventory adjustments
   */
  user?: Maybe<UserNode>;
  verifiedDatetime?: Maybe<Scalars['DateTime']>;
};


export type InvoiceNodeOtherPartyArgs = {
  storeId: Scalars['String'];
};

export enum InvoiceNodeStatus {
  Allocated = 'ALLOCATED',
  Delivered = 'DELIVERED',
  New = 'NEW',
  Picked = 'PICKED',
  Shipped = 'SHIPPED',
  Verified = 'VERIFIED'
}

export enum InvoiceNodeType {
  InboundShipment = 'INBOUND_SHIPMENT',
  InventoryAddition = 'INVENTORY_ADDITION',
  InventoryReduction = 'INVENTORY_REDUCTION',
  OutboundShipment = 'OUTBOUND_SHIPMENT'
}

export type InvoiceResponse = InvoiceNode | NodeError;

export enum InvoiceSortFieldInput {
  AllocatedDatetime = 'allocatedDatetime',
  Comment = 'comment',
  CreatedDatetime = 'createdDatetime',
  DeliveredDatetime = 'deliveredDatetime',
  InvoiceNumber = 'invoiceNumber',
  OtherPartyName = 'otherPartyName',
  PickedDatetime = 'pickedDatetime',
  ShippedDatetime = 'shippedDatetime',
  Status = 'status',
  TheirReference = 'theirReference',
  TransportReference = 'transportReference',
  Type = 'type',
  VerifiedDatetime = 'verifiedDatetime'
}

export type InvoiceSortInput = {
  /**
   * 	Sort query result is sorted descending or ascending (if not provided the default is
   * ascending)
   */
  desc?: InputMaybe<Scalars['Boolean']>;
  /** Sort query result by `key` */
  key: InvoiceSortFieldInput;
};

export type InvoicesResponse = InvoiceConnector;

export type ItemChartNode = {
  __typename: 'ItemChartNode';
  calculationDate?: Maybe<Scalars['NaiveDate']>;
  consumptionHistory?: Maybe<ConsumptionHistoryConnector>;
  stockEvolution?: Maybe<StockEvolutionConnector>;
  suggestedQuantityCalculation: SuggestedQuantityCalculationNode;
};

export type ItemConnector = {
  __typename: 'ItemConnector';
  nodes: Array<ItemNode>;
  totalCount: Scalars['Int'];
};

export type ItemCounts = {
  __typename: 'ItemCounts';
  itemCounts: ItemCountsResponse;
};

export type ItemCountsResponse = {
  __typename: 'ItemCountsResponse';
  lowStock: Scalars['Int'];
  noStock: Scalars['Int'];
  total: Scalars['Int'];
};

export type ItemFilterInput = {
  code?: InputMaybe<SimpleStringFilterInput>;
  codeOrName?: InputMaybe<SimpleStringFilterInput>;
  id?: InputMaybe<EqualFilterStringInput>;
  isVisible?: InputMaybe<Scalars['Boolean']>;
  name?: InputMaybe<SimpleStringFilterInput>;
  type?: InputMaybe<EqualFilterItemTypeInput>;
};

export type ItemNode = {
  __typename: 'ItemNode';
  atcCategory: Scalars['String'];
  availableBatches: StockLineConnector;
  availableStockOnHand: Scalars['Int'];
  code: Scalars['String'];
  ddd: Scalars['String'];
  defaultPackSize: Scalars['Int'];
  doses: Scalars['Int'];
  id: Scalars['String'];
  isVaccine: Scalars['Boolean'];
  margin: Scalars['Float'];
  msupplyUniversalCode: Scalars['String'];
  msupplyUniversalName: Scalars['String'];
  name: Scalars['String'];
  outerPackSize: Scalars['Int'];
  stats: ItemStatsNode;
  strength: Scalars['String'];
  type: ItemNodeType;
  unitName?: Maybe<Scalars['String']>;
  volumePerOuterPack: Scalars['Float'];
  volumePerPack: Scalars['Float'];
  weight: Scalars['Float'];
};


export type ItemNodeAvailableBatchesArgs = {
  storeId: Scalars['String'];
};


export type ItemNodeAvailableStockOnHandArgs = {
  storeId: Scalars['String'];
};


export type ItemNodeStatsArgs = {
  amcLookbackMonths?: InputMaybe<Scalars['Int']>;
  storeId: Scalars['String'];
};

export enum ItemNodeType {
  NonStock = 'NON_STOCK',
  Service = 'SERVICE',
  Stock = 'STOCK'
}

export enum ItemSortFieldInput {
  Code = 'code',
  Name = 'name',
  Type = 'type'
}

export type ItemSortInput = {
  /**
   * 	Sort query result is sorted descending or ascending (if not provided the default is
   * ascending)
   */
  desc?: InputMaybe<Scalars['Boolean']>;
  /** Sort query result by `key` */
  key: ItemSortFieldInput;
};

export type ItemStatsNode = {
  __typename: 'ItemStatsNode';
  availableMonthsOfStockOnHand?: Maybe<Scalars['Float']>;
  availableStockOnHand: Scalars['Int'];
  averageMonthlyConsumption: Scalars['Float'];
};

export type ItemsResponse = ItemConnector;

export enum LanguageType {
  English = 'ENGLISH',
  French = 'FRENCH',
  Khmer = 'KHMER',
  Laos = 'LAOS',
  Portuguese = 'PORTUGUESE',
  Russian = 'RUSSIAN',
  Spanish = 'SPANISH',
  Tetum = 'TETUM'
}

export type LocationConnector = {
  __typename: 'LocationConnector';
  nodes: Array<LocationNode>;
  totalCount: Scalars['Int'];
};

export type LocationFilterInput = {
  code?: InputMaybe<EqualFilterStringInput>;
  id?: InputMaybe<EqualFilterStringInput>;
  name?: InputMaybe<EqualFilterStringInput>;
  onHold?: InputMaybe<Scalars['Boolean']>;
};

export type LocationInUse = DeleteLocationErrorInterface & {
  __typename: 'LocationInUse';
  description: Scalars['String'];
  invoiceLines: InvoiceLineConnector;
  stockLines: StockLineConnector;
};

export type LocationIsOnHold = InsertOutboundShipmentLineErrorInterface & UpdateOutboundShipmentLineErrorInterface & {
  __typename: 'LocationIsOnHold';
  description: Scalars['String'];
};

export type LocationNode = {
  __typename: 'LocationNode';
  code: Scalars['String'];
  id: Scalars['String'];
  name: Scalars['String'];
  onHold: Scalars['Boolean'];
  stock: StockLineConnector;
};

export type LocationNotFound = InsertOutboundShipmentLineErrorInterface & UpdateOutboundShipmentLineErrorInterface & {
  __typename: 'LocationNotFound';
  description: Scalars['String'];
};

export enum LocationSortFieldInput {
  Code = 'code',
  Name = 'name'
}

export type LocationSortInput = {
  /**
   * 	Sort query result is sorted descending or ascending (if not provided the default is
   * ascending)
   */
  desc?: InputMaybe<Scalars['Boolean']>;
  /** Sort query result by `key` */
  key: LocationSortFieldInput;
};

export type LocationsResponse = LocationConnector;

export type Logout = {
  __typename: 'Logout';
  /** User id of the logged out user */
  userId: Scalars['String'];
};

export type LogoutResponse = Logout;

export type MasterListConnector = {
  __typename: 'MasterListConnector';
  nodes: Array<MasterListNode>;
  totalCount: Scalars['Int'];
};

export type MasterListFilterInput = {
  code?: InputMaybe<SimpleStringFilterInput>;
  description?: InputMaybe<SimpleStringFilterInput>;
  existsForName?: InputMaybe<SimpleStringFilterInput>;
  existsForNameId?: InputMaybe<EqualFilterStringInput>;
  existsForStoreId?: InputMaybe<EqualFilterStringInput>;
  id?: InputMaybe<EqualFilterStringInput>;
  name?: InputMaybe<SimpleStringFilterInput>;
};

export type MasterListLineConnector = {
  __typename: 'MasterListLineConnector';
  nodes: Array<MasterListLineNode>;
  totalCount: Scalars['Int'];
};

export type MasterListLineNode = {
  __typename: 'MasterListLineNode';
  id: Scalars['String'];
  item: ItemNode;
  itemId: Scalars['String'];
};

export type MasterListNode = {
  __typename: 'MasterListNode';
  code: Scalars['String'];
  description: Scalars['String'];
  id: Scalars['String'];
  lines: MasterListLineConnector;
  name: Scalars['String'];
};

export type MasterListNotFoundForThisName = AddToOutboundShipmentFromMasterListErrorInterface & {
  __typename: 'MasterListNotFoundForThisName';
  description: Scalars['String'];
};

export type MasterListNotFoundForThisStore = AddFromMasterListErrorInterface & AddToInboundShipmentFromMasterListErrorInterface & {
  __typename: 'MasterListNotFoundForThisStore';
  description: Scalars['String'];
};

export enum MasterListSortFieldInput {
  Code = 'code',
  Description = 'description',
  Name = 'name'
}

export type MasterListSortInput = {
  /**
   * 	Sort query result is sorted descending or ascending (if not provided the default is
   * ascending)
   */
  desc?: InputMaybe<Scalars['Boolean']>;
  /** Sort query result by `key` */
  key: MasterListSortFieldInput;
};

export type MasterListsResponse = MasterListConnector;

export type Mutations = {
  __typename: 'Mutations';
  /** Add requisition lines from master item master list */
  addFromMasterList: AddFromMasterListResponse;
  addToInboundShipmentFromMasterList: AddToInboundShipmentFromMasterListResponse;
  /** Add invoice lines from master item master list */
  addToOutboundShipmentFromMasterList: AddToOutboundShipmentFromMasterListResponse;
  allocateOutboundShipmentUnallocatedLine: AllocateOutboundShipmentUnallocatedLineResponse;
  batchInboundShipment: BatchInboundShipmentResponse;
  batchOutboundShipment: BatchOutboundShipmentResponse;
  batchRequestRequisition: BatchRequestRequisitionResponse;
  batchStocktake: BatchStocktakeResponse;
  /**
   * Create shipment for response requisition
   * Will create Outbound Shipment with placeholder lines for each requisition line
   * placeholder line quantity will be set to requisitionLine.supply - all linked outbound shipments
   * lines quantity (placeholder and filled) for requisitionLine.item
   */
  createRequisitionShipment: CreateRequisitionShipmentResponse;
  deleteInboundShipment: DeleteInboundShipmentResponse;
  deleteInboundShipmentLine: DeleteInboundShipmentLineResponse;
  deleteInboundShipmentServiceLine: DeleteInboundShipmentServiceLineResponse;
  deleteLocation: DeleteLocationResponse;
  deleteOutboundShipment: DeleteOutboundShipmentResponse;
  deleteOutboundShipmentLine: DeleteOutboundShipmentLineResponse;
  deleteOutboundShipmentServiceLine: DeleteOutboundShipmentServiceLineResponse;
  deleteOutboundShipmentUnallocatedLine: DeleteOutboundShipmentUnallocatedLineResponse;
  deleteRequestRequisition: DeleteRequestRequisitionResponse;
  deleteRequestRequisitionLine: DeleteRequestRequisitionLineResponse;
  deleteStocktake: DeleteStocktakeResponse;
  deleteStocktakeLine: DeleteStocktakeLineResponse;
  initialiseSite: InitialiseSiteResponse;
  insertBarcode: InsertBarcodeResponse;
  insertInboundShipment: InsertInboundShipmentResponse;
  insertInboundShipmentLine: InsertInboundShipmentLineResponse;
  insertInboundShipmentServiceLine: InsertInboundShipmentServiceLineResponse;
  insertLocation: InsertLocationResponse;
  insertOutboundShipment: InsertOutboundShipmentResponse;
  insertOutboundShipmentLine: InsertOutboundShipmentLineResponse;
  insertOutboundShipmentServiceLine: InsertOutboundShipmentServiceLineResponse;
  insertOutboundShipmentUnallocatedLine: InsertOutboundShipmentUnallocatedLineResponse;
  insertProgramRequestRequisition: InsertRequestRequisitionResponse;
  insertRequestRequisition: InsertRequestRequisitionResponse;
  insertRequestRequisitionLine: InsertRequestRequisitionLineResponse;
  insertStocktake: InsertStocktakeResponse;
  insertStocktakeLine: InsertStocktakeLineResponse;
  manualSync: Scalars['String'];
  /** Set supply quantity to requested quantity */
  supplyRequestedQuantity: SupplyRequestedQuantityResponse;
  updateDisplaySettings: UpdateDisplaySettingsResponse;
  updateInboundShipment: UpdateInboundShipmentResponse;
  updateInboundShipmentLine: UpdateInboundShipmentLineResponse;
  updateInboundShipmentServiceLine: UpdateInboundShipmentServiceLineResponse;
  updateLocation: UpdateLocationResponse;
  updateOutboundShipment: UpdateOutboundShipmentResponse;
  updateOutboundShipmentLine: UpdateOutboundShipmentLineResponse;
  updateOutboundShipmentName: UpdateOutboundShipmentNameResponse;
  updateOutboundShipmentServiceLine: UpdateOutboundShipmentServiceLineResponse;
  updateOutboundShipmentUnallocatedLine: UpdateOutboundShipmentUnallocatedLineResponse;
  updateRequestRequisition: UpdateRequestRequisitionResponse;
  updateRequestRequisitionLine: UpdateRequestRequisitionLineResponse;
  updateResponseRequisition: UpdateResponseRequisitionResponse;
  updateResponseRequisitionLine: UpdateResponseRequisitionLineResponse;
  updateStockLine: UpdateStockLineLineResponse;
  updateStocktake: UpdateStocktakeResponse;
  updateStocktakeLine: UpdateStocktakeLineResponse;
  updateSyncSettings: UpdateSyncSettingsResponse;
  /** Set requested for each line in request requisition to calculated */
  useSuggestedQuantity: UseSuggestedQuantityResponse;
};


export type MutationsAddFromMasterListArgs = {
  input: AddFromMasterListInput;
  storeId: Scalars['String'];
};


export type MutationsAddToInboundShipmentFromMasterListArgs = {
  input: AddToShipmentFromMasterListInput;
  storeId: Scalars['String'];
};


export type MutationsAddToOutboundShipmentFromMasterListArgs = {
  input: AddToShipmentFromMasterListInput;
  storeId: Scalars['String'];
};


export type MutationsAllocateOutboundShipmentUnallocatedLineArgs = {
  lineId: Scalars['String'];
  storeId: Scalars['String'];
};


export type MutationsBatchInboundShipmentArgs = {
  input: BatchInboundShipmentInput;
  storeId: Scalars['String'];
};


export type MutationsBatchOutboundShipmentArgs = {
  input: BatchOutboundShipmentInput;
  storeId: Scalars['String'];
};


export type MutationsBatchRequestRequisitionArgs = {
  input: BatchRequestRequisitionInput;
  storeId: Scalars['String'];
};


export type MutationsBatchStocktakeArgs = {
  input: BatchStocktakeInput;
  storeId: Scalars['String'];
};


export type MutationsCreateRequisitionShipmentArgs = {
  input: CreateRequisitionShipmentInput;
  storeId: Scalars['String'];
};


export type MutationsDeleteInboundShipmentArgs = {
  input: DeleteInboundShipmentInput;
  storeId: Scalars['String'];
};


export type MutationsDeleteInboundShipmentLineArgs = {
  input: DeleteInboundShipmentLineInput;
  storeId: Scalars['String'];
};


export type MutationsDeleteInboundShipmentServiceLineArgs = {
  input: DeleteInboundShipmentServiceLineInput;
  storeId: Scalars['String'];
};


export type MutationsDeleteLocationArgs = {
  input: DeleteLocationInput;
  storeId: Scalars['String'];
};


export type MutationsDeleteOutboundShipmentArgs = {
  id: Scalars['String'];
  storeId: Scalars['String'];
};


export type MutationsDeleteOutboundShipmentLineArgs = {
  input: DeleteOutboundShipmentLineInput;
  storeId: Scalars['String'];
};


export type MutationsDeleteOutboundShipmentServiceLineArgs = {
  input: DeleteOutboundShipmentServiceLineInput;
  storeId: Scalars['String'];
};


export type MutationsDeleteOutboundShipmentUnallocatedLineArgs = {
  input: DeleteOutboundShipmentUnallocatedLineInput;
  storeId: Scalars['String'];
};


export type MutationsDeleteRequestRequisitionArgs = {
  input: DeleteRequestRequisitionInput;
  storeId: Scalars['String'];
};


export type MutationsDeleteRequestRequisitionLineArgs = {
  input: DeleteRequestRequisitionLineInput;
  storeId: Scalars['String'];
};


export type MutationsDeleteStocktakeArgs = {
  input: DeleteStocktakeInput;
  storeId: Scalars['String'];
};


export type MutationsDeleteStocktakeLineArgs = {
  input: DeleteStocktakeLineInput;
  storeId: Scalars['String'];
};


export type MutationsInitialiseSiteArgs = {
  input: SyncSettingsInput;
};


export type MutationsInsertBarcodeArgs = {
  input: InsertBarcodeInput;
  storeId: Scalars['String'];
};


export type MutationsInsertInboundShipmentArgs = {
  input: InsertInboundShipmentInput;
  storeId: Scalars['String'];
};


export type MutationsInsertInboundShipmentLineArgs = {
  input: InsertInboundShipmentLineInput;
  storeId: Scalars['String'];
};


export type MutationsInsertInboundShipmentServiceLineArgs = {
  input: InsertInboundShipmentServiceLineInput;
  storeId: Scalars['String'];
};


export type MutationsInsertLocationArgs = {
  input: InsertLocationInput;
  storeId: Scalars['String'];
};


export type MutationsInsertOutboundShipmentArgs = {
  input: InsertOutboundShipmentInput;
  storeId: Scalars['String'];
};


export type MutationsInsertOutboundShipmentLineArgs = {
  input: InsertOutboundShipmentLineInput;
  storeId: Scalars['String'];
};


export type MutationsInsertOutboundShipmentServiceLineArgs = {
  input: InsertOutboundShipmentServiceLineInput;
  storeId: Scalars['String'];
};


export type MutationsInsertOutboundShipmentUnallocatedLineArgs = {
  input: InsertOutboundShipmentUnallocatedLineInput;
  storeId: Scalars['String'];
};


export type MutationsInsertProgramRequestRequisitionArgs = {
  input: InsertProgramRequestRequisitionInput;
  storeId: Scalars['String'];
};


export type MutationsInsertRequestRequisitionArgs = {
  input: InsertRequestRequisitionInput;
  storeId: Scalars['String'];
};


export type MutationsInsertRequestRequisitionLineArgs = {
  input: InsertRequestRequisitionLineInput;
  storeId: Scalars['String'];
};


export type MutationsInsertStocktakeArgs = {
  input: InsertStocktakeInput;
  storeId: Scalars['String'];
};


export type MutationsInsertStocktakeLineArgs = {
  input: InsertStocktakeLineInput;
  storeId: Scalars['String'];
};


export type MutationsSupplyRequestedQuantityArgs = {
  input: SupplyRequestedQuantityInput;
  storeId: Scalars['String'];
};


export type MutationsUpdateDisplaySettingsArgs = {
  input: DisplaySettingsInput;
};


export type MutationsUpdateInboundShipmentArgs = {
  input: UpdateInboundShipmentInput;
  storeId: Scalars['String'];
};


export type MutationsUpdateInboundShipmentLineArgs = {
  input: UpdateInboundShipmentLineInput;
  storeId: Scalars['String'];
};


export type MutationsUpdateInboundShipmentServiceLineArgs = {
  input: UpdateInboundShipmentServiceLineInput;
  storeId: Scalars['String'];
};


export type MutationsUpdateLocationArgs = {
  input: UpdateLocationInput;
  storeId: Scalars['String'];
};


export type MutationsUpdateOutboundShipmentArgs = {
  input: UpdateOutboundShipmentInput;
  storeId: Scalars['String'];
};


export type MutationsUpdateOutboundShipmentLineArgs = {
  input: UpdateOutboundShipmentLineInput;
  storeId: Scalars['String'];
};


export type MutationsUpdateOutboundShipmentNameArgs = {
  input: UpdateOutboundShipmentNameInput;
  storeId: Scalars['String'];
};


export type MutationsUpdateOutboundShipmentServiceLineArgs = {
  input: UpdateOutboundShipmentServiceLineInput;
  storeId: Scalars['String'];
};


export type MutationsUpdateOutboundShipmentUnallocatedLineArgs = {
  input: UpdateOutboundShipmentUnallocatedLineInput;
  storeId: Scalars['String'];
};


export type MutationsUpdateRequestRequisitionArgs = {
  input: UpdateRequestRequisitionInput;
  storeId: Scalars['String'];
};


export type MutationsUpdateRequestRequisitionLineArgs = {
  input: UpdateRequestRequisitionLineInput;
  storeId: Scalars['String'];
};


export type MutationsUpdateResponseRequisitionArgs = {
  input: UpdateResponseRequisitionInput;
  storeId: Scalars['String'];
};


export type MutationsUpdateResponseRequisitionLineArgs = {
  input: UpdateResponseRequisitionLineInput;
  storeId: Scalars['String'];
};


export type MutationsUpdateStockLineArgs = {
  input: UpdateStockLineInput;
  storeId: Scalars['String'];
};


export type MutationsUpdateStocktakeArgs = {
  input: UpdateStocktakeInput;
  storeId: Scalars['String'];
};


export type MutationsUpdateStocktakeLineArgs = {
  input: UpdateStocktakeLineInput;
  storeId: Scalars['String'];
};


export type MutationsUpdateSyncSettingsArgs = {
  input: SyncSettingsInput;
};


export type MutationsUseSuggestedQuantityArgs = {
  input: UseSuggestedQuantityInput;
  storeId: Scalars['String'];
};

export type NameConnector = {
  __typename: 'NameConnector';
  nodes: Array<NameNode>;
  totalCount: Scalars['Int'];
};

export type NameFilterInput = {
  /** Filter by code */
  code?: InputMaybe<SimpleStringFilterInput>;
  id?: InputMaybe<EqualFilterStringInput>;
  /** Filter by customer property */
  isCustomer?: InputMaybe<Scalars['Boolean']>;
  /** Is this name a store */
  isStore?: InputMaybe<Scalars['Boolean']>;
  /** Filter by supplier property */
  isSupplier?: InputMaybe<Scalars['Boolean']>;
  /**
   * 	Show system names (defaults to false)
   * System names don't have name_store_join thus if queried with true filter, is_visible filter should also be true or null
   * if is_visible is set to true and is_system_name is also true no system names will be returned
   */
  isSystemName?: InputMaybe<Scalars['Boolean']>;
  /** Visibility in current store (based on store_id parameter and existence of name_store_join record) */
  isVisible?: InputMaybe<Scalars['Boolean']>;
  /** Filter by name */
  name?: InputMaybe<SimpleStringFilterInput>;
  /** Code of the store if store is linked to name */
  storeCode?: InputMaybe<SimpleStringFilterInput>;
  /** Filter by the name type */
  type?: InputMaybe<EqualFilterTypeInput>;
};

export type NameNode = {
  __typename: 'NameNode';
  address1?: Maybe<Scalars['String']>;
  address2?: Maybe<Scalars['String']>;
  chargeCode?: Maybe<Scalars['String']>;
  code: Scalars['String'];
  comment?: Maybe<Scalars['String']>;
  country?: Maybe<Scalars['String']>;
  createdDatetime?: Maybe<Scalars['DateTime']>;
  email?: Maybe<Scalars['String']>;
  firstName?: Maybe<Scalars['String']>;
  gender?: Maybe<GenderType>;
  id: Scalars['String'];
  isCustomer: Scalars['Boolean'];
  isDonor: Scalars['Boolean'];
  isManufacturer: Scalars['Boolean'];
  isOnHold: Scalars['Boolean'];
  isSupplier: Scalars['Boolean'];
  isSystemName: Scalars['Boolean'];
  isVisible: Scalars['Boolean'];
  lastName?: Maybe<Scalars['String']>;
  name: Scalars['String'];
  phone?: Maybe<Scalars['String']>;
  store?: Maybe<StoreNode>;
  type: NameNodeType;
  website?: Maybe<Scalars['String']>;
};

export enum NameNodeType {
  Build = 'BUILD',
  Facility = 'FACILITY',
  Invad = 'INVAD',
  Others = 'OTHERS',
  Patient = 'PATIENT',
  Repack = 'REPACK',
  Store = 'STORE'
}

export enum NameSortFieldInput {
  Code = 'code',
  Name = 'name'
}

export type NameSortInput = {
  /**
   * 	Sort query result is sorted descending or ascending (if not provided the default is
   * ascending)
   */
  desc?: InputMaybe<Scalars['Boolean']>;
  /** Sort query result by `key` */
  key: NameSortFieldInput;
};

export type NamesResponse = NameConnector;

export type NoRefreshTokenProvided = RefreshTokenErrorInterface & {
  __typename: 'NoRefreshTokenProvided';
  description: Scalars['String'];
};

/** Generic Error Wrapper */
export type NodeError = {
  __typename: 'NodeError';
  error: NodeErrorInterface;
};

export type NodeErrorInterface = {
  description: Scalars['String'];
};

export type NotARefreshToken = RefreshTokenErrorInterface & {
  __typename: 'NotARefreshToken';
  description: Scalars['String'];
};

export type NotAnInboundShipment = UpdateInboundShipmentLineErrorInterface & {
  __typename: 'NotAnInboundShipment';
  description: Scalars['String'];
};

export type NotAnOutboundShipmentError = UpdateErrorInterface & UpdateNameErrorInterface & {
  __typename: 'NotAnOutboundShipmentError';
  description: Scalars['String'];
};

export type NotEnoughStockForReduction = InsertOutboundShipmentLineErrorInterface & UpdateOutboundShipmentLineErrorInterface & {
  __typename: 'NotEnoughStockForReduction';
  batch: StockLineResponse;
  description: Scalars['String'];
  line?: Maybe<InvoiceLineNode>;
};

export type NothingRemainingToSupply = CreateRequisitionShipmentErrorInterface & {
  __typename: 'NothingRemainingToSupply';
  description: Scalars['String'];
};

export type OtherPartyNotACustomer = InsertErrorInterface & UpdateNameErrorInterface & {
  __typename: 'OtherPartyNotACustomer';
  description: Scalars['String'];
};

export type OtherPartyNotASupplier = InsertInboundShipmentErrorInterface & InsertRequestRequisitionErrorInterface & UpdateInboundShipmentErrorInterface & UpdateRequestRequisitionErrorInterface & {
  __typename: 'OtherPartyNotASupplier';
  description: Scalars['String'];
};

export type OtherPartyNotVisible = InsertErrorInterface & InsertInboundShipmentErrorInterface & InsertRequestRequisitionErrorInterface & UpdateInboundShipmentErrorInterface & UpdateNameErrorInterface & UpdateRequestRequisitionErrorInterface & {
  __typename: 'OtherPartyNotVisible';
  description: Scalars['String'];
};

export type OutboundInvoiceCounts = {
  __typename: 'OutboundInvoiceCounts';
  created: InvoiceCountsSummary;
  /** Number of outbound shipments ready to be picked */
  toBePicked: Scalars['Int'];
};

/**
 * Pagination input.
 *
 * Option to limit the number of returned items and/or queries large lists in "pages".
 */
export type PaginationInput = {
  /** Max number of returned items */
  first?: InputMaybe<Scalars['Int']>;
  /** First returned item is at the `offset` position in the full list */
  offset?: InputMaybe<Scalars['Int']>;
};

export type PeriodNode = {
  __typename: 'PeriodNode';
  endDate: Scalars['NaiveDate'];
  id: Scalars['String'];
  name: Scalars['String'];
  startDate: Scalars['NaiveDate'];
};

export type PricingNode = {
  __typename: 'PricingNode';
  serviceTotalAfterTax: Scalars['Float'];
  serviceTotalBeforeTax: Scalars['Float'];
  stockTotalAfterTax: Scalars['Float'];
  stockTotalBeforeTax: Scalars['Float'];
  taxPercentage?: Maybe<Scalars['Float']>;
  totalAfterTax: Scalars['Float'];
  totalBeforeTax: Scalars['Float'];
};

export enum PrintFormat {
  Html = 'HTML',
  Pdf = 'PDF'
}

export type PrintReportError = {
  __typename: 'PrintReportError';
  error: PrintReportErrorInterface;
};

export type PrintReportErrorInterface = {
  description: Scalars['String'];
};

export type PrintReportNode = {
  __typename: 'PrintReportNode';
  /**
   * Return the file id of the printed report.
   * The file can be fetched using the /files?id={id} endpoint
   */
  fileId: Scalars['String'];
};

export type PrintReportResponse = PrintReportError | PrintReportNode;

export type ProgramRequisitionOrderTypeNode = {
  __typename: 'ProgramRequisitionOrderTypeNode';
  availablePeriods: Array<PeriodNode>;
  id: Scalars['String'];
  name: Scalars['String'];
};

export type ProgramRequisitionSettingNode = {
  __typename: 'ProgramRequisitionSettingNode';
  masterList: MasterListNode;
  orderTypes: Array<ProgramRequisitionOrderTypeNode>;
  programId: Scalars['String'];
  programName: Scalars['String'];
  suppliers: Array<NameNode>;
};

export type Queries = {
  __typename: 'Queries';
  activityLogs: ActivityLogResponse;
  apiVersion: Scalars['String'];
  /**
   * Retrieves a new auth bearer and refresh token
   * The refresh token is returned as a cookie
   */
  authToken: AuthTokenResponse;
  barcodes: BarcodesResponse;
  displaySettings: DisplaySettingsNode;
  /** Available without authorisation in operational and initialisation states */
  initialisationStatus: InitialisationStatusNode;
  inventoryAdjustmentReasons: InventoryAdjustmentReasonResponse;
  invoice: InvoiceResponse;
  invoiceByNumber: InvoiceResponse;
  invoiceCounts: InvoiceCounts;
  invoices: InvoicesResponse;
  itemCounts: ItemCounts;
  /** Query omSupply "item" entries */
  items: ItemsResponse;
  latestSyncStatus?: Maybe<FullSyncStatusNode>;
  /** Query omSupply "locations" entries */
  locations: LocationsResponse;
  logout: LogoutResponse;
  /** Query omSupply "master_lists" entries */
  masterLists: MasterListsResponse;
  me: UserResponse;
  /** Query omSupply "name" entries */
  names: NamesResponse;
  numberOfRecordsInPushQueue: Scalars['Int'];
  /**
   * Creates a printed report.
   *
   * All details about the report, e.g. the output format, are specified in the report definition
   * which is referred to by the report_id.
   * The printed report can be retrieved from the `/files` endpoint using the returned file id.
   */
  printReport: PrintReportResponse;
  printReportDefinition: PrintReportResponse;
  programRequisitionSettings: Array<ProgramRequisitionSettingNode>;
  /**
   * Retrieves a new auth bearer and refresh token
   * The refresh token is returned as a cookie
   */
  refreshToken: RefreshTokenResponse;
  /** Queries a list of available reports */
  reports: ReportsResponse;
  requisition: RequisitionResponse;
  requisitionByNumber: RequisitionResponse;
  requisitionLineChart: RequisitionLineChartResponse;
  requisitions: RequisitionsResponse;
  responseRequisitionStats: RequisitionLineStatsResponse;
  stockCounts: StockCounts;
  /** Query for "stock_line" entries */
  stockLines: StockLinesResponse;
  stocktake: StocktakeResponse;
  stocktakeByNumber: StocktakeResponse;
  stocktakes: StocktakesResponse;
  store: StoreResponse;
  storePreferences: StorePreferenceNode;
  stores: StoresResponse;
  syncSettings?: Maybe<SyncSettingsNode>;
};


export type QueriesActivityLogsArgs = {
  filter?: InputMaybe<ActivityLogFilterInput>;
  page?: InputMaybe<PaginationInput>;
  sort?: InputMaybe<Array<ActivityLogSortInput>>;
};


export type QueriesAuthTokenArgs = {
  password: Scalars['String'];
  username: Scalars['String'];
};


export type QueriesBarcodesArgs = {
  filter?: InputMaybe<BarcodeFilterInput>;
  page?: InputMaybe<PaginationInput>;
  sort?: InputMaybe<Array<BarcodeSortInput>>;
  storeId: Scalars['String'];
};


export type QueriesDisplaySettingsArgs = {
  input: DisplaySettingsHash;
};


export type QueriesInventoryAdjustmentReasonsArgs = {
  filter?: InputMaybe<InventoryAdjustmentReasonFilterInput>;
  page?: InputMaybe<PaginationInput>;
  sort?: InputMaybe<Array<InventoryAdjustmentReasonSortInput>>;
};


export type QueriesInvoiceArgs = {
  id: Scalars['String'];
  storeId: Scalars['String'];
};


export type QueriesInvoiceByNumberArgs = {
  invoiceNumber: Scalars['Int'];
  storeId: Scalars['String'];
  type: InvoiceNodeType;
};


export type QueriesInvoiceCountsArgs = {
  storeId: Scalars['String'];
  timezoneOffset?: InputMaybe<Scalars['Int']>;
};


export type QueriesInvoicesArgs = {
  filter?: InputMaybe<InvoiceFilterInput>;
  page?: InputMaybe<PaginationInput>;
  sort?: InputMaybe<Array<InvoiceSortInput>>;
  storeId: Scalars['String'];
};


export type QueriesItemCountsArgs = {
  lowStockThreshold?: InputMaybe<Scalars['Int']>;
  storeId: Scalars['String'];
};


export type QueriesItemsArgs = {
  filter?: InputMaybe<ItemFilterInput>;
  page?: InputMaybe<PaginationInput>;
  sort?: InputMaybe<Array<ItemSortInput>>;
  storeId: Scalars['String'];
};


export type QueriesLocationsArgs = {
  filter?: InputMaybe<LocationFilterInput>;
  page?: InputMaybe<PaginationInput>;
  sort?: InputMaybe<Array<LocationSortInput>>;
  storeId: Scalars['String'];
};


export type QueriesMasterListsArgs = {
  filter?: InputMaybe<MasterListFilterInput>;
  page?: InputMaybe<PaginationInput>;
  sort?: InputMaybe<Array<MasterListSortInput>>;
  storeId: Scalars['String'];
};


export type QueriesNamesArgs = {
  filter?: InputMaybe<NameFilterInput>;
  page?: InputMaybe<PaginationInput>;
  sort?: InputMaybe<Array<NameSortInput>>;
  storeId: Scalars['String'];
};


export type QueriesPrintReportArgs = {
  dataId: Scalars['String'];
  format?: InputMaybe<PrintFormat>;
  reportId: Scalars['String'];
  storeId: Scalars['String'];
};


export type QueriesPrintReportDefinitionArgs = {
  dataId: Scalars['String'];
  name?: InputMaybe<Scalars['String']>;
  report: Scalars['JSON'];
  storeId: Scalars['String'];
};


export type QueriesProgramRequisitionSettingsArgs = {
  storeId: Scalars['String'];
};


export type QueriesReportsArgs = {
  filter?: InputMaybe<ReportFilterInput>;
  page?: InputMaybe<PaginationInput>;
  sort?: InputMaybe<Array<ReportSortInput>>;
  storeId: Scalars['String'];
};


export type QueriesRequisitionArgs = {
  id: Scalars['String'];
  storeId: Scalars['String'];
};


export type QueriesRequisitionByNumberArgs = {
  requisitionNumber: Scalars['Int'];
  storeId: Scalars['String'];
  type: RequisitionNodeType;
};


export type QueriesRequisitionLineChartArgs = {
  consumptionOptionsInput?: InputMaybe<ConsumptionOptionsInput>;
  requestRequisitionLineId: Scalars['String'];
  stockEvolutionOptionsInput?: InputMaybe<StockEvolutionOptionsInput>;
  storeId: Scalars['String'];
};


export type QueriesRequisitionsArgs = {
  filter?: InputMaybe<RequisitionFilterInput>;
  page?: InputMaybe<PaginationInput>;
  sort?: InputMaybe<Array<RequisitionSortInput>>;
  storeId: Scalars['String'];
};


export type QueriesResponseRequisitionStatsArgs = {
  requisitionLineId: Scalars['String'];
  storeId: Scalars['String'];
};


export type QueriesStockCountsArgs = {
  daysTillExpired?: InputMaybe<Scalars['Int']>;
  storeId: Scalars['String'];
  timezoneOffset?: InputMaybe<Scalars['Int']>;
};


export type QueriesStockLinesArgs = {
  filter?: InputMaybe<StockLineFilterInput>;
  page?: InputMaybe<PaginationInput>;
  sort?: InputMaybe<Array<StockLineSortInput>>;
  storeId: Scalars['String'];
};


export type QueriesStocktakeArgs = {
  id: Scalars['String'];
  storeId: Scalars['String'];
};


export type QueriesStocktakeByNumberArgs = {
  stocktakeNumber: Scalars['Int'];
  storeId: Scalars['String'];
};


export type QueriesStocktakesArgs = {
  filter?: InputMaybe<StocktakeFilterInput>;
  page?: InputMaybe<PaginationInput>;
  sort?: InputMaybe<Array<StocktakeSortInput>>;
  storeId: Scalars['String'];
};


export type QueriesStoreArgs = {
  id: Scalars['String'];
};


export type QueriesStorePreferencesArgs = {
  storeId: Scalars['String'];
};


export type QueriesStoresArgs = {
  filter?: InputMaybe<StoreFilterInput>;
  page?: InputMaybe<PaginationInput>;
  sort?: InputMaybe<Array<StoreSortInput>>;
};

export type RecordAlreadyExist = InsertLocationErrorInterface & {
  __typename: 'RecordAlreadyExist';
  description: Scalars['String'];
};

export type RecordBelongsToAnotherStore = DeleteLocationErrorInterface & UpdateLocationErrorInterface & {
  __typename: 'RecordBelongsToAnotherStore';
  description: Scalars['String'];
};

export type RecordNotFound = AddFromMasterListErrorInterface & AddToInboundShipmentFromMasterListErrorInterface & AddToOutboundShipmentFromMasterListErrorInterface & AllocateOutboundShipmentUnallocatedLineErrorInterface & CreateRequisitionShipmentErrorInterface & DeleteErrorInterface & DeleteInboundShipmentErrorInterface & DeleteInboundShipmentLineErrorInterface & DeleteInboundShipmentServiceLineErrorInterface & DeleteLocationErrorInterface & DeleteOutboundShipmentLineErrorInterface & DeleteOutboundShipmentServiceLineErrorInterface & DeleteOutboundShipmentUnallocatedLineErrorInterface & DeleteRequestRequisitionErrorInterface & DeleteRequestRequisitionLineErrorInterface & NodeErrorInterface & RequisitionLineChartErrorInterface & RequisitionLineStatsErrorInterface & SupplyRequestedQuantityErrorInterface & UpdateErrorInterface & UpdateInboundShipmentErrorInterface & UpdateInboundShipmentLineErrorInterface & UpdateInboundShipmentServiceLineErrorInterface & UpdateLocationErrorInterface & UpdateNameErrorInterface & UpdateOutboundShipmentLineErrorInterface & UpdateOutboundShipmentServiceLineErrorInterface & UpdateOutboundShipmentUnallocatedLineErrorInterface & UpdateRequestRequisitionErrorInterface & UpdateRequestRequisitionLineErrorInterface & UpdateResponseRequisitionErrorInterface & UpdateResponseRequisitionLineErrorInterface & UpdateStockLineErrorInterface & UseSuggestedQuantityErrorInterface & {
  __typename: 'RecordNotFound';
  description: Scalars['String'];
};

export type RefreshToken = {
  __typename: 'RefreshToken';
  /** New Bearer token */
  token: Scalars['String'];
};

export type RefreshTokenError = {
  __typename: 'RefreshTokenError';
  error: RefreshTokenErrorInterface;
};

export type RefreshTokenErrorInterface = {
  description: Scalars['String'];
};

export type RefreshTokenResponse = RefreshToken | RefreshTokenError;

export type ReportConnector = {
  __typename: 'ReportConnector';
  nodes: Array<ReportNode>;
  totalCount: Scalars['Int'];
};

export enum ReportContext {
  InboundShipment = 'INBOUND_SHIPMENT',
  OutboundShipment = 'OUTBOUND_SHIPMENT',
  Requisition = 'REQUISITION',
  Resource = 'RESOURCE',
  Stocktake = 'STOCKTAKE'
}

export type ReportFilterInput = {
  context?: InputMaybe<EqualFilterReportContextInput>;
  id?: InputMaybe<EqualFilterStringInput>;
  name?: InputMaybe<SimpleStringFilterInput>;
};

export type ReportNode = {
  __typename: 'ReportNode';
  context: ReportContext;
  id: Scalars['String'];
  /** Human readable name of the report */
  name: Scalars['String'];
};

export enum ReportSortFieldInput {
  Id = 'id',
  Name = 'name'
}

export type ReportSortInput = {
  /**
   * 	Sort query result is sorted descending or ascending (if not provided the default is
   * ascending)
   */
  desc?: InputMaybe<Scalars['Boolean']>;
  /** Sort query result by `key` */
  key: ReportSortFieldInput;
};

export type ReportsResponse = ReportConnector;

export type RequestStoreStatsNode = {
  __typename: 'RequestStoreStatsNode';
  averageMonthlyConsumption: Scalars['Int'];
  maxMonthsOfStock: Scalars['Float'];
  stockOnHand: Scalars['Int'];
  suggestedQuantity: Scalars['Int'];
};

export type RequisitionConnector = {
  __typename: 'RequisitionConnector';
  nodes: Array<RequisitionNode>;
  totalCount: Scalars['Int'];
};

export type RequisitionFilterInput = {
  colour?: InputMaybe<EqualFilterStringInput>;
  comment?: InputMaybe<SimpleStringFilterInput>;
  createdDatetime?: InputMaybe<DatetimeFilterInput>;
  expectedDeliveryDate?: InputMaybe<DateFilterInput>;
  finalisedDatetime?: InputMaybe<DatetimeFilterInput>;
  id?: InputMaybe<EqualFilterStringInput>;
  otherPartyId?: InputMaybe<EqualFilterStringInput>;
  otherPartyName?: InputMaybe<SimpleStringFilterInput>;
  requisitionNumber?: InputMaybe<EqualFilterBigNumberInput>;
  sentDatetime?: InputMaybe<DatetimeFilterInput>;
  status?: InputMaybe<EqualFilterRequisitionStatusInput>;
  theirReference?: InputMaybe<SimpleStringFilterInput>;
  type?: InputMaybe<EqualFilterRequisitionTypeInput>;
  userId?: InputMaybe<EqualFilterStringInput>;
};

export type RequisitionLineChartError = {
  __typename: 'RequisitionLineChartError';
  error: RequisitionLineChartErrorInterface;
};

export type RequisitionLineChartErrorInterface = {
  description: Scalars['String'];
};

export type RequisitionLineChartResponse = ItemChartNode | RequisitionLineChartError;

export type RequisitionLineConnector = {
  __typename: 'RequisitionLineConnector';
  nodes: Array<RequisitionLineNode>;
  totalCount: Scalars['Int'];
};

export type RequisitionLineNode = {
  __typename: 'RequisitionLineNode';
  approvalComment?: Maybe<Scalars['String']>;
  approvedQuantity: Scalars['Int'];
  comment?: Maybe<Scalars['String']>;
  id: Scalars['String'];
  /** InboundShipment lines linked to requisitions line */
  inboundShipmentLines: InvoiceLineConnector;
  item: ItemNode;
  itemId: Scalars['String'];
  /**
   * For request requisition: snapshot stats (when requisition was created)
   * For response requisition current item stats
   */
  itemStats: ItemStatsNode;
  linkedRequisitionLine?: Maybe<RequisitionLineNode>;
  /** OutboundShipment lines linked to requisitions line */
  outboundShipmentLines: InvoiceLineConnector;
  /**
   * Quantity remaining to supply
   * supplyQuantity minus all (including unallocated) linked invoice lines numberOfPacks * packSize
   * Only available in response requisition, request requisition returns 0
   */
  remainingQuantityToSupply: Scalars['Float'];
  /** Quantity requested */
  requestedQuantity: Scalars['Int'];
  /**
   * Calculated quantity
   * When months_of_stock < requisition.min_months_of_stock, calculated = average_monthy_consumption * requisition.max_months_of_stock - months_of_stock
   */
  suggestedQuantity: Scalars['Int'];
  /** Quantity to be supplied in the next shipment, only used in response requisition */
  supplyQuantity: Scalars['Int'];
};


export type RequisitionLineNodeItemStatsArgs = {
  amcLookbackMonths?: InputMaybe<Scalars['Int']>;
};

export type RequisitionLineStatsError = {
  __typename: 'RequisitionLineStatsError';
  error: RequisitionLineStatsErrorInterface;
};

export type RequisitionLineStatsErrorInterface = {
  description: Scalars['String'];
};

export type RequisitionLineStatsResponse = RequisitionLineStatsError | ResponseRequisitionStatsNode;

export type RequisitionLineWithItemIdExists = InsertRequestRequisitionLineErrorInterface & {
  __typename: 'RequisitionLineWithItemIdExists';
  description: Scalars['String'];
};

export type RequisitionNode = {
  __typename: 'RequisitionNode';
  approvalStatus: RequisitionNodeApprovalStatus;
  colour?: Maybe<Scalars['String']>;
  comment?: Maybe<Scalars['String']>;
  createdDatetime: Scalars['DateTime'];
  expectedDeliveryDate?: Maybe<Scalars['NaiveDate']>;
  finalisedDatetime?: Maybe<Scalars['DateTime']>;
  id: Scalars['String'];
  lines: RequisitionLineConnector;
  /**
   * All lines that have not been supplied
   * based on same logic as RequisitionLineNode.remainingQuantityToSupply
   * only applicable to Response requisition, Request requisition will empty connector
   */
  linesRemainingToSupply: RequisitionLineConnector;
  /** Linked requisition */
  linkedRequisition?: Maybe<RequisitionNode>;
  /** Maximum calculated quantity, used to deduce calculated quantity for each line, see calculated in requisition line */
  maxMonthsOfStock: Scalars['Float'];
  /** Minimum quantity to have for stock to be ordered, used to deduce calculated quantity for each line, see calculated in requisition line */
  minMonthsOfStock: Scalars['Float'];
  orderType?: Maybe<Scalars['String']>;
  /**
   * Request Requisition: Supplying store (store that is supplying stock)
   * Response Requisition: Customer store (store that is ordering stock)
   */
  otherParty: NameNode;
  otherPartyId: Scalars['String'];
  otherPartyName: Scalars['String'];
  period?: Maybe<PeriodNode>;
  programName?: Maybe<Scalars['String']>;
<<<<<<< HEAD
  /** Link to request requisition */
  requestRequisition?: Maybe<RequisitionNode>;
=======
>>>>>>> 9780961c
  requisitionNumber: Scalars['Int'];
  /** Applicable to request requisition only */
  sentDatetime?: Maybe<Scalars['DateTime']>;
  /**
   * Response Requisition: Outbound Shipments linked requisition
   * Request Requisition: Inbound Shipments linked to requisition
   */
  shipments: InvoiceConnector;
  status: RequisitionNodeStatus;
  theirReference?: Maybe<Scalars['String']>;
  type: RequisitionNodeType;
  /**
   * User that last edited requisition, if user is not found in system default unknown user is returned
   * Null is returned for transfers, where response requisition has not been edited yet
   */
  user?: Maybe<UserNode>;
};


export type RequisitionNodeOtherPartyArgs = {
  storeId: Scalars['String'];
};

/** Approval status is applicable to response requisition only */
export enum RequisitionNodeApprovalStatus {
  Approved = 'APPROVED',
  Denied = 'DENIED',
  None = 'NONE',
  Pending = 'PENDING'
}

export enum RequisitionNodeStatus {
  Draft = 'DRAFT',
  Finalised = 'FINALISED',
  New = 'NEW',
  Sent = 'SENT'
}

export enum RequisitionNodeType {
  Request = 'REQUEST',
  Response = 'RESPONSE'
}

export type RequisitionResponse = RecordNotFound | RequisitionNode;

export enum RequisitionSortFieldInput {
  Comment = 'comment',
  CreatedDatetime = 'createdDatetime',
  ExpectedDeliveryDate = 'expectedDeliveryDate',
  FinalisedDatetime = 'finalisedDatetime',
  OrderType = 'orderType',
  OtherPartyName = 'otherPartyName',
  PeriodName = 'periodName',
  ProgramName = 'programName',
  RequisitionNumber = 'requisitionNumber',
  SentDatetime = 'sentDatetime',
  Status = 'status',
  TheirReference = 'theirReference',
  Type = 'type'
}

export type RequisitionSortInput = {
  /**
   * 	Sort query result is sorted descending or ascending (if not provided the default is
   * ascending)
   */
  desc?: InputMaybe<Scalars['Boolean']>;
  /** Sort query result by `key` */
  key: RequisitionSortFieldInput;
};

export type RequisitionsResponse = RequisitionConnector;

export type ResponseRequisitionStatsNode = {
  __typename: 'ResponseRequisitionStatsNode';
  requestStoreStats: RequestStoreStatsNode;
  responseStoreStats: ResponseStoreStatsNode;
};

export type ResponseStoreStatsNode = {
  __typename: 'ResponseStoreStatsNode';
  incomingStock: Scalars['Int'];
  otherRequestedQuantity: Scalars['Int'];
  requestedQuantity: Scalars['Int'];
  stockOnHand: Scalars['Float'];
  stockOnOrder: Scalars['Int'];
};

export type SimpleStringFilterInput = {
  /** Search term must be an exact match (case sensitive) */
  equalTo?: InputMaybe<Scalars['String']>;
  /** Search term must be included in search candidate (case insensitive) */
  like?: InputMaybe<Scalars['String']>;
};

export type SnapshotCountCurrentCountMismatch = UpdateStocktakeErrorInterface & {
  __typename: 'SnapshotCountCurrentCountMismatch';
  description: Scalars['String'];
  lines: StocktakeLineConnector;
};

export type StockCounts = {
  __typename: 'StockCounts';
  expired: Scalars['Int'];
  expiringSoon: Scalars['Int'];
};

export type StockEvolutionConnector = {
  __typename: 'StockEvolutionConnector';
  nodes: Array<StockEvolutionNode>;
  totalCount: Scalars['Int'];
};

export type StockEvolutionNode = {
  __typename: 'StockEvolutionNode';
  date: Scalars['NaiveDate'];
  isHistoric: Scalars['Boolean'];
  isProjected: Scalars['Boolean'];
  maximumStockOnHand: Scalars['Int'];
  minimumStockOnHand: Scalars['Int'];
  stockOnHand: Scalars['Int'];
};

export type StockEvolutionOptionsInput = {
  /** Defaults to 30, number of data points for historic stock on hand in stock evolution chart */
  numberOfHistoricDataPoints?: InputMaybe<Scalars['Int']>;
  /** Defaults to 20, number of data points for projected stock on hand in stock evolution chart */
  numberOfProjectedDataPoints?: InputMaybe<Scalars['Int']>;
};

export type StockLineAlreadyExistsInInvoice = InsertOutboundShipmentLineErrorInterface & UpdateOutboundShipmentLineErrorInterface & {
  __typename: 'StockLineAlreadyExistsInInvoice';
  description: Scalars['String'];
  line: InvoiceLineNode;
};

export type StockLineConnector = {
  __typename: 'StockLineConnector';
  nodes: Array<StockLineNode>;
  totalCount: Scalars['Int'];
};

export type StockLineFilterInput = {
  expiryDate?: InputMaybe<DateFilterInput>;
  hasPacksInStore?: InputMaybe<Scalars['Boolean']>;
  id?: InputMaybe<EqualFilterStringInput>;
  isAvailable?: InputMaybe<Scalars['Boolean']>;
  itemCodeOrName?: InputMaybe<SimpleStringFilterInput>;
  itemId?: InputMaybe<EqualFilterStringInput>;
  locationId?: InputMaybe<EqualFilterStringInput>;
  storeId?: InputMaybe<EqualFilterStringInput>;
};

export type StockLineIsOnHold = InsertOutboundShipmentLineErrorInterface & UpdateOutboundShipmentLineErrorInterface & {
  __typename: 'StockLineIsOnHold';
  description: Scalars['String'];
};

export type StockLineNode = {
  __typename: 'StockLineNode';
  availableNumberOfPacks: Scalars['Float'];
  batch?: Maybe<Scalars['String']>;
  costPricePerPack: Scalars['Float'];
  expiryDate?: Maybe<Scalars['NaiveDate']>;
  id: Scalars['String'];
  item: ItemNode;
  itemId: Scalars['String'];
  location?: Maybe<LocationNode>;
  locationId?: Maybe<Scalars['String']>;
  locationName?: Maybe<Scalars['String']>;
  note?: Maybe<Scalars['String']>;
  onHold: Scalars['Boolean'];
  packSize: Scalars['Int'];
  sellPricePerPack: Scalars['Float'];
  storeId: Scalars['String'];
  supplierName?: Maybe<Scalars['String']>;
  totalNumberOfPacks: Scalars['Float'];
};

export type StockLineReducedBelowZero = InsertStocktakeLineErrorInterface & UpdateStocktakeLineErrorInterface & {
  __typename: 'StockLineReducedBelowZero';
  description: Scalars['String'];
  stockLine: StockLineNode;
};

export type StockLineResponse = NodeError | StockLineNode;

export enum StockLineSortFieldInput {
  Batch = 'batch',
  ExpiryDate = 'expiryDate',
  ItemCode = 'itemCode',
  ItemName = 'itemName',
  NumberOfPacks = 'numberOfPacks',
  PackSize = 'packSize',
  SupplierName = 'supplierName'
}

export type StockLineSortInput = {
  /**
   * 	Sort query result is sorted descending or ascending (if not provided the default is
   * ascending)
   */
  desc?: InputMaybe<Scalars['Boolean']>;
  /** Sort query result by `key` */
  key: StockLineSortFieldInput;
};

export type StockLinesReducedBelowZero = UpdateStocktakeErrorInterface & {
  __typename: 'StockLinesReducedBelowZero';
  description: Scalars['String'];
  errors: Array<StockLineReducedBelowZero>;
};

export type StockLinesResponse = StockLineConnector;

export type StocktakeConnector = {
  __typename: 'StocktakeConnector';
  nodes: Array<StocktakeNode>;
  totalCount: Scalars['Int'];
};

export type StocktakeFilterInput = {
  comment?: InputMaybe<SimpleStringFilterInput>;
  createdDatetime?: InputMaybe<DatetimeFilterInput>;
  description?: InputMaybe<SimpleStringFilterInput>;
  finalisedDatetime?: InputMaybe<DatetimeFilterInput>;
  id?: InputMaybe<EqualFilterStringInput>;
  isLocked?: InputMaybe<Scalars['Boolean']>;
  status?: InputMaybe<EqualFilterStocktakeStatusInput>;
  stocktakeDate?: InputMaybe<DateFilterInput>;
  stocktakeNumber?: InputMaybe<EqualFilterBigNumberInput>;
  userId?: InputMaybe<EqualFilterStringInput>;
};

export type StocktakeIsLocked = UpdateStocktakeErrorInterface & {
  __typename: 'StocktakeIsLocked';
  description: Scalars['String'];
};

export type StocktakeLineConnector = {
  __typename: 'StocktakeLineConnector';
  nodes: Array<StocktakeLineNode>;
  totalCount: Scalars['Int'];
};

export type StocktakeLineNode = {
  __typename: 'StocktakeLineNode';
  batch?: Maybe<Scalars['String']>;
  comment?: Maybe<Scalars['String']>;
  costPricePerPack?: Maybe<Scalars['Float']>;
  countedNumberOfPacks?: Maybe<Scalars['Float']>;
  expiryDate?: Maybe<Scalars['NaiveDate']>;
  id: Scalars['String'];
  inventoryAdjustmentReason?: Maybe<InventoryAdjustmentReasonNode>;
  inventoryAdjustmentReasonId?: Maybe<Scalars['String']>;
  item: ItemNode;
  itemId: Scalars['String'];
  location?: Maybe<LocationNode>;
  note?: Maybe<Scalars['String']>;
  packSize?: Maybe<Scalars['Int']>;
  sellPricePerPack?: Maybe<Scalars['Float']>;
  snapshotNumberOfPacks: Scalars['Float'];
  stockLine?: Maybe<StockLineNode>;
  stocktakeId: Scalars['String'];
};

export type StocktakeNode = {
  __typename: 'StocktakeNode';
  comment?: Maybe<Scalars['String']>;
  createdDatetime: Scalars['DateTime'];
  description?: Maybe<Scalars['String']>;
  finalisedDatetime?: Maybe<Scalars['DateTime']>;
  id: Scalars['String'];
  inventoryAddition?: Maybe<InvoiceNode>;
  inventoryAdditionId?: Maybe<Scalars['String']>;
  inventoryReduction?: Maybe<InvoiceNode>;
  inventoryReductionId?: Maybe<Scalars['String']>;
  isLocked: Scalars['Boolean'];
  lines: StocktakeLineConnector;
  status: StocktakeNodeStatus;
  stocktakeDate?: Maybe<Scalars['NaiveDate']>;
  stocktakeNumber: Scalars['Int'];
  storeId: Scalars['String'];
  /** User that created stocktake, if user is not found in system default unknown user is returned */
  user: UserNode;
};

export enum StocktakeNodeStatus {
  Finalised = 'FINALISED',
  New = 'NEW'
}

export type StocktakeResponse = NodeError | StocktakeNode;

export enum StocktakeSortFieldInput {
  Comment = 'comment',
  CreatedDatetime = 'createdDatetime',
  Description = 'description',
  FinalisedDatetime = 'finalisedDatetime',
  Status = 'status',
  StocktakeDate = 'stocktakeDate',
  StocktakeNumber = 'stocktakeNumber'
}

export type StocktakeSortInput = {
  /**
   * 	Sort query result is sorted descending or ascending (if not provided the default is
   * ascending)
   */
  desc?: InputMaybe<Scalars['Boolean']>;
  /** Sort query result by `key` */
  key: StocktakeSortFieldInput;
};

export type StocktakesResponse = StocktakeConnector;

export type StoreConnector = {
  __typename: 'StoreConnector';
  nodes: Array<StoreNode>;
  totalCount: Scalars['Int'];
};

export type StoreFilterInput = {
  code?: InputMaybe<SimpleStringFilterInput>;
  id?: InputMaybe<EqualFilterStringInput>;
  name?: InputMaybe<SimpleStringFilterInput>;
  nameCode?: InputMaybe<SimpleStringFilterInput>;
  siteId?: InputMaybe<EqualFilterNumberInput>;
};

export type StoreNode = {
  __typename: 'StoreNode';
  code: Scalars['String'];
  id: Scalars['String'];
  /**
   * Returns the associated store logo.
   * The logo is returned as a data URL schema, e.g. "data:image/png;base64,..."
   */
  logo?: Maybe<Scalars['String']>;
  name: NameNode;
  siteId: Scalars['Int'];
  storeName: Scalars['String'];
};


export type StoreNodeNameArgs = {
  storeId: Scalars['String'];
};

export type StorePreferenceNode = {
  __typename: 'StorePreferenceNode';
  id: Scalars['String'];
  packToOne: Scalars['Boolean'];
  requestRequisitionRequiresAuthorisation: Scalars['Boolean'];
  responseRequisitionRequiresAuthorisation: Scalars['Boolean'];
};

export type StoreResponse = NodeError | StoreNode;

export enum StoreSortFieldInput {
  Code = 'code',
  Name = 'name',
  NameCode = 'nameCode'
}

export type StoreSortInput = {
  /**
   * 	Sort query result is sorted descending or ascending (if not provided the default is
   * ascending)
   */
  desc?: InputMaybe<Scalars['Boolean']>;
  /** Sort query result by `key` */
  key: StoreSortFieldInput;
};

export type StoresResponse = StoreConnector;

export type SuggestedQuantityCalculationNode = {
  __typename: 'SuggestedQuantityCalculationNode';
  averageMonthlyConsumption: Scalars['Int'];
  maximumStockOnHand: Scalars['Int'];
  minimumStockOnHand: Scalars['Int'];
  stockOnHand: Scalars['Int'];
  suggestedQuantity: Scalars['Int'];
};

export type SupplyRequestedQuantityError = {
  __typename: 'SupplyRequestedQuantityError';
  error: SupplyRequestedQuantityErrorInterface;
};

export type SupplyRequestedQuantityErrorInterface = {
  description: Scalars['String'];
};

export type SupplyRequestedQuantityInput = {
  responseRequisitionId: Scalars['String'];
};

export type SupplyRequestedQuantityResponse = RequisitionLineConnector | SupplyRequestedQuantityError;

export type SyncErrorNode = {
  __typename: 'SyncErrorNode';
  fullError: Scalars['String'];
  variant: SyncErrorVariant;
};

export enum SyncErrorVariant {
  ApiVersionIncompatible = 'API_VERSION_INCOMPATIBLE',
  ConnectionError = 'CONNECTION_ERROR',
  HardwareIdMismatch = 'HARDWARE_ID_MISMATCH',
  IncorrectPassword = 'INCORRECT_PASSWORD',
  IntegrationTimeoutReached = 'INTEGRATION_TIMEOUT_REACHED',
  InvalidUrl = 'INVALID_URL',
  SiteAuthTimeout = 'SITE_AUTH_TIMEOUT',
  SiteHasNoStore = 'SITE_HAS_NO_STORE',
  SiteNameNotFound = 'SITE_NAME_NOT_FOUND',
  SiteUuidIsBeingChanged = 'SITE_UUID_IS_BEING_CHANGED',
  Unknown = 'UNKNOWN'
}

export type SyncSettingsInput = {
  /** Sync interval */
  intervalSeconds: Scalars['Int'];
  /** Plain text password */
  password: Scalars['String'];
  url: Scalars['String'];
  username: Scalars['String'];
};

export type SyncSettingsNode = {
  __typename: 'SyncSettingsNode';
  /** How frequently central data is synced */
  intervalSeconds: Scalars['Int'];
  /** Central server url */
  url: Scalars['String'];
  /** Central server username */
  username: Scalars['String'];
};

export type SyncStatusNode = {
  __typename: 'SyncStatusNode';
  finished?: Maybe<Scalars['DateTime']>;
  started: Scalars['DateTime'];
};

export type SyncStatusWithProgressNode = {
  __typename: 'SyncStatusWithProgressNode';
  done?: Maybe<Scalars['Int']>;
  finished?: Maybe<Scalars['DateTime']>;
  started: Scalars['DateTime'];
  total?: Maybe<Scalars['Int']>;
};

export type TaxInput = {
  /** Set or unset the tax value (in percentage) */
  percentage?: InputMaybe<Scalars['Float']>;
};

export type TokenExpired = RefreshTokenErrorInterface & {
  __typename: 'TokenExpired';
  description: Scalars['String'];
};

export type UnallocatedLineForItemAlreadyExists = InsertOutboundShipmentUnallocatedLineErrorInterface & {
  __typename: 'UnallocatedLineForItemAlreadyExists';
  description: Scalars['String'];
};

export type UnallocatedLinesOnlyEditableInNewInvoice = InsertOutboundShipmentUnallocatedLineErrorInterface & {
  __typename: 'UnallocatedLinesOnlyEditableInNewInvoice';
  description: Scalars['String'];
};

export enum UniqueValueKey {
  Code = 'code'
}

export type UniqueValueViolation = InsertLocationErrorInterface & UpdateLocationErrorInterface & {
  __typename: 'UniqueValueViolation';
  description: Scalars['String'];
  field: UniqueValueKey;
};

export type UpdateDisplaySettingsError = {
  __typename: 'UpdateDisplaySettingsError';
  error: Scalars['String'];
};

export type UpdateDisplaySettingsResponse = UpdateDisplaySettingsError | UpdateResult;

export type UpdateErrorInterface = {
  description: Scalars['String'];
};

export type UpdateInboundShipmentError = {
  __typename: 'UpdateInboundShipmentError';
  error: UpdateInboundShipmentErrorInterface;
};

export type UpdateInboundShipmentErrorInterface = {
  description: Scalars['String'];
};

export type UpdateInboundShipmentInput = {
  colour?: InputMaybe<Scalars['String']>;
  comment?: InputMaybe<Scalars['String']>;
  id: Scalars['String'];
  onHold?: InputMaybe<Scalars['Boolean']>;
  otherPartyId?: InputMaybe<Scalars['String']>;
  status?: InputMaybe<UpdateInboundShipmentStatusInput>;
  tax?: InputMaybe<TaxInput>;
  theirReference?: InputMaybe<Scalars['String']>;
};

export type UpdateInboundShipmentLineError = {
  __typename: 'UpdateInboundShipmentLineError';
  error: UpdateInboundShipmentLineErrorInterface;
};

export type UpdateInboundShipmentLineErrorInterface = {
  description: Scalars['String'];
};

export type UpdateInboundShipmentLineInput = {
  batch?: InputMaybe<Scalars['String']>;
  costPricePerPack?: InputMaybe<Scalars['Float']>;
  expiryDate?: InputMaybe<Scalars['NaiveDate']>;
  id: Scalars['String'];
  itemId?: InputMaybe<Scalars['String']>;
  locationId?: InputMaybe<Scalars['String']>;
  numberOfPacks?: InputMaybe<Scalars['Float']>;
  packSize?: InputMaybe<Scalars['Int']>;
  sellPricePerPack?: InputMaybe<Scalars['Float']>;
  tax?: InputMaybe<TaxInput>;
  totalBeforeTax?: InputMaybe<Scalars['Float']>;
};

export type UpdateInboundShipmentLineResponse = InvoiceLineNode | UpdateInboundShipmentLineError;

export type UpdateInboundShipmentLineResponseWithId = {
  __typename: 'UpdateInboundShipmentLineResponseWithId';
  id: Scalars['String'];
  response: UpdateInboundShipmentLineResponse;
};

export type UpdateInboundShipmentResponse = InvoiceNode | UpdateInboundShipmentError;

export type UpdateInboundShipmentResponseWithId = {
  __typename: 'UpdateInboundShipmentResponseWithId';
  id: Scalars['String'];
  response: UpdateInboundShipmentResponse;
};

export type UpdateInboundShipmentServiceLineError = {
  __typename: 'UpdateInboundShipmentServiceLineError';
  error: UpdateInboundShipmentServiceLineErrorInterface;
};

export type UpdateInboundShipmentServiceLineErrorInterface = {
  description: Scalars['String'];
};

export type UpdateInboundShipmentServiceLineInput = {
  id: Scalars['String'];
  itemId?: InputMaybe<Scalars['String']>;
  name?: InputMaybe<Scalars['String']>;
  note?: InputMaybe<Scalars['String']>;
  tax?: InputMaybe<TaxInput>;
  totalBeforeTax?: InputMaybe<Scalars['Float']>;
};

export type UpdateInboundShipmentServiceLineResponse = InvoiceLineNode | UpdateInboundShipmentServiceLineError;

export type UpdateInboundShipmentServiceLineResponseWithId = {
  __typename: 'UpdateInboundShipmentServiceLineResponseWithId';
  id: Scalars['String'];
  response: UpdateInboundShipmentServiceLineResponse;
};

export enum UpdateInboundShipmentStatusInput {
  Delivered = 'DELIVERED',
  Verified = 'VERIFIED'
}

export type UpdateLocationError = {
  __typename: 'UpdateLocationError';
  error: UpdateLocationErrorInterface;
};

export type UpdateLocationErrorInterface = {
  description: Scalars['String'];
};

export type UpdateLocationInput = {
  code?: InputMaybe<Scalars['String']>;
  id: Scalars['String'];
  name?: InputMaybe<Scalars['String']>;
  onHold?: InputMaybe<Scalars['Boolean']>;
};

export type UpdateLocationResponse = LocationNode | UpdateLocationError;

export type UpdateNameErrorInterface = {
  description: Scalars['String'];
};

export type UpdateOutboundShipmentError = {
  __typename: 'UpdateOutboundShipmentError';
  error: UpdateErrorInterface;
};

export type UpdateOutboundShipmentInput = {
  colour?: InputMaybe<Scalars['String']>;
  comment?: InputMaybe<Scalars['String']>;
  /** The new invoice id provided by the client */
  id: Scalars['String'];
  onHold?: InputMaybe<Scalars['Boolean']>;
  /**
   * 	When changing the status from DRAFT to CONFIRMED or FINALISED the total_number_of_packs for
   * existing invoice items gets updated.
   */
  status?: InputMaybe<UpdateOutboundShipmentStatusInput>;
  tax?: InputMaybe<TaxInput>;
  /** External invoice reference, e.g. purchase or shipment number */
  theirReference?: InputMaybe<Scalars['String']>;
  transportReference?: InputMaybe<Scalars['String']>;
};

export type UpdateOutboundShipmentLineError = {
  __typename: 'UpdateOutboundShipmentLineError';
  error: UpdateOutboundShipmentLineErrorInterface;
};

export type UpdateOutboundShipmentLineErrorInterface = {
  description: Scalars['String'];
};

export type UpdateOutboundShipmentLineInput = {
  id: Scalars['String'];
  itemId?: InputMaybe<Scalars['String']>;
  numberOfPacks?: InputMaybe<Scalars['Float']>;
  stockLineId?: InputMaybe<Scalars['String']>;
  tax?: InputMaybe<TaxInput>;
  totalBeforeTax?: InputMaybe<Scalars['Float']>;
};

export type UpdateOutboundShipmentLineResponse = InvoiceLineNode | UpdateOutboundShipmentLineError;

export type UpdateOutboundShipmentLineResponseWithId = {
  __typename: 'UpdateOutboundShipmentLineResponseWithId';
  id: Scalars['String'];
  response: UpdateOutboundShipmentLineResponse;
};

export type UpdateOutboundShipmentNameError = {
  __typename: 'UpdateOutboundShipmentNameError';
  error: UpdateNameErrorInterface;
};

export type UpdateOutboundShipmentNameInput = {
  id: Scalars['String'];
  otherPartyId?: InputMaybe<Scalars['String']>;
};

export type UpdateOutboundShipmentNameResponse = InvoiceNode | UpdateOutboundShipmentNameError;

export type UpdateOutboundShipmentResponse = InvoiceNode | NodeError | UpdateOutboundShipmentError;

export type UpdateOutboundShipmentResponseWithId = {
  __typename: 'UpdateOutboundShipmentResponseWithId';
  id: Scalars['String'];
  response: UpdateOutboundShipmentResponse;
};

export type UpdateOutboundShipmentServiceLineError = {
  __typename: 'UpdateOutboundShipmentServiceLineError';
  error: UpdateOutboundShipmentServiceLineErrorInterface;
};

export type UpdateOutboundShipmentServiceLineErrorInterface = {
  description: Scalars['String'];
};

export type UpdateOutboundShipmentServiceLineInput = {
  id: Scalars['String'];
  itemId?: InputMaybe<Scalars['String']>;
  name?: InputMaybe<Scalars['String']>;
  note?: InputMaybe<Scalars['String']>;
  tax?: InputMaybe<TaxInput>;
  totalBeforeTax?: InputMaybe<Scalars['Float']>;
};

export type UpdateOutboundShipmentServiceLineResponse = InvoiceLineNode | UpdateOutboundShipmentServiceLineError;

export type UpdateOutboundShipmentServiceLineResponseWithId = {
  __typename: 'UpdateOutboundShipmentServiceLineResponseWithId';
  id: Scalars['String'];
  response: UpdateOutboundShipmentServiceLineResponse;
};

export enum UpdateOutboundShipmentStatusInput {
  Allocated = 'ALLOCATED',
  Picked = 'PICKED',
  Shipped = 'SHIPPED'
}

export type UpdateOutboundShipmentUnallocatedLineError = {
  __typename: 'UpdateOutboundShipmentUnallocatedLineError';
  error: UpdateOutboundShipmentUnallocatedLineErrorInterface;
};

export type UpdateOutboundShipmentUnallocatedLineErrorInterface = {
  description: Scalars['String'];
};

export type UpdateOutboundShipmentUnallocatedLineInput = {
  id: Scalars['String'];
  quantity: Scalars['Int'];
};

export type UpdateOutboundShipmentUnallocatedLineResponse = InvoiceLineNode | UpdateOutboundShipmentUnallocatedLineError;

export type UpdateOutboundShipmentUnallocatedLineResponseWithId = {
  __typename: 'UpdateOutboundShipmentUnallocatedLineResponseWithId';
  id: Scalars['String'];
  response: UpdateOutboundShipmentUnallocatedLineResponse;
};

export type UpdateRequestRequisitionError = {
  __typename: 'UpdateRequestRequisitionError';
  error: UpdateRequestRequisitionErrorInterface;
};

export type UpdateRequestRequisitionErrorInterface = {
  description: Scalars['String'];
};

export type UpdateRequestRequisitionInput = {
  colour?: InputMaybe<Scalars['String']>;
  comment?: InputMaybe<Scalars['String']>;
  expectedDeliveryDate?: InputMaybe<Scalars['NaiveDate']>;
  id: Scalars['String'];
  maxMonthsOfStock?: InputMaybe<Scalars['Float']>;
  minMonthsOfStock?: InputMaybe<Scalars['Float']>;
  otherPartyId?: InputMaybe<Scalars['String']>;
  status?: InputMaybe<UpdateRequestRequisitionStatusInput>;
  theirReference?: InputMaybe<Scalars['String']>;
};

export type UpdateRequestRequisitionLineError = {
  __typename: 'UpdateRequestRequisitionLineError';
  error: UpdateRequestRequisitionLineErrorInterface;
};

export type UpdateRequestRequisitionLineErrorInterface = {
  description: Scalars['String'];
};

export type UpdateRequestRequisitionLineInput = {
  comment?: InputMaybe<Scalars['String']>;
  id: Scalars['String'];
  requestedQuantity?: InputMaybe<Scalars['Int']>;
};

export type UpdateRequestRequisitionLineResponse = RequisitionLineNode | UpdateRequestRequisitionLineError;

export type UpdateRequestRequisitionLineResponseWithId = {
  __typename: 'UpdateRequestRequisitionLineResponseWithId';
  id: Scalars['String'];
  response: UpdateRequestRequisitionLineResponse;
};

export type UpdateRequestRequisitionResponse = RequisitionNode | UpdateRequestRequisitionError;

export type UpdateRequestRequisitionResponseWithId = {
  __typename: 'UpdateRequestRequisitionResponseWithId';
  id: Scalars['String'];
  response: UpdateRequestRequisitionResponse;
};

export enum UpdateRequestRequisitionStatusInput {
  Sent = 'SENT'
}

export type UpdateResponseRequisitionError = {
  __typename: 'UpdateResponseRequisitionError';
  error: UpdateResponseRequisitionErrorInterface;
};

export type UpdateResponseRequisitionErrorInterface = {
  description: Scalars['String'];
};

export type UpdateResponseRequisitionInput = {
  colour?: InputMaybe<Scalars['String']>;
  comment?: InputMaybe<Scalars['String']>;
  id: Scalars['String'];
  status?: InputMaybe<UpdateResponseRequisitionStatusInput>;
  theirReference?: InputMaybe<Scalars['String']>;
};

export type UpdateResponseRequisitionLineError = {
  __typename: 'UpdateResponseRequisitionLineError';
  error: UpdateResponseRequisitionLineErrorInterface;
};

export type UpdateResponseRequisitionLineErrorInterface = {
  description: Scalars['String'];
};

export type UpdateResponseRequisitionLineInput = {
  comment?: InputMaybe<Scalars['String']>;
  id: Scalars['String'];
  supplyQuantity?: InputMaybe<Scalars['Int']>;
};

export type UpdateResponseRequisitionLineResponse = RequisitionLineNode | UpdateResponseRequisitionLineError;

export type UpdateResponseRequisitionResponse = RequisitionNode | UpdateResponseRequisitionError;

export enum UpdateResponseRequisitionStatusInput {
  Finalised = 'FINALISED'
}

export type UpdateResult = {
  __typename: 'UpdateResult';
  logo?: Maybe<Scalars['String']>;
  theme?: Maybe<Scalars['String']>;
};

export type UpdateStockLineError = {
  __typename: 'UpdateStockLineError';
  error: UpdateStockLineErrorInterface;
};

export type UpdateStockLineErrorInterface = {
  description: Scalars['String'];
};

export type UpdateStockLineInput = {
  batch?: InputMaybe<Scalars['String']>;
  costPricePerPack?: InputMaybe<Scalars['Float']>;
  expiryDate?: InputMaybe<Scalars['NaiveDate']>;
  id: Scalars['String'];
  locationId?: InputMaybe<Scalars['String']>;
  onHold?: InputMaybe<Scalars['Boolean']>;
  sellPricePerPack?: InputMaybe<Scalars['Float']>;
};

export type UpdateStockLineLineResponse = StockLineNode | UpdateStockLineError;

export type UpdateStocktakeError = {
  __typename: 'UpdateStocktakeError';
  error: UpdateStocktakeErrorInterface;
};

export type UpdateStocktakeErrorInterface = {
  description: Scalars['String'];
};

export type UpdateStocktakeInput = {
  comment?: InputMaybe<Scalars['String']>;
  description?: InputMaybe<Scalars['String']>;
  id: Scalars['String'];
  isLocked?: InputMaybe<Scalars['Boolean']>;
  status?: InputMaybe<UpdateStocktakeStatusInput>;
  stocktakeDate?: InputMaybe<Scalars['NaiveDate']>;
};

export type UpdateStocktakeLineError = {
  __typename: 'UpdateStocktakeLineError';
  error: UpdateStocktakeLineErrorInterface;
};

export type UpdateStocktakeLineErrorInterface = {
  description: Scalars['String'];
};

export type UpdateStocktakeLineInput = {
  batch?: InputMaybe<Scalars['String']>;
  comment?: InputMaybe<Scalars['String']>;
  costPricePerPack?: InputMaybe<Scalars['Float']>;
  countedNumberOfPacks?: InputMaybe<Scalars['Float']>;
  expiryDate?: InputMaybe<Scalars['NaiveDate']>;
  id: Scalars['String'];
  inventoryAdjustmentReasonId?: InputMaybe<Scalars['String']>;
  locationId?: InputMaybe<Scalars['String']>;
  note?: InputMaybe<Scalars['String']>;
  packSize?: InputMaybe<Scalars['Int']>;
  sellPricePerPack?: InputMaybe<Scalars['Float']>;
  snapshotNumberOfPacks?: InputMaybe<Scalars['Float']>;
};

export type UpdateStocktakeLineResponse = StocktakeLineNode | UpdateStocktakeLineError;

export type UpdateStocktakeLineResponseWithId = {
  __typename: 'UpdateStocktakeLineResponseWithId';
  id: Scalars['String'];
  response: UpdateStocktakeLineResponse;
};

export type UpdateStocktakeResponse = StocktakeNode | UpdateStocktakeError;

export type UpdateStocktakeResponseWithId = {
  __typename: 'UpdateStocktakeResponseWithId';
  id: Scalars['String'];
  response: UpdateStocktakeResponse;
};

export enum UpdateStocktakeStatusInput {
  Finalised = 'FINALISED'
}

export type UpdateSyncSettingsResponse = SyncErrorNode | SyncSettingsNode;

export type UseSuggestedQuantityError = {
  __typename: 'UseSuggestedQuantityError';
  error: UseSuggestedQuantityErrorInterface;
};

export type UseSuggestedQuantityErrorInterface = {
  description: Scalars['String'];
};

export type UseSuggestedQuantityInput = {
  requestRequisitionId: Scalars['String'];
};

export type UseSuggestedQuantityResponse = RequisitionLineConnector | UseSuggestedQuantityError;

export type UserNode = {
  __typename: 'UserNode';
  defaultStore?: Maybe<UserStoreNode>;
  /** The user's email address */
  email?: Maybe<Scalars['String']>;
  language: LanguageType;
  permissions: UserStorePermissionConnector;
  stores: UserStoreConnector;
  /** Internal user id */
  userId: Scalars['String'];
  username: Scalars['String'];
};


export type UserNodePermissionsArgs = {
  storeId?: InputMaybe<Scalars['String']>;
};

export enum UserPermission {
  InboundShipmentMutate = 'INBOUND_SHIPMENT_MUTATE',
  InboundShipmentQuery = 'INBOUND_SHIPMENT_QUERY',
  ItemMutate = 'ITEM_MUTATE',
  LocationMutate = 'LOCATION_MUTATE',
  LogQuery = 'LOG_QUERY',
  OutboundShipmentMutate = 'OUTBOUND_SHIPMENT_MUTATE',
  OutboundShipmentQuery = 'OUTBOUND_SHIPMENT_QUERY',
  Report = 'REPORT',
  RequisitionMutate = 'REQUISITION_MUTATE',
  RequisitionQuery = 'REQUISITION_QUERY',
  ServerAdmin = 'SERVER_ADMIN',
  StocktakeMutate = 'STOCKTAKE_MUTATE',
  StocktakeQuery = 'STOCKTAKE_QUERY',
  StockLineMutate = 'STOCK_LINE_MUTATE',
  StockLineQuery = 'STOCK_LINE_QUERY',
  StoreAccess = 'STORE_ACCESS'
}

export type UserResponse = UserNode;

export type UserStoreConnector = {
  __typename: 'UserStoreConnector';
  nodes: Array<UserStoreNode>;
  totalCount: Scalars['Int'];
};

export type UserStoreNode = {
  __typename: 'UserStoreNode';
  code: Scalars['String'];
  id: Scalars['String'];
  name: Scalars['String'];
  preferences: StorePreferenceNode;
};

export type UserStorePermissionConnector = {
  __typename: 'UserStorePermissionConnector';
  nodes: Array<UserStorePermissionNode>;
  totalCount: Scalars['Int'];
};

export type UserStorePermissionNode = {
  __typename: 'UserStorePermissionNode';
  context: Array<Scalars['String']>;
  permissions: Array<UserPermission>;
  storeId: Scalars['String'];
};<|MERGE_RESOLUTION|>--- conflicted
+++ resolved
@@ -2792,11 +2792,6 @@
   otherPartyName: Scalars['String'];
   period?: Maybe<PeriodNode>;
   programName?: Maybe<Scalars['String']>;
-<<<<<<< HEAD
-  /** Link to request requisition */
-  requestRequisition?: Maybe<RequisitionNode>;
-=======
->>>>>>> 9780961c
   requisitionNumber: Scalars['Int'];
   /** Applicable to request requisition only */
   sentDatetime?: Maybe<Scalars['DateTime']>;
