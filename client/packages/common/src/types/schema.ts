--- conflicted
+++ resolved
@@ -2957,20 +2957,12 @@
   programEnrolmentId?: Maybe<Scalars['String']>;
 };
 
-<<<<<<< HEAD
-
-=======
->>>>>>> 849b2d9d
 export type ProgramEnrolmentNodeEncountersArgs = {
   filter?: InputMaybe<EncounterFilterInput>;
   page?: InputMaybe<PaginationInput>;
   sort?: InputMaybe<EncounterSortInput>;
 };
 
-<<<<<<< HEAD
-
-=======
->>>>>>> 849b2d9d
 export type ProgramEnrolmentNodeEventsArgs = {
   at?: InputMaybe<Scalars['DateTime']>;
   filter?: InputMaybe<ProgramEventFilterInput>;
