export type Maybe<T> = T | null;
export type InputMaybe<T> = Maybe<T>;
export type Exact<T extends { [key: string]: unknown }> = { [K in keyof T]: T[K] };
export type MakeOptional<T, K extends keyof T> = Omit<T, K> & { [SubKey in K]?: Maybe<T[SubKey]> };
export type MakeMaybe<T, K extends keyof T> = Omit<T, K> & { [SubKey in K]: Maybe<T[SubKey]> };
/** All built-in and custom scalars, mapped to their actual values */
export type Scalars = {
  ID: string;
  String: string;
  Boolean: boolean;
  Int: number;
  Float: number;
  /**
   * Implement the DateTime<Utc> scalar
   *
   * The input/output is a string in RFC3339 format.
   */
  DateTime: string;
  /** A scalar that can represent any JSON value. */
  JSON: any;
  /**
   * ISO 8601 calendar date without timezone.
   * Format: %Y-%m-%d
   *
   * # Examples
   *
   * * `1994-11-13`
   * * `2000-02-24`
   */
  NaiveDate: string;
};

export type ActivityLogConnector = {
  __typename: 'ActivityLogConnector';
  nodes: Array<ActivityLogNode>;
  totalCount: Scalars['Int'];
};

export type ActivityLogFilterInput = {
  id?: InputMaybe<EqualFilterStringInput>;
  recordId?: InputMaybe<EqualFilterStringInput>;
  storeId?: InputMaybe<EqualFilterStringInput>;
  type?: InputMaybe<EqualFilterActivityLogTypeInput>;
  userId?: InputMaybe<EqualFilterStringInput>;
};

export type ActivityLogNode = {
  __typename: 'ActivityLogNode';
  datetime: Scalars['DateTime'];
  event?: Maybe<Scalars['String']>;
  id: Scalars['String'];
  recordId?: Maybe<Scalars['String']>;
  store?: Maybe<StoreNode>;
  storeId?: Maybe<Scalars['String']>;
  type: ActivityLogNodeType;
  user?: Maybe<UserNode>;
};

export enum ActivityLogNodeType {
  InvoiceCreated = 'INVOICE_CREATED',
  InvoiceDeleted = 'INVOICE_DELETED',
  InvoiceNumberAllocated = 'INVOICE_NUMBER_ALLOCATED',
  InvoiceStatusAllocated = 'INVOICE_STATUS_ALLOCATED',
  InvoiceStatusDelivered = 'INVOICE_STATUS_DELIVERED',
  InvoiceStatusPicked = 'INVOICE_STATUS_PICKED',
  InvoiceStatusShipped = 'INVOICE_STATUS_SHIPPED',
  InvoiceStatusVerified = 'INVOICE_STATUS_VERIFIED',
  RequisitionCreated = 'REQUISITION_CREATED',
  RequisitionDeleted = 'REQUISITION_DELETED',
  RequisitionNumberAllocated = 'REQUISITION_NUMBER_ALLOCATED',
  RequisitionStatusFinalised = 'REQUISITION_STATUS_FINALISED',
  RequisitionStatusSent = 'REQUISITION_STATUS_SENT',
  StocktakeCreated = 'STOCKTAKE_CREATED',
  StocktakeDeleted = 'STOCKTAKE_DELETED',
  StocktakeStatusFinalised = 'STOCKTAKE_STATUS_FINALISED',
  StockBatchChange = 'STOCK_BATCH_CHANGE',
  StockCostPriceChange = 'STOCK_COST_PRICE_CHANGE',
  StockExpiryDateChange = 'STOCK_EXPIRY_DATE_CHANGE',
  StockLocationChange = 'STOCK_LOCATION_CHANGE',
  StockOffHold = 'STOCK_OFF_HOLD',
  StockOnHold = 'STOCK_ON_HOLD',
  StockSellPriceChange = 'STOCK_SELL_PRICE_CHANGE',
  UserLoggedIn = 'USER_LOGGED_IN'
}

export type ActivityLogResponse = ActivityLogConnector;

export enum ActivityLogSortFieldInput {
  ActivityLogType = 'activityLogType',
  Id = 'id',
  RecordId = 'recordId',
  UserId = 'userId'
}

export type ActivityLogSortInput = {
  /**
   * 	Sort query result is sorted descending or ascending (if not provided the default is
   * ascending)
   */
  desc?: InputMaybe<Scalars['Boolean']>;
  /** Sort query result by `key` */
  key: ActivityLogSortFieldInput;
};

export type AddFromMasterListError = {
  __typename: 'AddFromMasterListError';
  error: AddFromMasterListErrorInterface;
};

export type AddFromMasterListErrorInterface = {
  description: Scalars['String'];
};

export type AddFromMasterListInput = {
  masterListId: Scalars['String'];
  requestRequisitionId: Scalars['String'];
};

export type AddFromMasterListResponse = AddFromMasterListError | RequisitionLineConnector;

export type AddToInboundShipmentFromMasterListError = {
  __typename: 'AddToInboundShipmentFromMasterListError';
  error: AddToInboundShipmentFromMasterListErrorInterface;
};

export type AddToInboundShipmentFromMasterListErrorInterface = {
  description: Scalars['String'];
};

export type AddToInboundShipmentFromMasterListResponse = AddToInboundShipmentFromMasterListError | InvoiceLineConnector;

export type AddToOutboundShipmentFromMasterListError = {
  __typename: 'AddToOutboundShipmentFromMasterListError';
  error: AddToOutboundShipmentFromMasterListErrorInterface;
};

export type AddToOutboundShipmentFromMasterListErrorInterface = {
  description: Scalars['String'];
};

export type AddToOutboundShipmentFromMasterListResponse = AddToOutboundShipmentFromMasterListError | InvoiceLineConnector;

export type AddToShipmentFromMasterListInput = {
  masterListId: Scalars['String'];
  shipmentId: Scalars['String'];
};

export type AdjustmentReasonNotProvided = InsertStocktakeLineErrorInterface & UpdateStocktakeLineErrorInterface & {
  __typename: 'AdjustmentReasonNotProvided';
  description: Scalars['String'];
};

export type AdjustmentReasonNotValid = InsertStocktakeLineErrorInterface & UpdateStocktakeLineErrorInterface & {
  __typename: 'AdjustmentReasonNotValid';
  description: Scalars['String'];
};

export type AllocateOutboundShipmentUnallocatedLineError = {
  __typename: 'AllocateOutboundShipmentUnallocatedLineError';
  error: AllocateOutboundShipmentUnallocatedLineErrorInterface;
};

export type AllocateOutboundShipmentUnallocatedLineErrorInterface = {
  description: Scalars['String'];
};

export type AllocateOutboundShipmentUnallocatedLineNode = {
  __typename: 'AllocateOutboundShipmentUnallocatedLineNode';
  deletes: Array<DeleteResponse>;
  inserts: InvoiceLineConnector;
  issuedExpiringSoonStockLines: StockLineConnector;
  skippedExpiredStockLines: StockLineConnector;
  skippedOnHoldStockLines: StockLineConnector;
  updates: InvoiceLineConnector;
};

export type AllocateOutboundShipmentUnallocatedLineResponse = AllocateOutboundShipmentUnallocatedLineError | AllocateOutboundShipmentUnallocatedLineNode;

export type AllocateOutboundShipmentUnallocatedLineResponseWithId = {
  __typename: 'AllocateOutboundShipmentUnallocatedLineResponseWithId';
  id: Scalars['String'];
  response: AllocateOutboundShipmentUnallocatedLineResponse;
};

export type AllocateProgramNumberInput = {
  numberName: Scalars['String'];
};

export type AllocateProgramNumberResponse = NumberNode;

export type AuthToken = {
  __typename: 'AuthToken';
  /** Bearer token */
  token: Scalars['String'];
};

export type AuthTokenError = {
  __typename: 'AuthTokenError';
  error: AuthTokenErrorInterface;
};

export type AuthTokenErrorInterface = {
  description: Scalars['String'];
};

export type AuthTokenResponse = AuthToken | AuthTokenError;

export type BarcodeNode = {
  __typename: 'BarcodeNode';
  gtin: Scalars['String'];
  id: Scalars['String'];
  itemId: Scalars['String'];
  manufacturerId?: Maybe<Scalars['String']>;
  packSize?: Maybe<Scalars['Int']>;
  parentId?: Maybe<Scalars['String']>;
};

export type BarcodeResponse = BarcodeNode | NodeError;

export type BatchInboundShipmentInput = {
  continueOnError?: InputMaybe<Scalars['Boolean']>;
  deleteInboundShipmentLines?: InputMaybe<Array<DeleteInboundShipmentLineInput>>;
  deleteInboundShipmentServiceLines?: InputMaybe<Array<DeleteInboundShipmentServiceLineInput>>;
  deleteInboundShipments?: InputMaybe<Array<DeleteInboundShipmentInput>>;
  insertInboundShipmentLines?: InputMaybe<Array<InsertInboundShipmentLineInput>>;
  insertInboundShipmentServiceLines?: InputMaybe<Array<InsertInboundShipmentServiceLineInput>>;
  insertInboundShipments?: InputMaybe<Array<InsertInboundShipmentInput>>;
  updateInboundShipmentLines?: InputMaybe<Array<UpdateInboundShipmentLineInput>>;
  updateInboundShipmentServiceLines?: InputMaybe<Array<UpdateInboundShipmentServiceLineInput>>;
  updateInboundShipments?: InputMaybe<Array<UpdateInboundShipmentInput>>;
};

export type BatchInboundShipmentResponse = {
  __typename: 'BatchInboundShipmentResponse';
  deleteInboundShipmentLines?: Maybe<Array<DeleteInboundShipmentLineResponseWithId>>;
  deleteInboundShipmentServiceLines?: Maybe<Array<DeleteInboundShipmentServiceLineResponseWithId>>;
  deleteInboundShipments?: Maybe<Array<DeleteInboundShipmentResponseWithId>>;
  insertInboundShipmentLines?: Maybe<Array<InsertInboundShipmentLineResponseWithId>>;
  insertInboundShipmentServiceLines?: Maybe<Array<InsertInboundShipmentServiceLineResponseWithId>>;
  insertInboundShipments?: Maybe<Array<InsertInboundShipmentResponseWithId>>;
  updateInboundShipmentLines?: Maybe<Array<UpdateInboundShipmentLineResponseWithId>>;
  updateInboundShipmentServiceLines?: Maybe<Array<UpdateInboundShipmentServiceLineResponseWithId>>;
  updateInboundShipments?: Maybe<Array<UpdateInboundShipmentResponseWithId>>;
};

export type BatchIsReserved = DeleteInboundShipmentLineErrorInterface & UpdateInboundShipmentLineErrorInterface & {
  __typename: 'BatchIsReserved';
  description: Scalars['String'];
};

export type BatchOutboundShipmentInput = {
  allocatedOutboundShipmentUnallocatedLines?: InputMaybe<Array<Scalars['String']>>;
  continueOnError?: InputMaybe<Scalars['Boolean']>;
  deleteOutboundShipmentLines?: InputMaybe<Array<DeleteOutboundShipmentLineInput>>;
  deleteOutboundShipmentServiceLines?: InputMaybe<Array<DeleteOutboundShipmentServiceLineInput>>;
  deleteOutboundShipmentUnallocatedLines?: InputMaybe<Array<DeleteOutboundShipmentUnallocatedLineInput>>;
  deleteOutboundShipments?: InputMaybe<Array<Scalars['String']>>;
  insertOutboundShipmentLines?: InputMaybe<Array<InsertOutboundShipmentLineInput>>;
  insertOutboundShipmentServiceLines?: InputMaybe<Array<InsertOutboundShipmentServiceLineInput>>;
  insertOutboundShipmentUnallocatedLines?: InputMaybe<Array<InsertOutboundShipmentUnallocatedLineInput>>;
  insertOutboundShipments?: InputMaybe<Array<InsertOutboundShipmentInput>>;
  updateOutboundShipmentLines?: InputMaybe<Array<UpdateOutboundShipmentLineInput>>;
  updateOutboundShipmentServiceLines?: InputMaybe<Array<UpdateOutboundShipmentServiceLineInput>>;
  updateOutboundShipmentUnallocatedLines?: InputMaybe<Array<UpdateOutboundShipmentUnallocatedLineInput>>;
  updateOutboundShipments?: InputMaybe<Array<UpdateOutboundShipmentInput>>;
};

export type BatchOutboundShipmentResponse = {
  __typename: 'BatchOutboundShipmentResponse';
  allocateOutboundShipmentUnallocatedLines?: Maybe<Array<AllocateOutboundShipmentUnallocatedLineResponseWithId>>;
  deleteOutboundShipmentLines?: Maybe<Array<DeleteOutboundShipmentLineResponseWithId>>;
  deleteOutboundShipmentServiceLines?: Maybe<Array<DeleteOutboundShipmentServiceLineResponseWithId>>;
  deleteOutboundShipmentUnallocatedLines?: Maybe<Array<DeleteOutboundShipmentUnallocatedLineResponseWithId>>;
  deleteOutboundShipments?: Maybe<Array<DeleteOutboundShipmentResponseWithId>>;
  insertOutboundShipmentLines?: Maybe<Array<InsertOutboundShipmentLineResponseWithId>>;
  insertOutboundShipmentServiceLines?: Maybe<Array<InsertOutboundShipmentServiceLineResponseWithId>>;
  insertOutboundShipmentUnallocatedLines?: Maybe<Array<InsertOutboundShipmentUnallocatedLineResponseWithId>>;
  insertOutboundShipments?: Maybe<Array<InsertOutboundShipmentResponseWithId>>;
  updateOutboundShipmentLines?: Maybe<Array<UpdateOutboundShipmentLineResponseWithId>>;
  updateOutboundShipmentServiceLines?: Maybe<Array<UpdateOutboundShipmentServiceLineResponseWithId>>;
  updateOutboundShipmentUnallocatedLines?: Maybe<Array<UpdateOutboundShipmentUnallocatedLineResponseWithId>>;
  updateOutboundShipments?: Maybe<Array<UpdateOutboundShipmentResponseWithId>>;
};

export type BatchRequestRequisitionInput = {
  continueOnError?: InputMaybe<Scalars['Boolean']>;
  deleteRequestRequisitionLines?: InputMaybe<Array<DeleteRequestRequisitionLineInput>>;
  deleteRequestRequisitions?: InputMaybe<Array<DeleteRequestRequisitionInput>>;
  insertRequestRequisitionLines?: InputMaybe<Array<InsertRequestRequisitionLineInput>>;
  insertRequestRequisitions?: InputMaybe<Array<InsertRequestRequisitionInput>>;
  updateRequestRequisitionLines?: InputMaybe<Array<UpdateRequestRequisitionLineInput>>;
  updateRequestRequisitions?: InputMaybe<Array<UpdateRequestRequisitionInput>>;
};

export type BatchRequestRequisitionResponse = {
  __typename: 'BatchRequestRequisitionResponse';
  deleteRequestRequisitionLines?: Maybe<Array<DeleteRequestRequisitionLineResponseWithId>>;
  deleteRequestRequisitions?: Maybe<Array<DeleteRequestRequisitionResponseWithId>>;
  insertRequestRequisitionLines?: Maybe<Array<InsertRequestRequisitionLineResponseWithId>>;
  insertRequestRequisitions?: Maybe<Array<InsertRequestRequisitionResponseWithId>>;
  updateRequestRequisitionLines?: Maybe<Array<UpdateRequestRequisitionLineResponseWithId>>;
  updateRequestRequisitions?: Maybe<Array<UpdateRequestRequisitionResponseWithId>>;
};

export type BatchStocktakeInput = {
  continueOnError?: InputMaybe<Scalars['Boolean']>;
  deleteStocktakeLines?: InputMaybe<Array<DeleteStocktakeLineInput>>;
  deleteStocktakes?: InputMaybe<Array<DeleteStocktakeInput>>;
  insertStocktakeLines?: InputMaybe<Array<InsertStocktakeLineInput>>;
  insertStocktakes?: InputMaybe<Array<InsertStocktakeInput>>;
  updateStocktakeLines?: InputMaybe<Array<UpdateStocktakeLineInput>>;
  updateStocktakes?: InputMaybe<Array<UpdateStocktakeInput>>;
};

export type BatchStocktakeResponse = {
  __typename: 'BatchStocktakeResponse';
  deleteStocktakeLines?: Maybe<Array<DeleteStocktakeLineResponseWithId>>;
  deleteStocktakes?: Maybe<Array<DeleteStocktakeResponseWithId>>;
  insertStocktakeLines?: Maybe<Array<InsertStocktakeLineResponseWithId>>;
  insertStocktakes?: Maybe<Array<InsertStocktakeResponseWithId>>;
  updateStocktakeLines?: Maybe<Array<UpdateStocktakeLineResponseWithId>>;
  updateStocktakes?: Maybe<Array<UpdateStocktakeResponseWithId>>;
};

export type CanOnlyChangeToAllocatedWhenNoUnallocatedLines = UpdateErrorInterface & {
  __typename: 'CanOnlyChangeToAllocatedWhenNoUnallocatedLines';
  description: Scalars['String'];
  invoiceLines: InvoiceLineConnector;
};

export type CannotChangeStatusOfInvoiceOnHold = UpdateErrorInterface & UpdateInboundShipmentErrorInterface & {
  __typename: 'CannotChangeStatusOfInvoiceOnHold';
  description: Scalars['String'];
};

export type CannotDeleteInvoiceWithLines = DeleteErrorInterface & DeleteInboundShipmentErrorInterface & {
  __typename: 'CannotDeleteInvoiceWithLines';
  description: Scalars['String'];
  lines: InvoiceLineConnector;
};

export type CannotDeleteRequisitionWithLines = DeleteRequestRequisitionErrorInterface & {
  __typename: 'CannotDeleteRequisitionWithLines';
  description: Scalars['String'];
};

export type CannotEditInvoice = AddToInboundShipmentFromMasterListErrorInterface & AddToOutboundShipmentFromMasterListErrorInterface & DeleteErrorInterface & DeleteInboundShipmentErrorInterface & DeleteInboundShipmentLineErrorInterface & DeleteInboundShipmentServiceLineErrorInterface & DeleteOutboundShipmentLineErrorInterface & DeleteOutboundShipmentServiceLineErrorInterface & InsertInboundShipmentLineErrorInterface & InsertInboundShipmentServiceLineErrorInterface & InsertOutboundShipmentLineErrorInterface & InsertOutboundShipmentServiceLineErrorInterface & UpdateInboundShipmentErrorInterface & UpdateInboundShipmentLineErrorInterface & UpdateInboundShipmentServiceLineErrorInterface & UpdateOutboundShipmentLineErrorInterface & UpdateOutboundShipmentServiceLineErrorInterface & {
  __typename: 'CannotEditInvoice';
  description: Scalars['String'];
};

export type CannotEditRequisition = AddFromMasterListErrorInterface & CreateRequisitionShipmentErrorInterface & DeleteRequestRequisitionErrorInterface & DeleteRequestRequisitionLineErrorInterface & InsertRequestRequisitionLineErrorInterface & SupplyRequestedQuantityErrorInterface & UpdateRequestRequisitionErrorInterface & UpdateRequestRequisitionLineErrorInterface & UpdateResponseRequisitionErrorInterface & UpdateResponseRequisitionLineErrorInterface & UseSuggestedQuantityErrorInterface & {
  __typename: 'CannotEditRequisition';
  description: Scalars['String'];
};

export type CannotEditStocktake = DeleteStocktakeErrorInterface & DeleteStocktakeLineErrorInterface & InsertStocktakeLineErrorInterface & UpdateStocktakeErrorInterface & UpdateStocktakeLineErrorInterface & {
  __typename: 'CannotEditStocktake';
  description: Scalars['String'];
};

export type CannotHaveFractionalPack = InsertRepackErrorInterface & {
  __typename: 'CannotHaveFractionalPack';
  description: Scalars['String'];
};

export type CannotReverseInvoiceStatus = UpdateErrorInterface & UpdateInboundShipmentErrorInterface & {
  __typename: 'CannotReverseInvoiceStatus';
  description: Scalars['String'];
};

export type CentralPatientNode = {
  __typename: 'CentralPatientNode';
  code: Scalars['String'];
  dateOfBirth?: Maybe<Scalars['NaiveDate']>;
  firstName: Scalars['String'];
  id: Scalars['String'];
  lastName: Scalars['String'];
};

export type CentralPatientSearchConnector = {
  __typename: 'CentralPatientSearchConnector';
  nodes: Array<CentralPatientNode>;
  totalCount: Scalars['Int'];
};

export type CentralPatientSearchError = {
  __typename: 'CentralPatientSearchError';
  error: CentralPatientSearchErrorInterface;
};

export type CentralPatientSearchErrorInterface = {
  description: Scalars['String'];
};

export type CentralPatientSearchInput = {
  /** Patient code */
  code?: InputMaybe<Scalars['String']>;
  dateOfBirth?: InputMaybe<Scalars['NaiveDate']>;
  firstName?: InputMaybe<Scalars['String']>;
  lastName?: InputMaybe<Scalars['String']>;
};

export type CentralPatientSearchResponse = CentralPatientSearchConnector | CentralPatientSearchError;

export type ClinicianConnector = {
  __typename: 'ClinicianConnector';
  nodes: Array<ClinicianNode>;
  totalCount: Scalars['Int'];
};

export type ClinicianFilterInput = {
  address1?: InputMaybe<SimpleStringFilterInput>;
  address2?: InputMaybe<SimpleStringFilterInput>;
  code?: InputMaybe<SimpleStringFilterInput>;
  email?: InputMaybe<SimpleStringFilterInput>;
  firstName?: InputMaybe<SimpleStringFilterInput>;
  id?: InputMaybe<EqualFilterStringInput>;
  initials?: InputMaybe<SimpleStringFilterInput>;
  lastName?: InputMaybe<SimpleStringFilterInput>;
  mobile?: InputMaybe<SimpleStringFilterInput>;
  phone?: InputMaybe<SimpleStringFilterInput>;
};

export type ClinicianNode = {
  __typename: 'ClinicianNode';
  address1?: Maybe<Scalars['String']>;
  address2?: Maybe<Scalars['String']>;
  code: Scalars['String'];
  email?: Maybe<Scalars['String']>;
  firstName?: Maybe<Scalars['String']>;
  gender?: Maybe<GenderType>;
  id: Scalars['String'];
  initials: Scalars['String'];
  lastName: Scalars['String'];
  mobile?: Maybe<Scalars['String']>;
  phone?: Maybe<Scalars['String']>;
};

export enum ClinicianSortFieldInput {
  Address1 = 'address1',
  Address2 = 'address2',
  Code = 'code',
  Email = 'email',
  FirstName = 'firstName',
  Initials = 'initials',
  LastName = 'lastName',
  Mobile = 'mobile',
  Phone = 'phone'
}

export type ClinicianSortInput = {
  /**
   * 	Sort query result is sorted descending or ascending (if not provided the default is
   * ascending)
   */
  desc?: InputMaybe<Scalars['Boolean']>;
  /** Sort query result by `key` */
  key: ClinicianSortFieldInput;
};

export type CliniciansResponse = ClinicianConnector;

export type ConnectionError = CentralPatientSearchErrorInterface & LinkPatientPatientToStoreErrorInterface & {
  __typename: 'ConnectionError';
  description: Scalars['String'];
};

export type ConsumptionHistoryConnector = {
  __typename: 'ConsumptionHistoryConnector';
  nodes: Array<ConsumptionHistoryNode>;
  totalCount: Scalars['Int'];
};

export type ConsumptionHistoryNode = {
  __typename: 'ConsumptionHistoryNode';
  averageMonthlyConsumption: Scalars['Int'];
  consumption: Scalars['Int'];
  date: Scalars['NaiveDate'];
  isCurrent: Scalars['Boolean'];
  isHistoric: Scalars['Boolean'];
};

export type ConsumptionOptionsInput = {
  /** Defaults to 3 months */
  amcLookbackMonths?: InputMaybe<Scalars['Int']>;
  /** Defaults to 12 */
  numberOfDataPoints?: InputMaybe<Scalars['Int']>;
};

export type CreateRequisitionShipmentError = {
  __typename: 'CreateRequisitionShipmentError';
  error: CreateRequisitionShipmentErrorInterface;
};

export type CreateRequisitionShipmentErrorInterface = {
  description: Scalars['String'];
};

export type CreateRequisitionShipmentInput = {
  responseRequisitionId: Scalars['String'];
};

export type CreateRequisitionShipmentResponse = CreateRequisitionShipmentError | InvoiceNode;

export type DatabaseError = DeleteLocationErrorInterface & InsertLocationErrorInterface & NodeErrorInterface & RefreshTokenErrorInterface & UpdateLocationErrorInterface & {
  __typename: 'DatabaseError';
  description: Scalars['String'];
  fullError: Scalars['String'];
};

export type DateFilterInput = {
  afterOrEqualTo?: InputMaybe<Scalars['NaiveDate']>;
  beforeOrEqualTo?: InputMaybe<Scalars['NaiveDate']>;
  equalTo?: InputMaybe<Scalars['NaiveDate']>;
};

export type DatetimeFilterInput = {
  afterOrEqualTo?: InputMaybe<Scalars['DateTime']>;
  beforeOrEqualTo?: InputMaybe<Scalars['DateTime']>;
  equalTo?: InputMaybe<Scalars['DateTime']>;
};

export type DeleteDocumentInput = {
  id: Scalars['String'];
};

export type DeleteDocumentResponse = DeleteResponse;

export type DeleteErrorInterface = {
  description: Scalars['String'];
};

export type DeleteInboundShipmentError = {
  __typename: 'DeleteInboundShipmentError';
  error: DeleteInboundShipmentErrorInterface;
};

export type DeleteInboundShipmentErrorInterface = {
  description: Scalars['String'];
};

export type DeleteInboundShipmentInput = {
  id: Scalars['String'];
};

export type DeleteInboundShipmentLineError = {
  __typename: 'DeleteInboundShipmentLineError';
  error: DeleteInboundShipmentLineErrorInterface;
};

export type DeleteInboundShipmentLineErrorInterface = {
  description: Scalars['String'];
};

export type DeleteInboundShipmentLineInput = {
  id: Scalars['String'];
};

export type DeleteInboundShipmentLineResponse = DeleteInboundShipmentLineError | DeleteResponse;

export type DeleteInboundShipmentLineResponseWithId = {
  __typename: 'DeleteInboundShipmentLineResponseWithId';
  id: Scalars['String'];
  response: DeleteInboundShipmentLineResponse;
};

export type DeleteInboundShipmentResponse = DeleteInboundShipmentError | DeleteResponse;

export type DeleteInboundShipmentResponseWithId = {
  __typename: 'DeleteInboundShipmentResponseWithId';
  id: Scalars['String'];
  response: DeleteInboundShipmentResponse;
};

export type DeleteInboundShipmentServiceLineError = {
  __typename: 'DeleteInboundShipmentServiceLineError';
  error: DeleteInboundShipmentServiceLineErrorInterface;
};

export type DeleteInboundShipmentServiceLineErrorInterface = {
  description: Scalars['String'];
};

export type DeleteInboundShipmentServiceLineInput = {
  id: Scalars['String'];
};

export type DeleteInboundShipmentServiceLineResponse = DeleteInboundShipmentServiceLineError | DeleteResponse;

export type DeleteInboundShipmentServiceLineResponseWithId = {
  __typename: 'DeleteInboundShipmentServiceLineResponseWithId';
  id: Scalars['String'];
  response: DeleteInboundShipmentServiceLineResponse;
};

export type DeleteLocationError = {
  __typename: 'DeleteLocationError';
  error: DeleteLocationErrorInterface;
};

export type DeleteLocationErrorInterface = {
  description: Scalars['String'];
};

export type DeleteLocationInput = {
  id: Scalars['String'];
};

export type DeleteLocationResponse = DeleteLocationError | DeleteResponse;

export type DeleteOutboundShipmentError = {
  __typename: 'DeleteOutboundShipmentError';
  error: DeleteErrorInterface;
};

export type DeleteOutboundShipmentLineError = {
  __typename: 'DeleteOutboundShipmentLineError';
  error: DeleteOutboundShipmentLineErrorInterface;
};

export type DeleteOutboundShipmentLineErrorInterface = {
  description: Scalars['String'];
};

export type DeleteOutboundShipmentLineInput = {
  id: Scalars['String'];
};

export type DeleteOutboundShipmentLineResponse = DeleteOutboundShipmentLineError | DeleteResponse;

export type DeleteOutboundShipmentLineResponseWithId = {
  __typename: 'DeleteOutboundShipmentLineResponseWithId';
  id: Scalars['String'];
  response: DeleteOutboundShipmentLineResponse;
};

export type DeleteOutboundShipmentResponse = DeleteOutboundShipmentError | DeleteResponse;

export type DeleteOutboundShipmentResponseWithId = {
  __typename: 'DeleteOutboundShipmentResponseWithId';
  id: Scalars['String'];
  response: DeleteOutboundShipmentResponse;
};

export type DeleteOutboundShipmentServiceLineError = {
  __typename: 'DeleteOutboundShipmentServiceLineError';
  error: DeleteOutboundShipmentServiceLineErrorInterface;
};

export type DeleteOutboundShipmentServiceLineErrorInterface = {
  description: Scalars['String'];
};

export type DeleteOutboundShipmentServiceLineInput = {
  id: Scalars['String'];
};

export type DeleteOutboundShipmentServiceLineResponse = DeleteOutboundShipmentServiceLineError | DeleteResponse;

export type DeleteOutboundShipmentServiceLineResponseWithId = {
  __typename: 'DeleteOutboundShipmentServiceLineResponseWithId';
  id: Scalars['String'];
  response: DeleteOutboundShipmentServiceLineResponse;
};

export type DeleteOutboundShipmentUnallocatedLineError = {
  __typename: 'DeleteOutboundShipmentUnallocatedLineError';
  error: DeleteOutboundShipmentUnallocatedLineErrorInterface;
};

export type DeleteOutboundShipmentUnallocatedLineErrorInterface = {
  description: Scalars['String'];
};

export type DeleteOutboundShipmentUnallocatedLineInput = {
  id: Scalars['String'];
};

export type DeleteOutboundShipmentUnallocatedLineResponse = DeleteOutboundShipmentUnallocatedLineError | DeleteResponse;

export type DeleteOutboundShipmentUnallocatedLineResponseWithId = {
  __typename: 'DeleteOutboundShipmentUnallocatedLineResponseWithId';
  id: Scalars['String'];
  response: DeleteOutboundShipmentUnallocatedLineResponse;
};

export type DeleteRequestRequisitionError = {
  __typename: 'DeleteRequestRequisitionError';
  error: DeleteRequestRequisitionErrorInterface;
};

export type DeleteRequestRequisitionErrorInterface = {
  description: Scalars['String'];
};

export type DeleteRequestRequisitionInput = {
  id: Scalars['String'];
};

export type DeleteRequestRequisitionLineError = {
  __typename: 'DeleteRequestRequisitionLineError';
  error: DeleteRequestRequisitionLineErrorInterface;
};

export type DeleteRequestRequisitionLineErrorInterface = {
  description: Scalars['String'];
};

export type DeleteRequestRequisitionLineInput = {
  id: Scalars['String'];
};

export type DeleteRequestRequisitionLineResponse = DeleteRequestRequisitionLineError | DeleteResponse;

export type DeleteRequestRequisitionLineResponseWithId = {
  __typename: 'DeleteRequestRequisitionLineResponseWithId';
  id: Scalars['String'];
  response: DeleteRequestRequisitionLineResponse;
};

export type DeleteRequestRequisitionResponse = DeleteRequestRequisitionError | DeleteResponse;

export type DeleteRequestRequisitionResponseWithId = {
  __typename: 'DeleteRequestRequisitionResponseWithId';
  id: Scalars['String'];
  response: DeleteRequestRequisitionResponse;
};

export type DeleteResponse = {
  __typename: 'DeleteResponse';
  id: Scalars['String'];
};

export type DeleteStocktakeError = {
  __typename: 'DeleteStocktakeError';
  error: DeleteStocktakeErrorInterface;
};

export type DeleteStocktakeErrorInterface = {
  description: Scalars['String'];
};

export type DeleteStocktakeInput = {
  id: Scalars['String'];
};

export type DeleteStocktakeLineError = {
  __typename: 'DeleteStocktakeLineError';
  error: DeleteStocktakeLineErrorInterface;
};

export type DeleteStocktakeLineErrorInterface = {
  description: Scalars['String'];
};

export type DeleteStocktakeLineInput = {
  id: Scalars['String'];
};

export type DeleteStocktakeLineResponse = DeleteResponse | DeleteStocktakeLineError;

export type DeleteStocktakeLineResponseWithId = {
  __typename: 'DeleteStocktakeLineResponseWithId';
  id: Scalars['String'];
  response: DeleteStocktakeLineResponse;
};

export type DeleteStocktakeResponse = DeleteResponse | DeleteStocktakeError;

export type DeleteStocktakeResponseWithId = {
  __typename: 'DeleteStocktakeResponseWithId';
  id: Scalars['String'];
  response: DeleteStocktakeResponse;
};

export type DisplaySettingNode = {
  __typename: 'DisplaySettingNode';
  hash: Scalars['String'];
  value: Scalars['String'];
};

export type DisplaySettingsHash = {
  logo: Scalars['String'];
  theme: Scalars['String'];
};

export type DisplaySettingsInput = {
  customLogo?: InputMaybe<Scalars['String']>;
  customTheme?: InputMaybe<Scalars['String']>;
};

export type DisplaySettingsNode = {
  __typename: 'DisplaySettingsNode';
  customLogo?: Maybe<DisplaySettingNode>;
  customTheme?: Maybe<DisplaySettingNode>;
};

export type DocumentConnector = {
  __typename: 'DocumentConnector';
  nodes: Array<DocumentNode>;
  totalCount: Scalars['Int'];
};

export type DocumentFilterInput = {
  context?: InputMaybe<EqualFilterStringInput>;
  /**
   * 	This filter makes it possible to search the raw text json data.
   * Be beware of potential performance issues.
   */
  data?: InputMaybe<SimpleStringFilterInput>;
  datetime?: InputMaybe<DatetimeFilterInput>;
  name?: InputMaybe<EqualFilterStringInput>;
  owner?: InputMaybe<EqualFilterStringInput>;
  type?: InputMaybe<EqualFilterStringInput>;
};

export type DocumentHistoryResponse = DocumentConnector;

export type DocumentNode = {
  __typename: 'DocumentNode';
  data: Scalars['JSON'];
  documentRegistry?: Maybe<DocumentRegistryNode>;
  id: Scalars['String'];
  name: Scalars['String'];
  parents: Array<Scalars['String']>;
  schema?: Maybe<JsonschemaNode>;
  timestamp: Scalars['DateTime'];
  type: Scalars['String'];
  user: UserNode;
  userId: Scalars['String'];
};

export type DocumentRegistryConnector = {
  __typename: 'DocumentRegistryConnector';
  nodes: Array<DocumentRegistryNode>;
  totalCount: Scalars['Int'];
};

export type DocumentRegistryFilterInput = {
  context?: InputMaybe<EqualFilterDocumentRegistryContextInput>;
  documentType?: InputMaybe<EqualFilterStringInput>;
  id?: InputMaybe<EqualFilterStringInput>;
  parentId?: InputMaybe<EqualFilterStringInput>;
};

export type DocumentRegistryNode = {
  __typename: 'DocumentRegistryNode';
  children: Array<DocumentRegistryNode>;
  context: DocumentRegistryNodeContext;
  documentType: Scalars['String'];
  formSchemaId: Scalars['String'];
  id: Scalars['String'];
  jsonSchema: Scalars['JSON'];
  name?: Maybe<Scalars['String']>;
  parentId?: Maybe<Scalars['String']>;
  uiSchema: Scalars['JSON'];
  uiSchemaType: Scalars['String'];
};

export enum DocumentRegistryNodeContext {
  Custom = 'CUSTOM',
  Encounter = 'ENCOUNTER',
  Patient = 'PATIENT',
  Program = 'PROGRAM'
}

export type DocumentRegistryResponse = DocumentRegistryConnector;

export enum DocumentRegistrySortFieldInput {
  Context = 'context',
  DocumentType = 'documentType'
}

export type DocumentRegistrySortInput = {
  /**
   * 	Sort query result is sorted descending or ascending (if not provided the default is
   * ascending)
   */
  desc?: InputMaybe<Scalars['Boolean']>;
  /** Sort query result by `key` */
  key: DocumentRegistrySortFieldInput;
};

export type DocumentResponse = DocumentConnector;

export enum DocumentSortFieldInput {
  Context = 'context',
  Datetime = 'datetime',
  Name = 'name',
  Owner = 'owner',
  Type = 'type'
}

export type DocumentSortInput = {
  /**
   * 	Sort query result is sorted descending or ascending (if not provided the default is
   * ascending)
   */
  desc?: InputMaybe<Scalars['Boolean']>;
  /** Sort query result by `key` */
  key: DocumentSortFieldInput;
};

export type EncounterConnector = {
  __typename: 'EncounterConnector';
  nodes: Array<EncounterNode>;
  totalCount: Scalars['Int'];
};

export type EncounterEventFilterInput = {
  /**
   * 	Only include events that are for the current encounter, i.e. have matching encounter type
   * and matching encounter name of the current encounter. If not set all events with matching
   * encounter type are returned.
   */
  isCurrentEncounter?: InputMaybe<Scalars['Boolean']>;
  type?: InputMaybe<EqualFilterStringInput>;
};

export type EncounterFieldsConnector = {
  __typename: 'EncounterFieldsConnector';
  nodes: Array<EncounterFieldsNode>;
  totalCount: Scalars['Int'];
};

export type EncounterFieldsInput = {
  fields: Array<Scalars['String']>;
};

export type EncounterFieldsNode = {
  __typename: 'EncounterFieldsNode';
  encounter: EncounterNode;
  fields: Array<Scalars['JSON']>;
};

export type EncounterFieldsResponse = EncounterFieldsConnector;

export type EncounterFilterInput = {
  clinicianId?: InputMaybe<EqualFilterStringInput>;
  createdDatetime?: InputMaybe<DatetimeFilterInput>;
  documentData?: InputMaybe<SimpleStringFilterInput>;
  documentName?: InputMaybe<EqualFilterStringInput>;
  endDatetime?: InputMaybe<DatetimeFilterInput>;
  id?: InputMaybe<EqualFilterStringInput>;
  patientId?: InputMaybe<EqualFilterStringInput>;
  program?: InputMaybe<EqualFilterStringInput>;
  startDatetime?: InputMaybe<DatetimeFilterInput>;
  status?: InputMaybe<EqualFilterEncounterStatusInput>;
  type?: InputMaybe<EqualFilterStringInput>;
};

export type EncounterNode = {
  __typename: 'EncounterNode';
  clinician?: Maybe<ClinicianNode>;
  createdDatetime: Scalars['DateTime'];
  /** The encounter document */
  document: DocumentNode;
  endDatetime?: Maybe<Scalars['DateTime']>;
  events: Array<ProgramEventNode>;
  id: Scalars['String'];
  name: Scalars['String'];
  patient: NameNode;
  patientId: Scalars['String'];
  program: Scalars['String'];
  /** Returns the matching program enrolment for the patient of this encounter */
  programEnrolment?: Maybe<ProgramEnrolmentNode>;
  startDatetime: Scalars['DateTime'];
  status?: Maybe<EncounterNodeStatus>;
  type: Scalars['String'];
};


export type EncounterNodeEventsArgs = {
  at?: InputMaybe<Scalars['DateTime']>;
  filter?: InputMaybe<EncounterEventFilterInput>;
};

export enum EncounterNodeStatus {
  Cancelled = 'CANCELLED',
  Pending = 'PENDING',
  Visited = 'VISITED'
}

export type EncounterResponse = EncounterConnector;

export enum EncounterSortFieldInput {
  CreatedDatetime = 'createdDatetime',
  EndDatetime = 'endDatetime',
  PatientId = 'patientId',
  Program = 'program',
  StartDatetime = 'startDatetime',
  Status = 'status',
  Type = 'type'
}

export type EncounterSortInput = {
  /**
   * 	Sort query result is sorted descending or ascending (if not provided the default is
   * ascending)
   */
  desc?: InputMaybe<Scalars['Boolean']>;
  /** Sort query result by `key` */
  key: EncounterSortFieldInput;
};

export type EqualFilterActivityLogTypeInput = {
  equalAny?: InputMaybe<Array<ActivityLogNodeType>>;
  equalTo?: InputMaybe<ActivityLogNodeType>;
  notEqualTo?: InputMaybe<ActivityLogNodeType>;
};

export type EqualFilterBigNumberInput = {
  equalAny?: InputMaybe<Array<Scalars['Int']>>;
  equalTo?: InputMaybe<Scalars['Int']>;
  notEqualTo?: InputMaybe<Scalars['Int']>;
};

export type EqualFilterDocumentRegistryContextInput = {
  equalAny?: InputMaybe<Array<DocumentRegistryNodeContext>>;
  equalTo?: InputMaybe<DocumentRegistryNodeContext>;
  notEqualTo?: InputMaybe<DocumentRegistryNodeContext>;
};

export type EqualFilterEncounterStatusInput = {
  equalAny?: InputMaybe<Array<EncounterNodeStatus>>;
  equalTo?: InputMaybe<EncounterNodeStatus>;
  notEqualTo?: InputMaybe<EncounterNodeStatus>;
};

export type EqualFilterGenderInput = {
  equalAny?: InputMaybe<Array<GenderInput>>;
  equalTo?: InputMaybe<GenderInput>;
  notEqualTo?: InputMaybe<GenderInput>;
};

export type EqualFilterInventoryAdjustmentReasonTypeInput = {
  equalAny?: InputMaybe<Array<InventoryAdjustmentReasonNodeType>>;
  equalTo?: InputMaybe<InventoryAdjustmentReasonNodeType>;
  notEqualTo?: InputMaybe<InventoryAdjustmentReasonNodeType>;
};

export type EqualFilterInvoiceStatusInput = {
  equalAny?: InputMaybe<Array<InvoiceNodeStatus>>;
  equalTo?: InputMaybe<InvoiceNodeStatus>;
  notEqualTo?: InputMaybe<InvoiceNodeStatus>;
};

export type EqualFilterInvoiceTypeInput = {
  equalAny?: InputMaybe<Array<InvoiceNodeType>>;
  equalTo?: InputMaybe<InvoiceNodeType>;
  notEqualTo?: InputMaybe<InvoiceNodeType>;
};

export type EqualFilterItemTypeInput = {
  equalAny?: InputMaybe<Array<ItemNodeType>>;
  equalTo?: InputMaybe<ItemNodeType>;
  notEqualTo?: InputMaybe<ItemNodeType>;
};

export type EqualFilterNumberInput = {
  equalAny?: InputMaybe<Array<Scalars['Int']>>;
  equalTo?: InputMaybe<Scalars['Int']>;
  notEqualTo?: InputMaybe<Scalars['Int']>;
};

export type EqualFilterProgramEnrolmentStatusInput = {
  equalAny?: InputMaybe<Array<ProgramEnrolmentNodeStatus>>;
  equalTo?: InputMaybe<ProgramEnrolmentNodeStatus>;
  notEqualTo?: InputMaybe<ProgramEnrolmentNodeStatus>;
};

export type EqualFilterReportContextInput = {
  equalAny?: InputMaybe<Array<ReportContext>>;
  equalTo?: InputMaybe<ReportContext>;
  notEqualTo?: InputMaybe<ReportContext>;
};

export type EqualFilterRequisitionStatusInput = {
  equalAny?: InputMaybe<Array<RequisitionNodeStatus>>;
  equalTo?: InputMaybe<RequisitionNodeStatus>;
  notEqualTo?: InputMaybe<RequisitionNodeStatus>;
};

export type EqualFilterRequisitionTypeInput = {
  equalAny?: InputMaybe<Array<RequisitionNodeType>>;
  equalTo?: InputMaybe<RequisitionNodeType>;
  notEqualTo?: InputMaybe<RequisitionNodeType>;
};

export type EqualFilterStocktakeStatusInput = {
  equalAny?: InputMaybe<Array<StocktakeNodeStatus>>;
  equalTo?: InputMaybe<StocktakeNodeStatus>;
  notEqualTo?: InputMaybe<StocktakeNodeStatus>;
};

export type EqualFilterStringInput = {
  equalAny?: InputMaybe<Array<Scalars['String']>>;
  equalTo?: InputMaybe<Scalars['String']>;
  notEqualTo?: InputMaybe<Scalars['String']>;
};

export type EqualFilterTypeInput = {
  equalAny?: InputMaybe<Array<NameNodeType>>;
  equalTo?: InputMaybe<NameNodeType>;
  notEqualTo?: InputMaybe<NameNodeType>;
};

export type FailedToFetchReportData = PrintReportErrorInterface & {
  __typename: 'FailedToFetchReportData';
  description: Scalars['String'];
  errors: Scalars['JSON'];
};

export enum ForeignKey {
  InvoiceId = 'invoiceId',
  ItemId = 'itemId',
  LocationId = 'locationId',
  OtherPartyId = 'otherPartyId',
  RequisitionId = 'requisitionId',
  StockLineId = 'stockLineId'
}

export type ForeignKeyError = DeleteInboundShipmentLineErrorInterface & DeleteInboundShipmentServiceLineErrorInterface & DeleteOutboundShipmentLineErrorInterface & DeleteOutboundShipmentServiceLineErrorInterface & DeleteOutboundShipmentUnallocatedLineErrorInterface & InsertInboundShipmentLineErrorInterface & InsertInboundShipmentServiceLineErrorInterface & InsertOutboundShipmentLineErrorInterface & InsertOutboundShipmentServiceLineErrorInterface & InsertOutboundShipmentUnallocatedLineErrorInterface & InsertRequestRequisitionLineErrorInterface & UpdateInboundShipmentLineErrorInterface & UpdateInboundShipmentServiceLineErrorInterface & UpdateOutboundShipmentLineErrorInterface & UpdateOutboundShipmentServiceLineErrorInterface & UpdateOutboundShipmentUnallocatedLineErrorInterface & UpdateRequestRequisitionLineErrorInterface & UpdateResponseRequisitionLineErrorInterface & {
  __typename: 'ForeignKeyError';
  description: Scalars['String'];
  key: ForeignKey;
};

export type FormSchemaFilterInput = {
  id?: InputMaybe<EqualFilterStringInput>;
  type?: InputMaybe<EqualFilterStringInput>;
};

export type FormSchemaNode = {
  __typename: 'FormSchemaNode';
  id: Scalars['String'];
  jsonSchema: Scalars['JSON'];
  type: Scalars['String'];
  uiSchema: Scalars['JSON'];
};

export type FullSyncStatusNode = {
  __typename: 'FullSyncStatusNode';
  error?: Maybe<SyncErrorNode>;
  integration?: Maybe<SyncStatusNode>;
  isSyncing: Scalars['Boolean'];
  prepareInitial?: Maybe<SyncStatusNode>;
  pullCentral?: Maybe<SyncStatusWithProgressNode>;
  pullRemote?: Maybe<SyncStatusWithProgressNode>;
  push?: Maybe<SyncStatusWithProgressNode>;
  summary: SyncStatusNode;
};

export enum GenderInput {
  Female = 'FEMALE',
  Male = 'MALE',
  NonBinary = 'NON_BINARY',
  TransgenderFemale = 'TRANSGENDER_FEMALE',
  TransgenderFemaleHormone = 'TRANSGENDER_FEMALE_HORMONE',
  TransgenderFemaleSurgical = 'TRANSGENDER_FEMALE_SURGICAL',
  TransgenderMale = 'TRANSGENDER_MALE',
  TransgenderMaleHormone = 'TRANSGENDER_MALE_HORMONE',
  TransgenderMaleSurgical = 'TRANSGENDER_MALE_SURGICAL',
  Unknown = 'UNKNOWN'
}

export enum GenderType {
  Female = 'FEMALE',
  Male = 'MALE',
  NonBinary = 'NON_BINARY',
  Transgender = 'TRANSGENDER',
  TransgenderFemale = 'TRANSGENDER_FEMALE',
  TransgenderFemaleHormone = 'TRANSGENDER_FEMALE_HORMONE',
  TransgenderFemaleSurgical = 'TRANSGENDER_FEMALE_SURGICAL',
  TransgenderMale = 'TRANSGENDER_MALE',
  TransgenderMaleHormone = 'TRANSGENDER_MALE_HORMONE',
  TransgenderMaleSurgical = 'TRANSGENDER_MALE_SURGICAL',
  Unknown = 'UNKNOWN'
}

export type InboundInvoiceCounts = {
  __typename: 'InboundInvoiceCounts';
  created: InvoiceCountsSummary;
  notDelivered: Scalars['Int'];
};

export type InitialisationStatusNode = {
  __typename: 'InitialisationStatusNode';
  siteName?: Maybe<Scalars['String']>;
  status: InitialisationStatusType;
};

export enum InitialisationStatusType {
  Initialised = 'INITIALISED',
  Initialising = 'INITIALISING',
  PreInitialisation = 'PRE_INITIALISATION'
}

export type InitialiseSiteResponse = SyncErrorNode | SyncSettingsNode;

export type InsertBarcodeInput = {
  gtin: Scalars['String'];
  itemId: Scalars['String'];
  packSize?: InputMaybe<Scalars['Int']>;
};

export type InsertBarcodeResponse = BarcodeNode;

export type InsertDocumentRegistryInput = {
  context: DocumentRegistryNodeContext;
  documentType: Scalars['String'];
  formSchemaId: Scalars['String'];
  id: Scalars['String'];
  name?: InputMaybe<Scalars['String']>;
  parentId?: InputMaybe<Scalars['String']>;
};

export type InsertDocumentResponse = DocumentRegistryNode;

export type InsertEncounterInput = {
  /** Encounter document data */
  data: Scalars['JSON'];
  patientId: Scalars['String'];
  /** The program type */
  programType: Scalars['String'];
  /** The schema id used for the encounter data */
  schemaId: Scalars['String'];
  /** The encounter type */
  type: Scalars['String'];
};

export type InsertEncounterResponse = EncounterNode;

export type InsertErrorInterface = {
  description: Scalars['String'];
};

export type InsertFormSchemaInput = {
  id: Scalars['String'];
  jsonSchema: Scalars['JSON'];
  type: Scalars['String'];
  uiSchema: Scalars['JSON'];
};

export type InsertFormSchemaResponse = FormSchemaNode;

export type InsertInboundShipmentError = {
  __typename: 'InsertInboundShipmentError';
  error: InsertInboundShipmentErrorInterface;
};

export type InsertInboundShipmentErrorInterface = {
  description: Scalars['String'];
};

export type InsertInboundShipmentInput = {
  colour?: InputMaybe<Scalars['String']>;
  comment?: InputMaybe<Scalars['String']>;
  id: Scalars['String'];
  onHold?: InputMaybe<Scalars['Boolean']>;
  otherPartyId: Scalars['String'];
  theirReference?: InputMaybe<Scalars['String']>;
};

export type InsertInboundShipmentLineError = {
  __typename: 'InsertInboundShipmentLineError';
  error: InsertInboundShipmentLineErrorInterface;
};

export type InsertInboundShipmentLineErrorInterface = {
  description: Scalars['String'];
};

export type InsertInboundShipmentLineInput = {
  batch?: InputMaybe<Scalars['String']>;
  costPricePerPack: Scalars['Float'];
  expiryDate?: InputMaybe<Scalars['NaiveDate']>;
  id: Scalars['String'];
  invoiceId: Scalars['String'];
  itemId: Scalars['String'];
  locationId?: InputMaybe<Scalars['String']>;
  numberOfPacks: Scalars['Float'];
  packSize: Scalars['Int'];
  sellPricePerPack: Scalars['Float'];
  tax?: InputMaybe<Scalars['Float']>;
  totalBeforeTax?: InputMaybe<Scalars['Float']>;
};

export type InsertInboundShipmentLineResponse = InsertInboundShipmentLineError | InvoiceLineNode;

export type InsertInboundShipmentLineResponseWithId = {
  __typename: 'InsertInboundShipmentLineResponseWithId';
  id: Scalars['String'];
  response: InsertInboundShipmentLineResponse;
};

export type InsertInboundShipmentResponse = InsertInboundShipmentError | InvoiceNode;

export type InsertInboundShipmentResponseWithId = {
  __typename: 'InsertInboundShipmentResponseWithId';
  id: Scalars['String'];
  response: InsertInboundShipmentResponse;
};

export type InsertInboundShipmentServiceLineError = {
  __typename: 'InsertInboundShipmentServiceLineError';
  error: InsertInboundShipmentServiceLineErrorInterface;
};

export type InsertInboundShipmentServiceLineErrorInterface = {
  description: Scalars['String'];
};

export type InsertInboundShipmentServiceLineInput = {
  id: Scalars['String'];
  invoiceId: Scalars['String'];
  itemId?: InputMaybe<Scalars['String']>;
  name?: InputMaybe<Scalars['String']>;
  note?: InputMaybe<Scalars['String']>;
  tax?: InputMaybe<Scalars['Float']>;
  totalBeforeTax: Scalars['Float'];
};

export type InsertInboundShipmentServiceLineResponse = InsertInboundShipmentServiceLineError | InvoiceLineNode;

export type InsertInboundShipmentServiceLineResponseWithId = {
  __typename: 'InsertInboundShipmentServiceLineResponseWithId';
  id: Scalars['String'];
  response: InsertInboundShipmentServiceLineResponse;
};

export type InsertLocationError = {
  __typename: 'InsertLocationError';
  error: InsertLocationErrorInterface;
};

export type InsertLocationErrorInterface = {
  description: Scalars['String'];
};

export type InsertLocationInput = {
  code: Scalars['String'];
  id: Scalars['String'];
  name?: InputMaybe<Scalars['String']>;
  onHold?: InputMaybe<Scalars['Boolean']>;
};

export type InsertLocationResponse = InsertLocationError | LocationNode;

export type InsertOutboundShipmentError = {
  __typename: 'InsertOutboundShipmentError';
  error: InsertErrorInterface;
};

export type InsertOutboundShipmentInput = {
  colour?: InputMaybe<Scalars['String']>;
  comment?: InputMaybe<Scalars['String']>;
  /** The new invoice id provided by the client */
  id: Scalars['String'];
  onHold?: InputMaybe<Scalars['Boolean']>;
  /** The other party must be an customer of the current store */
  otherPartyId: Scalars['String'];
  theirReference?: InputMaybe<Scalars['String']>;
};

export type InsertOutboundShipmentLineError = {
  __typename: 'InsertOutboundShipmentLineError';
  error: InsertOutboundShipmentLineErrorInterface;
};

export type InsertOutboundShipmentLineErrorInterface = {
  description: Scalars['String'];
};

export type InsertOutboundShipmentLineInput = {
  id: Scalars['String'];
  invoiceId: Scalars['String'];
  itemId: Scalars['String'];
  numberOfPacks: Scalars['Float'];
  stockLineId: Scalars['String'];
  tax?: InputMaybe<Scalars['Float']>;
  totalBeforeTax?: InputMaybe<Scalars['Float']>;
};

export type InsertOutboundShipmentLineResponse = InsertOutboundShipmentLineError | InvoiceLineNode;

export type InsertOutboundShipmentLineResponseWithId = {
  __typename: 'InsertOutboundShipmentLineResponseWithId';
  id: Scalars['String'];
  response: InsertOutboundShipmentLineResponse;
};

export type InsertOutboundShipmentResponse = InsertOutboundShipmentError | InvoiceNode | NodeError;

export type InsertOutboundShipmentResponseWithId = {
  __typename: 'InsertOutboundShipmentResponseWithId';
  id: Scalars['String'];
  response: InsertOutboundShipmentResponse;
};

export type InsertOutboundShipmentServiceLineError = {
  __typename: 'InsertOutboundShipmentServiceLineError';
  error: InsertOutboundShipmentServiceLineErrorInterface;
};

export type InsertOutboundShipmentServiceLineErrorInterface = {
  description: Scalars['String'];
};

export type InsertOutboundShipmentServiceLineInput = {
  id: Scalars['String'];
  invoiceId: Scalars['String'];
  itemId?: InputMaybe<Scalars['String']>;
  name?: InputMaybe<Scalars['String']>;
  note?: InputMaybe<Scalars['String']>;
  tax?: InputMaybe<Scalars['Float']>;
  totalBeforeTax: Scalars['Float'];
};

export type InsertOutboundShipmentServiceLineResponse = InsertOutboundShipmentServiceLineError | InvoiceLineNode;

export type InsertOutboundShipmentServiceLineResponseWithId = {
  __typename: 'InsertOutboundShipmentServiceLineResponseWithId';
  id: Scalars['String'];
  response: InsertOutboundShipmentServiceLineResponse;
};

export type InsertOutboundShipmentUnallocatedLineError = {
  __typename: 'InsertOutboundShipmentUnallocatedLineError';
  error: InsertOutboundShipmentUnallocatedLineErrorInterface;
};

export type InsertOutboundShipmentUnallocatedLineErrorInterface = {
  description: Scalars['String'];
};

export type InsertOutboundShipmentUnallocatedLineInput = {
  id: Scalars['String'];
  invoiceId: Scalars['String'];
  itemId: Scalars['String'];
  quantity: Scalars['Int'];
};

export type InsertOutboundShipmentUnallocatedLineResponse = InsertOutboundShipmentUnallocatedLineError | InvoiceLineNode;

export type InsertOutboundShipmentUnallocatedLineResponseWithId = {
  __typename: 'InsertOutboundShipmentUnallocatedLineResponseWithId';
  id: Scalars['String'];
  response: InsertOutboundShipmentUnallocatedLineResponse;
};

export type InsertPatientInput = {
  /** Patient document data */
  data: Scalars['JSON'];
  /** The schema id used for the patient data */
  schemaId: Scalars['String'];
};

export type InsertPatientResponse = PatientNode;

export type InsertProgramEnrolmentInput = {
  /** Program document data */
  data: Scalars['JSON'];
  patientId: Scalars['String'];
  /** The schema id used for the program data */
  schemaId: Scalars['String'];
  /** The program type */
  type: Scalars['String'];
};

export type InsertProgramEnrolmentResponse = ProgramEnrolmentNode;

export type InsertProgramRequestRequisitionError = {
  __typename: 'InsertProgramRequestRequisitionError';
  error: InsertProgramRequestRequisitionErrorInterface;
};

export type InsertProgramRequestRequisitionErrorInterface = {
  description: Scalars['String'];
};

export type InsertProgramRequestRequisitionInput = {
  colour?: InputMaybe<Scalars['String']>;
  comment?: InputMaybe<Scalars['String']>;
  /** Defaults to 2 weeks from now */
  expectedDeliveryDate?: InputMaybe<Scalars['NaiveDate']>;
  id: Scalars['String'];
  otherPartyId: Scalars['String'];
  periodId: Scalars['String'];
  programOrderTypeId: Scalars['String'];
  theirReference?: InputMaybe<Scalars['String']>;
};

export type InsertProgramRequestRequisitionResponse = InsertProgramRequestRequisitionError | RequisitionNode;

export type InsertRepackError = {
  __typename: 'InsertRepackError';
  error: InsertRepackErrorInterface;
};

export type InsertRepackErrorInterface = {
  description: Scalars['String'];
};

export type InsertRepackInput = {
  newLocationId?: InputMaybe<Scalars['String']>;
  newPackSize: Scalars['Int'];
  numberOfPacks: Scalars['Float'];
  stockLineId: Scalars['String'];
};

export type InsertRepackResponse = InsertRepackError | InvoiceNode;

export type InsertRequestRequisitionError = {
  __typename: 'InsertRequestRequisitionError';
  error: InsertRequestRequisitionErrorInterface;
};

export type InsertRequestRequisitionErrorInterface = {
  description: Scalars['String'];
};

export type InsertRequestRequisitionInput = {
  colour?: InputMaybe<Scalars['String']>;
  comment?: InputMaybe<Scalars['String']>;
  /** Defaults to 2 weeks from now */
  expectedDeliveryDate?: InputMaybe<Scalars['NaiveDate']>;
  id: Scalars['String'];
  maxMonthsOfStock: Scalars['Float'];
  minMonthsOfStock: Scalars['Float'];
  otherPartyId: Scalars['String'];
  theirReference?: InputMaybe<Scalars['String']>;
};

export type InsertRequestRequisitionLineError = {
  __typename: 'InsertRequestRequisitionLineError';
  error: InsertRequestRequisitionLineErrorInterface;
};

export type InsertRequestRequisitionLineErrorInterface = {
  description: Scalars['String'];
};

export type InsertRequestRequisitionLineInput = {
  comment?: InputMaybe<Scalars['String']>;
  id: Scalars['String'];
  itemId: Scalars['String'];
  requestedQuantity?: InputMaybe<Scalars['Int']>;
  requisitionId: Scalars['String'];
};

export type InsertRequestRequisitionLineResponse = InsertRequestRequisitionLineError | RequisitionLineNode;

export type InsertRequestRequisitionLineResponseWithId = {
  __typename: 'InsertRequestRequisitionLineResponseWithId';
  id: Scalars['String'];
  response: InsertRequestRequisitionLineResponse;
};

export type InsertRequestRequisitionResponse = InsertRequestRequisitionError | RequisitionNode;

export type InsertRequestRequisitionResponseWithId = {
  __typename: 'InsertRequestRequisitionResponseWithId';
  id: Scalars['String'];
  response: InsertRequestRequisitionResponse;
};

export type InsertStocktakeInput = {
  comment?: InputMaybe<Scalars['String']>;
  description?: InputMaybe<Scalars['String']>;
  id: Scalars['String'];
  isLocked?: InputMaybe<Scalars['Boolean']>;
  itemsHaveStock?: InputMaybe<Scalars['Boolean']>;
  locationId?: InputMaybe<Scalars['String']>;
  masterListId?: InputMaybe<Scalars['String']>;
  stocktakeDate?: InputMaybe<Scalars['NaiveDate']>;
};

export type InsertStocktakeLineError = {
  __typename: 'InsertStocktakeLineError';
  error: InsertStocktakeLineErrorInterface;
};

export type InsertStocktakeLineErrorInterface = {
  description: Scalars['String'];
};

export type InsertStocktakeLineInput = {
  batch?: InputMaybe<Scalars['String']>;
  comment?: InputMaybe<Scalars['String']>;
  costPricePerPack?: InputMaybe<Scalars['Float']>;
  countedNumberOfPacks?: InputMaybe<Scalars['Float']>;
  expiryDate?: InputMaybe<Scalars['NaiveDate']>;
  id: Scalars['String'];
  inventoryAdjustmentReasonId?: InputMaybe<Scalars['String']>;
  itemId?: InputMaybe<Scalars['String']>;
  locationId?: InputMaybe<Scalars['String']>;
  note?: InputMaybe<Scalars['String']>;
  packSize?: InputMaybe<Scalars['Int']>;
  sellPricePerPack?: InputMaybe<Scalars['Float']>;
  stockLineId?: InputMaybe<Scalars['String']>;
  stocktakeId: Scalars['String'];
};

export type InsertStocktakeLineResponse = InsertStocktakeLineError | StocktakeLineNode;

export type InsertStocktakeLineResponseWithId = {
  __typename: 'InsertStocktakeLineResponseWithId';
  id: Scalars['String'];
  response: InsertStocktakeLineResponse;
};

export type InsertStocktakeResponse = StocktakeNode;

export type InsertStocktakeResponseWithId = {
  __typename: 'InsertStocktakeResponseWithId';
  id: Scalars['String'];
  response: InsertStocktakeResponse;
};

export type InternalError = InsertLocationErrorInterface & RefreshTokenErrorInterface & UpdateLocationErrorInterface & {
  __typename: 'InternalError';
  description: Scalars['String'];
  fullError: Scalars['String'];
};

export type InvalidCredentials = AuthTokenErrorInterface & {
  __typename: 'InvalidCredentials';
  description: Scalars['String'];
};

export type InvalidToken = RefreshTokenErrorInterface & {
  __typename: 'InvalidToken';
  description: Scalars['String'];
};

export type InventoryAdjustmentReasonConnector = {
  __typename: 'InventoryAdjustmentReasonConnector';
  nodes: Array<InventoryAdjustmentReasonNode>;
  totalCount: Scalars['Int'];
};

export type InventoryAdjustmentReasonFilterInput = {
  id?: InputMaybe<EqualFilterStringInput>;
  isActive?: InputMaybe<Scalars['Boolean']>;
  type?: InputMaybe<EqualFilterInventoryAdjustmentReasonTypeInput>;
};

export type InventoryAdjustmentReasonNode = {
  __typename: 'InventoryAdjustmentReasonNode';
  id: Scalars['String'];
  isActive: Scalars['Boolean'];
  reason: Scalars['String'];
  type: InventoryAdjustmentReasonNodeType;
};

export enum InventoryAdjustmentReasonNodeType {
  Negative = 'NEGATIVE',
  Positive = 'POSITIVE'
}

export type InventoryAdjustmentReasonResponse = InventoryAdjustmentReasonConnector;

export enum InventoryAdjustmentReasonSortFieldInput {
  Id = 'id',
  InventoryAdjustmentReasonType = 'inventoryAdjustmentReasonType',
  Reason = 'reason'
}

export type InventoryAdjustmentReasonSortInput = {
  /**
   * 	Sort query result is sorted descending or ascending (if not provided the default is
   * ascending)
   */
  desc?: InputMaybe<Scalars['Boolean']>;
  /** Sort query result by `key` */
  key: InventoryAdjustmentReasonSortFieldInput;
};

export type InvoiceConnector = {
  __typename: 'InvoiceConnector';
  nodes: Array<InvoiceNode>;
  totalCount: Scalars['Int'];
};

export type InvoiceCounts = {
  __typename: 'InvoiceCounts';
  inbound: InboundInvoiceCounts;
  outbound: OutboundInvoiceCounts;
};

export type InvoiceCountsSummary = {
  __typename: 'InvoiceCountsSummary';
  thisWeek: Scalars['Int'];
  today: Scalars['Int'];
};

export type InvoiceFilterInput = {
  allocatedDatetime?: InputMaybe<DatetimeFilterInput>;
  colour?: InputMaybe<EqualFilterStringInput>;
  comment?: InputMaybe<SimpleStringFilterInput>;
  createdDatetime?: InputMaybe<DatetimeFilterInput>;
  deliveredDatetime?: InputMaybe<DatetimeFilterInput>;
  id?: InputMaybe<EqualFilterStringInput>;
  invoiceNumber?: InputMaybe<EqualFilterBigNumberInput>;
  linkedInvoiceId?: InputMaybe<EqualFilterStringInput>;
  nameId?: InputMaybe<EqualFilterStringInput>;
  onHold?: InputMaybe<Scalars['Boolean']>;
  otherPartyId?: InputMaybe<EqualFilterStringInput>;
  otherPartyName?: InputMaybe<SimpleStringFilterInput>;
  pickedDatetime?: InputMaybe<DatetimeFilterInput>;
  requisitionId?: InputMaybe<EqualFilterStringInput>;
  shippedDatetime?: InputMaybe<DatetimeFilterInput>;
  status?: InputMaybe<EqualFilterInvoiceStatusInput>;
  storeId?: InputMaybe<EqualFilterStringInput>;
  theirReference?: InputMaybe<EqualFilterStringInput>;
  transportReference?: InputMaybe<EqualFilterStringInput>;
  type?: InputMaybe<EqualFilterInvoiceTypeInput>;
  userId?: InputMaybe<EqualFilterStringInput>;
  verifiedDatetime?: InputMaybe<DatetimeFilterInput>;
};

export type InvoiceIsNotEditable = UpdateErrorInterface & UpdateNameErrorInterface & {
  __typename: 'InvoiceIsNotEditable';
  description: Scalars['String'];
};

export type InvoiceLineConnector = {
  __typename: 'InvoiceLineConnector';
  nodes: Array<InvoiceLineNode>;
  totalCount: Scalars['Int'];
};

export type InvoiceLineNode = {
  __typename: 'InvoiceLineNode';
  batch?: Maybe<Scalars['String']>;
  costPricePerPack: Scalars['Float'];
  expiryDate?: Maybe<Scalars['NaiveDate']>;
  id: Scalars['String'];
  invoiceId: Scalars['String'];
  item: ItemNode;
  itemCode: Scalars['String'];
  itemId: Scalars['String'];
  itemName: Scalars['String'];
  location?: Maybe<LocationNode>;
  locationId?: Maybe<Scalars['String']>;
  locationName?: Maybe<Scalars['String']>;
  note?: Maybe<Scalars['String']>;
  numberOfPacks: Scalars['Float'];
  packSize: Scalars['Int'];
  pricing: PricingNode;
  sellPricePerPack: Scalars['Float'];
  stockLine?: Maybe<StockLineNode>;
  taxPercentage?: Maybe<Scalars['Float']>;
  totalAfterTax: Scalars['Float'];
  totalBeforeTax: Scalars['Float'];
  type: InvoiceLineNodeType;
};

export enum InvoiceLineNodeType {
  Service = 'SERVICE',
  StockIn = 'STOCK_IN',
  StockOut = 'STOCK_OUT',
  UnallocatedStock = 'UNALLOCATED_STOCK'
}

export type InvoiceNode = {
  __typename: 'InvoiceNode';
  allocatedDatetime?: Maybe<Scalars['DateTime']>;
  colour?: Maybe<Scalars['String']>;
  comment?: Maybe<Scalars['String']>;
  createdDatetime: Scalars['DateTime'];
  deliveredDatetime?: Maybe<Scalars['DateTime']>;
  id: Scalars['String'];
  invoiceNumber: Scalars['Int'];
  lines: InvoiceLineConnector;
  /** Inbound Shipment <-> Outbound Shipment, where Inbound Shipment originated from Outbound Shipment */
  linkedShipment?: Maybe<InvoiceNode>;
  onHold: Scalars['Boolean'];
  otherParty: NameNode;
  otherPartyId: Scalars['String'];
  otherPartyName: Scalars['String'];
  otherPartyStore?: Maybe<StoreNode>;
  pickedDatetime?: Maybe<Scalars['DateTime']>;
  pricing: PricingNode;
  /**
   * Response Requisition that is the origin of this Outbound Shipment
   * Or Request Requisition for Inbound Shipment that Originated from Outbound Shipment (linked through Response Requisition)
   */
  requisition?: Maybe<RequisitionNode>;
  shippedDatetime?: Maybe<Scalars['DateTime']>;
  status: InvoiceNodeStatus;
  taxPercentage?: Maybe<Scalars['Float']>;
  theirReference?: Maybe<Scalars['String']>;
  transportReference?: Maybe<Scalars['String']>;
  type: InvoiceNodeType;
  /**
   * User that last edited invoice, if user is not found in system default unknown user is returned
   * Null is returned for transfers, where inbound has not been edited yet
   * Null is also returned for system created invoices like inventory adjustments
   */
  user?: Maybe<UserNode>;
  verifiedDatetime?: Maybe<Scalars['DateTime']>;
};


export type InvoiceNodeOtherPartyArgs = {
  storeId: Scalars['String'];
};

export enum InvoiceNodeStatus {
  Allocated = 'ALLOCATED',
  Delivered = 'DELIVERED',
  New = 'NEW',
  Picked = 'PICKED',
  Shipped = 'SHIPPED',
  Verified = 'VERIFIED'
}

export enum InvoiceNodeType {
  InboundShipment = 'INBOUND_SHIPMENT',
  InventoryAddition = 'INVENTORY_ADDITION',
  InventoryReduction = 'INVENTORY_REDUCTION',
  OutboundShipment = 'OUTBOUND_SHIPMENT',
  Repack = 'REPACK'
}

export type InvoiceResponse = InvoiceNode | NodeError;

export enum InvoiceSortFieldInput {
  AllocatedDatetime = 'allocatedDatetime',
  Comment = 'comment',
  CreatedDatetime = 'createdDatetime',
  DeliveredDatetime = 'deliveredDatetime',
  InvoiceNumber = 'invoiceNumber',
  OtherPartyName = 'otherPartyName',
  PickedDatetime = 'pickedDatetime',
  ShippedDatetime = 'shippedDatetime',
  Status = 'status',
  TheirReference = 'theirReference',
  TransportReference = 'transportReference',
  Type = 'type',
  VerifiedDatetime = 'verifiedDatetime'
}

export type InvoiceSortInput = {
  /**
   * 	Sort query result is sorted descending or ascending (if not provided the default is
   * ascending)
   */
  desc?: InputMaybe<Scalars['Boolean']>;
  /** Sort query result by `key` */
  key: InvoiceSortFieldInput;
};

export type InvoicesResponse = InvoiceConnector;

export type ItemChartNode = {
  __typename: 'ItemChartNode';
  calculationDate?: Maybe<Scalars['NaiveDate']>;
  consumptionHistory?: Maybe<ConsumptionHistoryConnector>;
  stockEvolution?: Maybe<StockEvolutionConnector>;
  suggestedQuantityCalculation: SuggestedQuantityCalculationNode;
};

export type ItemConnector = {
  __typename: 'ItemConnector';
  nodes: Array<ItemNode>;
  totalCount: Scalars['Int'];
};

export type ItemCounts = {
  __typename: 'ItemCounts';
  itemCounts: ItemCountsResponse;
};

export type ItemCountsResponse = {
  __typename: 'ItemCountsResponse';
  lowStock: Scalars['Int'];
  moreThanSixMonthsStock: Scalars['Int'];
  noStock: Scalars['Int'];
  total: Scalars['Int'];
};

export type ItemFilterInput = {
  code?: InputMaybe<SimpleStringFilterInput>;
  codeOrName?: InputMaybe<SimpleStringFilterInput>;
  id?: InputMaybe<EqualFilterStringInput>;
  isVisible?: InputMaybe<Scalars['Boolean']>;
  name?: InputMaybe<SimpleStringFilterInput>;
  type?: InputMaybe<EqualFilterItemTypeInput>;
};

export type ItemNode = {
  __typename: 'ItemNode';
  atcCategory: Scalars['String'];
  availableBatches: StockLineConnector;
  availableStockOnHand: Scalars['Int'];
  code: Scalars['String'];
  ddd: Scalars['String'];
  defaultPackSize: Scalars['Int'];
  doses: Scalars['Int'];
  id: Scalars['String'];
  isVaccine: Scalars['Boolean'];
  margin: Scalars['Float'];
  msupplyUniversalCode: Scalars['String'];
  msupplyUniversalName: Scalars['String'];
  name: Scalars['String'];
  outerPackSize: Scalars['Int'];
  stats: ItemStatsNode;
  strength: Scalars['String'];
  type: ItemNodeType;
  unitName?: Maybe<Scalars['String']>;
  volumePerOuterPack: Scalars['Float'];
  volumePerPack: Scalars['Float'];
  weight: Scalars['Float'];
};


export type ItemNodeAvailableBatchesArgs = {
  storeId: Scalars['String'];
};


export type ItemNodeAvailableStockOnHandArgs = {
  storeId: Scalars['String'];
};


export type ItemNodeStatsArgs = {
  amcLookbackMonths?: InputMaybe<Scalars['Int']>;
  storeId: Scalars['String'];
};

export enum ItemNodeType {
  NonStock = 'NON_STOCK',
  Service = 'SERVICE',
  Stock = 'STOCK'
}

export enum ItemSortFieldInput {
  Code = 'code',
  Name = 'name',
  Type = 'type'
}

export type ItemSortInput = {
  /**
   * 	Sort query result is sorted descending or ascending (if not provided the default is
   * ascending)
   */
  desc?: InputMaybe<Scalars['Boolean']>;
  /** Sort query result by `key` */
  key: ItemSortFieldInput;
};

export type ItemStatsNode = {
  __typename: 'ItemStatsNode';
  availableMonthsOfStockOnHand?: Maybe<Scalars['Float']>;
  availableStockOnHand: Scalars['Int'];
  averageMonthlyConsumption: Scalars['Float'];
};

export type ItemsResponse = ItemConnector;

export type JsonschemaNode = {
  __typename: 'JsonschemaNode';
  id: Scalars['String'];
  jsonSchema: Scalars['JSON'];
};

export enum LanguageType {
  English = 'ENGLISH',
  French = 'FRENCH',
  Khmer = 'KHMER',
  Laos = 'LAOS',
  Portuguese = 'PORTUGUESE',
  Russian = 'RUSSIAN',
  Spanish = 'SPANISH',
  Tetum = 'TETUM'
}

export type LinkPatientPatientToStoreError = {
  __typename: 'LinkPatientPatientToStoreError';
  error: LinkPatientPatientToStoreErrorInterface;
};

export type LinkPatientPatientToStoreErrorInterface = {
  description: Scalars['String'];
};

export type LinkPatientToStoreResponse = LinkPatientPatientToStoreError | NameStoreJoinNode;

export type LocationConnector = {
  __typename: 'LocationConnector';
  nodes: Array<LocationNode>;
  totalCount: Scalars['Int'];
};

export type LocationFilterInput = {
  code?: InputMaybe<EqualFilterStringInput>;
  id?: InputMaybe<EqualFilterStringInput>;
  name?: InputMaybe<EqualFilterStringInput>;
  onHold?: InputMaybe<Scalars['Boolean']>;
};

export type LocationInUse = DeleteLocationErrorInterface & {
  __typename: 'LocationInUse';
  description: Scalars['String'];
  invoiceLines: InvoiceLineConnector;
  stockLines: StockLineConnector;
};

export type LocationIsOnHold = InsertOutboundShipmentLineErrorInterface & UpdateOutboundShipmentLineErrorInterface & {
  __typename: 'LocationIsOnHold';
  description: Scalars['String'];
};

export type LocationNode = {
  __typename: 'LocationNode';
  code: Scalars['String'];
  id: Scalars['String'];
  name: Scalars['String'];
  onHold: Scalars['Boolean'];
  stock: StockLineConnector;
};

export type LocationNotFound = InsertOutboundShipmentLineErrorInterface & UpdateOutboundShipmentLineErrorInterface & {
  __typename: 'LocationNotFound';
  description: Scalars['String'];
};

export enum LocationSortFieldInput {
  Code = 'code',
  Name = 'name'
}

export type LocationSortInput = {
  /**
   * 	Sort query result is sorted descending or ascending (if not provided the default is
   * ascending)
   */
  desc?: InputMaybe<Scalars['Boolean']>;
  /** Sort query result by `key` */
  key: LocationSortFieldInput;
};

export type LocationsResponse = LocationConnector;

export type Logout = {
  __typename: 'Logout';
  /** User id of the logged out user */
  userId: Scalars['String'];
};

export type LogoutResponse = Logout;

export type MasterListConnector = {
  __typename: 'MasterListConnector';
  nodes: Array<MasterListNode>;
  totalCount: Scalars['Int'];
};

export type MasterListFilterInput = {
  code?: InputMaybe<SimpleStringFilterInput>;
  description?: InputMaybe<SimpleStringFilterInput>;
  existsForName?: InputMaybe<SimpleStringFilterInput>;
  existsForNameId?: InputMaybe<EqualFilterStringInput>;
  existsForStoreId?: InputMaybe<EqualFilterStringInput>;
  id?: InputMaybe<EqualFilterStringInput>;
  isProgram?: InputMaybe<Scalars['Boolean']>;
  name?: InputMaybe<SimpleStringFilterInput>;
};

export type MasterListLineConnector = {
  __typename: 'MasterListLineConnector';
  nodes: Array<MasterListLineNode>;
  totalCount: Scalars['Int'];
};

export type MasterListLineNode = {
  __typename: 'MasterListLineNode';
  id: Scalars['String'];
  item: ItemNode;
  itemId: Scalars['String'];
};

export type MasterListNode = {
  __typename: 'MasterListNode';
  code: Scalars['String'];
  description: Scalars['String'];
  id: Scalars['String'];
  lines: MasterListLineConnector;
  name: Scalars['String'];
};

export type MasterListNotFoundForThisName = AddToOutboundShipmentFromMasterListErrorInterface & {
  __typename: 'MasterListNotFoundForThisName';
  description: Scalars['String'];
};

export type MasterListNotFoundForThisStore = AddFromMasterListErrorInterface & AddToInboundShipmentFromMasterListErrorInterface & {
  __typename: 'MasterListNotFoundForThisStore';
  description: Scalars['String'];
};

export enum MasterListSortFieldInput {
  Code = 'code',
  Description = 'description',
  Name = 'name'
}

export type MasterListSortInput = {
  /**
   * 	Sort query result is sorted descending or ascending (if not provided the default is
   * ascending)
   */
  desc?: InputMaybe<Scalars['Boolean']>;
  /** Sort query result by `key` */
  key: MasterListSortFieldInput;
};

export type MasterListsResponse = MasterListConnector;

export type MaxOrdersReachedForPeriod = InsertProgramRequestRequisitionErrorInterface & {
  __typename: 'MaxOrdersReachedForPeriod';
  description: Scalars['String'];
};

export type MergeRequiredError = UpdateDocumentErrorInterface & {
  __typename: 'MergeRequiredError';
  autoMerge?: Maybe<RawDocumentNode>;
  description: Scalars['String'];
};

export type Mutations = {
  __typename: 'Mutations';
  /** Add requisition lines from master item master list */
  addFromMasterList: AddFromMasterListResponse;
  addToInboundShipmentFromMasterList: AddToInboundShipmentFromMasterListResponse;
  /** Add invoice lines from master item master list */
  addToOutboundShipmentFromMasterList: AddToOutboundShipmentFromMasterListResponse;
  allocateOutboundShipmentUnallocatedLine: AllocateOutboundShipmentUnallocatedLineResponse;
  allocateProgramNumber: AllocateProgramNumberResponse;
  batchInboundShipment: BatchInboundShipmentResponse;
  batchOutboundShipment: BatchOutboundShipmentResponse;
  batchRequestRequisition: BatchRequestRequisitionResponse;
  batchStocktake: BatchStocktakeResponse;
  /**
   * Create shipment for response requisition
   * Will create Outbound Shipment with placeholder lines for each requisition line
   * placeholder line quantity will be set to requisitionLine.supply - all linked outbound shipments
   * lines quantity (placeholder and filled) for requisitionLine.item
   */
  createRequisitionShipment: CreateRequisitionShipmentResponse;
  deleteDocument: DeleteDocumentResponse;
  deleteInboundShipment: DeleteInboundShipmentResponse;
  deleteInboundShipmentLine: DeleteInboundShipmentLineResponse;
  deleteInboundShipmentServiceLine: DeleteInboundShipmentServiceLineResponse;
  deleteLocation: DeleteLocationResponse;
  deleteOutboundShipment: DeleteOutboundShipmentResponse;
  deleteOutboundShipmentLine: DeleteOutboundShipmentLineResponse;
  deleteOutboundShipmentServiceLine: DeleteOutboundShipmentServiceLineResponse;
  deleteOutboundShipmentUnallocatedLine: DeleteOutboundShipmentUnallocatedLineResponse;
  deleteRequestRequisition: DeleteRequestRequisitionResponse;
  deleteRequestRequisitionLine: DeleteRequestRequisitionLineResponse;
  deleteStocktake: DeleteStocktakeResponse;
  deleteStocktakeLine: DeleteStocktakeLineResponse;
  initialiseSite: InitialiseSiteResponse;
  insertBarcode: InsertBarcodeResponse;
  insertDocumentRegistry: InsertDocumentResponse;
  insertEncounter: InsertEncounterResponse;
  insertFormSchema: InsertFormSchemaResponse;
  insertInboundShipment: InsertInboundShipmentResponse;
  insertInboundShipmentLine: InsertInboundShipmentLineResponse;
  insertInboundShipmentServiceLine: InsertInboundShipmentServiceLineResponse;
  insertLocation: InsertLocationResponse;
  insertOutboundShipment: InsertOutboundShipmentResponse;
  insertOutboundShipmentLine: InsertOutboundShipmentLineResponse;
  insertOutboundShipmentServiceLine: InsertOutboundShipmentServiceLineResponse;
  insertOutboundShipmentUnallocatedLine: InsertOutboundShipmentUnallocatedLineResponse;
  insertPatient: InsertPatientResponse;
  /**
   * Enrols a patient into a program by adding a program document to the patient's documents.
   * Every patient can only have one program document of each program type.
   */
  insertProgramEnrolment: InsertProgramEnrolmentResponse;
  insertProgramRequestRequisition: InsertProgramRequestRequisitionResponse;
  insertRepack: InsertRepackResponse;
  insertRequestRequisition: InsertRequestRequisitionResponse;
  insertRequestRequisitionLine: InsertRequestRequisitionLineResponse;
  insertStocktake: InsertStocktakeResponse;
  insertStocktakeLine: InsertStocktakeLineResponse;
  linkPatientToStore: LinkPatientToStoreResponse;
  manualSync: Scalars['String'];
  /** Set supply quantity to requested quantity */
  supplyRequestedQuantity: SupplyRequestedQuantityResponse;
  undeleteDocument: UndeleteDocumentResponse;
  updateDisplaySettings: UpdateDisplaySettingsResponse;
  updateDocument: UpdateDocumentResponse;
  updateEncounter: UpdateEncounterResponse;
  updateInboundShipment: UpdateInboundShipmentResponse;
  updateInboundShipmentLine: UpdateInboundShipmentLineResponse;
  updateInboundShipmentServiceLine: UpdateInboundShipmentServiceLineResponse;
  updateLocation: UpdateLocationResponse;
  updateOutboundShipment: UpdateOutboundShipmentResponse;
  updateOutboundShipmentLine: UpdateOutboundShipmentLineResponse;
  updateOutboundShipmentName: UpdateOutboundShipmentNameResponse;
  updateOutboundShipmentServiceLine: UpdateOutboundShipmentServiceLineResponse;
  updateOutboundShipmentUnallocatedLine: UpdateOutboundShipmentUnallocatedLineResponse;
  updatePatient: UpdatePatientResponse;
  /** Updates an existing program document belonging to a patient. */
  updateProgramEnrolment: UpdateProgramEnrolmentResponse;
  updateRequestRequisition: UpdateRequestRequisitionResponse;
  updateRequestRequisitionLine: UpdateRequestRequisitionLineResponse;
  updateResponseRequisition: UpdateResponseRequisitionResponse;
  updateResponseRequisitionLine: UpdateResponseRequisitionLineResponse;
  updateStockLine: UpdateStockLineLineResponse;
  updateStocktake: UpdateStocktakeResponse;
  updateStocktakeLine: UpdateStocktakeLineResponse;
  updateSyncSettings: UpdateSyncSettingsResponse;
  /** Set requested for each line in request requisition to calculated */
  useSuggestedQuantity: UseSuggestedQuantityResponse;
};


export type MutationsAddFromMasterListArgs = {
  input: AddFromMasterListInput;
  storeId: Scalars['String'];
};


export type MutationsAddToInboundShipmentFromMasterListArgs = {
  input: AddToShipmentFromMasterListInput;
  storeId: Scalars['String'];
};


export type MutationsAddToOutboundShipmentFromMasterListArgs = {
  input: AddToShipmentFromMasterListInput;
  storeId: Scalars['String'];
};


export type MutationsAllocateOutboundShipmentUnallocatedLineArgs = {
  lineId: Scalars['String'];
  storeId: Scalars['String'];
};


export type MutationsAllocateProgramNumberArgs = {
  input: AllocateProgramNumberInput;
  storeId: Scalars['String'];
};


export type MutationsBatchInboundShipmentArgs = {
  input: BatchInboundShipmentInput;
  storeId: Scalars['String'];
};


export type MutationsBatchOutboundShipmentArgs = {
  input: BatchOutboundShipmentInput;
  storeId: Scalars['String'];
};


export type MutationsBatchRequestRequisitionArgs = {
  input: BatchRequestRequisitionInput;
  storeId: Scalars['String'];
};


export type MutationsBatchStocktakeArgs = {
  input: BatchStocktakeInput;
  storeId: Scalars['String'];
};


export type MutationsCreateRequisitionShipmentArgs = {
  input: CreateRequisitionShipmentInput;
  storeId: Scalars['String'];
};


export type MutationsDeleteDocumentArgs = {
  input: DeleteDocumentInput;
  storeId: Scalars['String'];
};


export type MutationsDeleteInboundShipmentArgs = {
  input: DeleteInboundShipmentInput;
  storeId: Scalars['String'];
};


export type MutationsDeleteInboundShipmentLineArgs = {
  input: DeleteInboundShipmentLineInput;
  storeId: Scalars['String'];
};


export type MutationsDeleteInboundShipmentServiceLineArgs = {
  input: DeleteInboundShipmentServiceLineInput;
  storeId: Scalars['String'];
};


export type MutationsDeleteLocationArgs = {
  input: DeleteLocationInput;
  storeId: Scalars['String'];
};


export type MutationsDeleteOutboundShipmentArgs = {
  id: Scalars['String'];
  storeId: Scalars['String'];
};


export type MutationsDeleteOutboundShipmentLineArgs = {
  input: DeleteOutboundShipmentLineInput;
  storeId: Scalars['String'];
};


export type MutationsDeleteOutboundShipmentServiceLineArgs = {
  input: DeleteOutboundShipmentServiceLineInput;
  storeId: Scalars['String'];
};


export type MutationsDeleteOutboundShipmentUnallocatedLineArgs = {
  input: DeleteOutboundShipmentUnallocatedLineInput;
  storeId: Scalars['String'];
};


export type MutationsDeleteRequestRequisitionArgs = {
  input: DeleteRequestRequisitionInput;
  storeId: Scalars['String'];
};


export type MutationsDeleteRequestRequisitionLineArgs = {
  input: DeleteRequestRequisitionLineInput;
  storeId: Scalars['String'];
};


export type MutationsDeleteStocktakeArgs = {
  input: DeleteStocktakeInput;
  storeId: Scalars['String'];
};


export type MutationsDeleteStocktakeLineArgs = {
  input: DeleteStocktakeLineInput;
  storeId: Scalars['String'];
};


export type MutationsInitialiseSiteArgs = {
  input: SyncSettingsInput;
};


export type MutationsInsertBarcodeArgs = {
  input: InsertBarcodeInput;
  storeId: Scalars['String'];
};


export type MutationsInsertDocumentRegistryArgs = {
  input: InsertDocumentRegistryInput;
};


export type MutationsInsertEncounterArgs = {
  input: InsertEncounterInput;
  storeId: Scalars['String'];
};


export type MutationsInsertFormSchemaArgs = {
  input: InsertFormSchemaInput;
};


export type MutationsInsertInboundShipmentArgs = {
  input: InsertInboundShipmentInput;
  storeId: Scalars['String'];
};


export type MutationsInsertInboundShipmentLineArgs = {
  input: InsertInboundShipmentLineInput;
  storeId: Scalars['String'];
};


export type MutationsInsertInboundShipmentServiceLineArgs = {
  input: InsertInboundShipmentServiceLineInput;
  storeId: Scalars['String'];
};


export type MutationsInsertLocationArgs = {
  input: InsertLocationInput;
  storeId: Scalars['String'];
};


export type MutationsInsertOutboundShipmentArgs = {
  input: InsertOutboundShipmentInput;
  storeId: Scalars['String'];
};


export type MutationsInsertOutboundShipmentLineArgs = {
  input: InsertOutboundShipmentLineInput;
  storeId: Scalars['String'];
};


export type MutationsInsertOutboundShipmentServiceLineArgs = {
  input: InsertOutboundShipmentServiceLineInput;
  storeId: Scalars['String'];
};


export type MutationsInsertOutboundShipmentUnallocatedLineArgs = {
  input: InsertOutboundShipmentUnallocatedLineInput;
  storeId: Scalars['String'];
};


export type MutationsInsertPatientArgs = {
  input: InsertPatientInput;
  storeId: Scalars['String'];
};


export type MutationsInsertProgramEnrolmentArgs = {
  input: InsertProgramEnrolmentInput;
  storeId: Scalars['String'];
};


export type MutationsInsertProgramRequestRequisitionArgs = {
  input: InsertProgramRequestRequisitionInput;
  storeId: Scalars['String'];
};


export type MutationsInsertRepackArgs = {
  input: InsertRepackInput;
  storeId: Scalars['String'];
};


export type MutationsInsertRequestRequisitionArgs = {
  input: InsertRequestRequisitionInput;
  storeId: Scalars['String'];
};


export type MutationsInsertRequestRequisitionLineArgs = {
  input: InsertRequestRequisitionLineInput;
  storeId: Scalars['String'];
};


export type MutationsInsertStocktakeArgs = {
  input: InsertStocktakeInput;
  storeId: Scalars['String'];
};


export type MutationsInsertStocktakeLineArgs = {
  input: InsertStocktakeLineInput;
  storeId: Scalars['String'];
};


export type MutationsLinkPatientToStoreArgs = {
  nameId: Scalars['String'];
  storeId: Scalars['String'];
};


export type MutationsSupplyRequestedQuantityArgs = {
  input: SupplyRequestedQuantityInput;
  storeId: Scalars['String'];
};


export type MutationsUndeleteDocumentArgs = {
  input: UndeleteDocumentInput;
  storeId: Scalars['String'];
};


export type MutationsUpdateDisplaySettingsArgs = {
  input: DisplaySettingsInput;
};


export type MutationsUpdateDocumentArgs = {
  input: UpdateDocumentInput;
  storeId: Scalars['String'];
};


export type MutationsUpdateEncounterArgs = {
  input: UpdateEncounterInput;
  storeId: Scalars['String'];
};


export type MutationsUpdateInboundShipmentArgs = {
  input: UpdateInboundShipmentInput;
  storeId: Scalars['String'];
};


export type MutationsUpdateInboundShipmentLineArgs = {
  input: UpdateInboundShipmentLineInput;
  storeId: Scalars['String'];
};


export type MutationsUpdateInboundShipmentServiceLineArgs = {
  input: UpdateInboundShipmentServiceLineInput;
  storeId: Scalars['String'];
};


export type MutationsUpdateLocationArgs = {
  input: UpdateLocationInput;
  storeId: Scalars['String'];
};


export type MutationsUpdateOutboundShipmentArgs = {
  input: UpdateOutboundShipmentInput;
  storeId: Scalars['String'];
};


export type MutationsUpdateOutboundShipmentLineArgs = {
  input: UpdateOutboundShipmentLineInput;
  storeId: Scalars['String'];
};


export type MutationsUpdateOutboundShipmentNameArgs = {
  input: UpdateOutboundShipmentNameInput;
  storeId: Scalars['String'];
};


export type MutationsUpdateOutboundShipmentServiceLineArgs = {
  input: UpdateOutboundShipmentServiceLineInput;
  storeId: Scalars['String'];
};


export type MutationsUpdateOutboundShipmentUnallocatedLineArgs = {
  input: UpdateOutboundShipmentUnallocatedLineInput;
  storeId: Scalars['String'];
};


export type MutationsUpdatePatientArgs = {
  input: UpdatePatientInput;
  storeId: Scalars['String'];
};


export type MutationsUpdateProgramEnrolmentArgs = {
  input: UpdateProgramEnrolmentInput;
  storeId: Scalars['String'];
};


export type MutationsUpdateRequestRequisitionArgs = {
  input: UpdateRequestRequisitionInput;
  storeId: Scalars['String'];
};


export type MutationsUpdateRequestRequisitionLineArgs = {
  input: UpdateRequestRequisitionLineInput;
  storeId: Scalars['String'];
};


export type MutationsUpdateResponseRequisitionArgs = {
  input: UpdateResponseRequisitionInput;
  storeId: Scalars['String'];
};


export type MutationsUpdateResponseRequisitionLineArgs = {
  input: UpdateResponseRequisitionLineInput;
  storeId: Scalars['String'];
};


export type MutationsUpdateStockLineArgs = {
  input: UpdateStockLineInput;
  storeId: Scalars['String'];
};


export type MutationsUpdateStocktakeArgs = {
  input: UpdateStocktakeInput;
  storeId: Scalars['String'];
};


export type MutationsUpdateStocktakeLineArgs = {
  input: UpdateStocktakeLineInput;
  storeId: Scalars['String'];
};


export type MutationsUpdateSyncSettingsArgs = {
  input: SyncSettingsInput;
};


export type MutationsUseSuggestedQuantityArgs = {
  input: UseSuggestedQuantityInput;
  storeId: Scalars['String'];
};

export type NameConnector = {
  __typename: 'NameConnector';
  nodes: Array<NameNode>;
  totalCount: Scalars['Int'];
};

export type NameFilterInput = {
  address1?: InputMaybe<SimpleStringFilterInput>;
  address2?: InputMaybe<SimpleStringFilterInput>;
  /** Filter by code */
  code?: InputMaybe<SimpleStringFilterInput>;
  country?: InputMaybe<SimpleStringFilterInput>;
  dateOfBirth?: InputMaybe<DateFilterInput>;
  email?: InputMaybe<SimpleStringFilterInput>;
  firstName?: InputMaybe<SimpleStringFilterInput>;
  gender?: InputMaybe<EqualFilterGenderInput>;
  id?: InputMaybe<EqualFilterStringInput>;
  identifier?: InputMaybe<SimpleStringFilterInput>;
  /** Filter by customer property */
  isCustomer?: InputMaybe<Scalars['Boolean']>;
  /** Is this name a store */
  isStore?: InputMaybe<Scalars['Boolean']>;
  /** Filter by supplier property */
  isSupplier?: InputMaybe<Scalars['Boolean']>;
  /**
   * 	Show system names (defaults to false)
   * System names don't have name_store_join thus if queried with true filter, is_visible filter should also be true or null
   * if is_visible is set to true and is_system_name is also true no system names will be returned
   */
  isSystemName?: InputMaybe<Scalars['Boolean']>;
  /** Visibility in current store (based on store_id parameter and existence of name_store_join record) */
  isVisible?: InputMaybe<Scalars['Boolean']>;
  lastName?: InputMaybe<SimpleStringFilterInput>;
  /** Filter by name */
  name?: InputMaybe<SimpleStringFilterInput>;
  /** Filter by national health number */
  nationalHealthNumber?: InputMaybe<SimpleStringFilterInput>;
  phone?: InputMaybe<SimpleStringFilterInput>;
  /** Code of the store if store is linked to name */
  storeCode?: InputMaybe<SimpleStringFilterInput>;
  /** Filter by the name type */
  type?: InputMaybe<EqualFilterTypeInput>;
};

export type NameNode = {
  __typename: 'NameNode';
  address1?: Maybe<Scalars['String']>;
  address2?: Maybe<Scalars['String']>;
  chargeCode?: Maybe<Scalars['String']>;
  code: Scalars['String'];
  comment?: Maybe<Scalars['String']>;
  country?: Maybe<Scalars['String']>;
  createdDatetime?: Maybe<Scalars['DateTime']>;
  dateOfBirth?: Maybe<Scalars['NaiveDate']>;
  email?: Maybe<Scalars['String']>;
  firstName?: Maybe<Scalars['String']>;
  gender?: Maybe<GenderType>;
  id: Scalars['String'];
  isCustomer: Scalars['Boolean'];
  isDonor: Scalars['Boolean'];
  isManufacturer: Scalars['Boolean'];
  isOnHold: Scalars['Boolean'];
  isSupplier: Scalars['Boolean'];
  isSystemName: Scalars['Boolean'];
  isVisible: Scalars['Boolean'];
  lastName?: Maybe<Scalars['String']>;
  name: Scalars['String'];
  phone?: Maybe<Scalars['String']>;
  store?: Maybe<StoreNode>;
  type: NameNodeType;
  website?: Maybe<Scalars['String']>;
};

export enum NameNodeType {
  Build = 'BUILD',
  Facility = 'FACILITY',
  Invad = 'INVAD',
  Others = 'OTHERS',
  Patient = 'PATIENT',
  Repack = 'REPACK',
  Store = 'STORE'
}

export enum NameSortFieldInput {
  Code = 'code',
  Name = 'name'
}

export type NameSortInput = {
  /**
   * 	Sort query result is sorted descending or ascending (if not provided the default is
   * ascending)
   */
  desc?: InputMaybe<Scalars['Boolean']>;
  /** Sort query result by `key` */
  key: NameSortFieldInput;
};

export type NameStoreJoinNode = {
  __typename: 'NameStoreJoinNode';
  id: Scalars['String'];
  nameId: Scalars['String'];
  storeId: Scalars['String'];
};

export type NamesResponse = NameConnector;

export type NoRefreshTokenProvided = RefreshTokenErrorInterface & {
  __typename: 'NoRefreshTokenProvided';
  description: Scalars['String'];
};

/** Generic Error Wrapper */
export type NodeError = {
  __typename: 'NodeError';
  error: NodeErrorInterface;
};

export type NodeErrorInterface = {
  description: Scalars['String'];
};

export type NotARefreshToken = RefreshTokenErrorInterface & {
  __typename: 'NotARefreshToken';
  description: Scalars['String'];
};

export type NotAnInboundShipment = UpdateInboundShipmentLineErrorInterface & {
  __typename: 'NotAnInboundShipment';
  description: Scalars['String'];
};

export type NotAnOutboundShipmentError = UpdateErrorInterface & UpdateNameErrorInterface & {
  __typename: 'NotAnOutboundShipmentError';
  description: Scalars['String'];
};

export type NotEnoughStockForReduction = InsertOutboundShipmentLineErrorInterface & UpdateOutboundShipmentLineErrorInterface & {
  __typename: 'NotEnoughStockForReduction';
  batch: StockLineResponse;
  description: Scalars['String'];
  line?: Maybe<InvoiceLineNode>;
};

export type NothingRemainingToSupply = CreateRequisitionShipmentErrorInterface & {
  __typename: 'NothingRemainingToSupply';
  description: Scalars['String'];
};

export type NumberNode = {
  __typename: 'NumberNode';
  number: Scalars['Int'];
};

export type OtherPartyNotACustomer = InsertErrorInterface & UpdateNameErrorInterface & {
  __typename: 'OtherPartyNotACustomer';
  description: Scalars['String'];
};

export type OtherPartyNotASupplier = InsertInboundShipmentErrorInterface & InsertRequestRequisitionErrorInterface & UpdateInboundShipmentErrorInterface & UpdateRequestRequisitionErrorInterface & {
  __typename: 'OtherPartyNotASupplier';
  description: Scalars['String'];
};

export type OtherPartyNotVisible = InsertErrorInterface & InsertInboundShipmentErrorInterface & InsertRequestRequisitionErrorInterface & UpdateInboundShipmentErrorInterface & UpdateNameErrorInterface & UpdateRequestRequisitionErrorInterface & {
  __typename: 'OtherPartyNotVisible';
  description: Scalars['String'];
};

export type OutboundInvoiceCounts = {
  __typename: 'OutboundInvoiceCounts';
  created: InvoiceCountsSummary;
  /** Number of outbound shipments not shipped yet */
  notShipped: Scalars['Int'];
};

/**
 * Pagination input.
 *
 * Option to limit the number of returned items and/or queries large lists in "pages".
 */
export type PaginationInput = {
  /** Max number of returned items */
  first?: InputMaybe<Scalars['Int']>;
  /** First returned item is at the `offset` position in the full list */
  offset?: InputMaybe<Scalars['Int']>;
};

export type PatientConnector = {
  __typename: 'PatientConnector';
  nodes: Array<PatientNode>;
  totalCount: Scalars['Int'];
};

export type PatientFilterInput = {
  address1?: InputMaybe<SimpleStringFilterInput>;
  address2?: InputMaybe<SimpleStringFilterInput>;
  code?: InputMaybe<SimpleStringFilterInput>;
  code2?: InputMaybe<SimpleStringFilterInput>;
  country?: InputMaybe<SimpleStringFilterInput>;
  dateOfBirth?: InputMaybe<DateFilterInput>;
  email?: InputMaybe<SimpleStringFilterInput>;
  firstName?: InputMaybe<SimpleStringFilterInput>;
  gender?: InputMaybe<EqualFilterGenderInput>;
  id?: InputMaybe<EqualFilterStringInput>;
  identifier?: InputMaybe<SimpleStringFilterInput>;
  isVisible?: InputMaybe<Scalars['Boolean']>;
  lastName?: InputMaybe<SimpleStringFilterInput>;
  phone?: InputMaybe<SimpleStringFilterInput>;
};

export type PatientNode = {
  __typename: 'PatientNode';
  address1?: Maybe<Scalars['String']>;
  address2?: Maybe<Scalars['String']>;
  age?: Maybe<Scalars['Int']>;
  code: Scalars['String'];
  code2?: Maybe<Scalars['String']>;
  country?: Maybe<Scalars['String']>;
  dateOfBirth?: Maybe<Scalars['NaiveDate']>;
  document?: Maybe<DocumentNode>;
  email?: Maybe<Scalars['String']>;
  firstName?: Maybe<Scalars['String']>;
  gender?: Maybe<GenderType>;
  id: Scalars['String'];
  isDeceased: Scalars['Boolean'];
  lastName?: Maybe<Scalars['String']>;
  name: Scalars['String'];
  phone?: Maybe<Scalars['String']>;
  programEnrolments: Array<ProgramEnrolmentNode>;
  website?: Maybe<Scalars['String']>;
};


export type PatientNodeProgramEnrolmentsArgs = {
  filter?: InputMaybe<ProgramEnrolmentFilterInput>;
};

export type PatientResponse = PatientConnector;

export type PatientSearchConnector = {
  __typename: 'PatientSearchConnector';
  nodes: Array<PatientSearchNode>;
  totalCount: Scalars['Int'];
};

export type PatientSearchInput = {
  /** Patient code */
  code?: InputMaybe<Scalars['String']>;
  /** Secondary patient code */
  code2?: InputMaybe<Scalars['String']>;
  dateOfBirth?: InputMaybe<Scalars['NaiveDate']>;
  firstName?: InputMaybe<Scalars['String']>;
  gender?: InputMaybe<GenderInput>;
  lastName?: InputMaybe<Scalars['String']>;
};

export type PatientSearchNode = {
  __typename: 'PatientSearchNode';
  patient: PatientNode;
  score: Scalars['Float'];
};

export type PatientSearchResponse = PatientSearchConnector;

export enum PatientSortFieldInput {
  Address1 = 'address1',
  Address2 = 'address2',
  Code = 'code',
  Code2 = 'code2',
  Country = 'country',
  DateOfBirth = 'dateOfBirth',
  Email = 'email',
  FirstName = 'firstName',
  Gender = 'gender',
  LastName = 'lastName',
  Name = 'name',
  Phone = 'phone'
}

export type PatientSortInput = {
  /**
   * 	Sort query result is sorted descending or ascending (if not provided the default is
   * ascending)
   */
  desc?: InputMaybe<Scalars['Boolean']>;
  /** Sort query result by `key` */
  key: PatientSortFieldInput;
};

export type PeriodNode = {
  __typename: 'PeriodNode';
  endDate: Scalars['NaiveDate'];
  id: Scalars['String'];
  name: Scalars['String'];
  startDate: Scalars['NaiveDate'];
};

export type PricingNode = {
  __typename: 'PricingNode';
  serviceTotalAfterTax: Scalars['Float'];
  serviceTotalBeforeTax: Scalars['Float'];
  stockTotalAfterTax: Scalars['Float'];
  stockTotalBeforeTax: Scalars['Float'];
  taxPercentage?: Maybe<Scalars['Float']>;
  totalAfterTax: Scalars['Float'];
  totalBeforeTax: Scalars['Float'];
};

export enum PrintFormat {
  Html = 'HTML',
  Pdf = 'PDF'
}

export type PrintReportError = {
  __typename: 'PrintReportError';
  error: PrintReportErrorInterface;
};

export type PrintReportErrorInterface = {
  description: Scalars['String'];
};

export type PrintReportNode = {
  __typename: 'PrintReportNode';
  /**
   * Return the file id of the printed report.
   * The file can be fetched using the /files?id={id} endpoint
   */
  fileId: Scalars['String'];
};

export type PrintReportResponse = PrintReportError | PrintReportNode;

export type ProgramEnrolmentConnector = {
  __typename: 'ProgramEnrolmentConnector';
  nodes: Array<ProgramEnrolmentNode>;
  totalCount: Scalars['Int'];
};

export type ProgramEnrolmentFilterInput = {
  documentName?: InputMaybe<EqualFilterStringInput>;
  enrolmentDatetime?: InputMaybe<DatetimeFilterInput>;
  patientId?: InputMaybe<EqualFilterStringInput>;
  program?: InputMaybe<EqualFilterStringInput>;
  programEnrolmentId?: InputMaybe<EqualFilterStringInput>;
  status?: InputMaybe<EqualFilterProgramEnrolmentStatusInput>;
};

export type ProgramEnrolmentNode = {
  __typename: 'ProgramEnrolmentNode';
  /** The encounter document */
  document: DocumentNode;
  /** The program document */
  encounters: EncounterConnector;
  enrolmentDatetime: Scalars['DateTime'];
  events: Array<ProgramEventNode>;
  /** The program document name */
  name: Scalars['String'];
  patientId: Scalars['String'];
  /** The program type */
  program: Scalars['String'];
  programEnrolmentId?: Maybe<Scalars['String']>;
  status: ProgramEnrolmentNodeStatus;
};


export type ProgramEnrolmentNodeEncountersArgs = {
  filter?: InputMaybe<EncounterFilterInput>;
  page?: InputMaybe<PaginationInput>;
  sort?: InputMaybe<EncounterSortInput>;
};


export type ProgramEnrolmentNodeEventsArgs = {
  at?: InputMaybe<Scalars['DateTime']>;
  filter?: InputMaybe<ProgramEventFilterInput>;
};

export enum ProgramEnrolmentNodeStatus {
  Active = 'ACTIVE',
  OptedOut = 'OPTED_OUT',
  Paused = 'PAUSED',
  TransferredOut = 'TRANSFERRED_OUT'
}

export type ProgramEnrolmentResponse = ProgramEnrolmentConnector;

export enum ProgramEnrolmentSortFieldInput {
  EnrolmentDatetime = 'enrolmentDatetime',
  PatientId = 'patientId',
  ProgramEnrolmentId = 'programEnrolmentId',
  Status = 'status',
  Type = 'type'
}

export type ProgramEnrolmentSortInput = {
  /**
   * 	Sort query result is sorted descending or ascending (if not provided the default is
   * ascending)
   */
  desc?: InputMaybe<Scalars['Boolean']>;
  /** Sort query result by `key` */
  key: ProgramEnrolmentSortFieldInput;
};

export type ProgramEventConnector = {
  __typename: 'ProgramEventConnector';
  nodes: Array<ProgramEventNode>;
  totalCount: Scalars['Int'];
};

export type ProgramEventFilterInput = {
  documentName?: InputMaybe<EqualFilterStringInput>;
  documentType?: InputMaybe<EqualFilterStringInput>;
  /** The event type */
  type?: InputMaybe<EqualFilterStringInput>;
};

export type ProgramEventNode = {
  __typename: 'ProgramEventNode';
  activeDatetime: Scalars['DateTime'];
  data?: Maybe<Scalars['String']>;
  datetime: Scalars['DateTime'];
  documentName?: Maybe<Scalars['String']>;
  documentType: Scalars['String'];
  patientId?: Maybe<Scalars['String']>;
  type: Scalars['String'];
};

export type ProgramEventResponse = ProgramEventConnector;

export enum ProgramEventSortFieldInput {
  Datetime = 'datetime',
  DocumentName = 'documentName',
  DocumentType = 'documentType',
  Type = 'type'
}

export type ProgramEventSortInput = {
  /**
   * 	Sort query result is sorted descending or ascending (if not provided the default is
   * ascending)
   */
  desc?: InputMaybe<Scalars['Boolean']>;
  /** Sort query result by `key` */
  key: ProgramEventSortFieldInput;
};

export type ProgramRequisitionOrderTypeNode = {
  __typename: 'ProgramRequisitionOrderTypeNode';
  availablePeriods: Array<PeriodNode>;
  id: Scalars['String'];
  name: Scalars['String'];
};

export type ProgramRequisitionSettingNode = {
  __typename: 'ProgramRequisitionSettingNode';
  masterList: MasterListNode;
  orderTypes: Array<ProgramRequisitionOrderTypeNode>;
  programId: Scalars['String'];
  programName: Scalars['String'];
  suppliers: Array<NameNode>;
};

export type Queries = {
  __typename: 'Queries';
  activityLogs: ActivityLogResponse;
  apiVersion: Scalars['String'];
  /**
   * Retrieves a new auth bearer and refresh token
   * The refresh token is returned as a cookie
   */
  authToken: AuthTokenResponse;
<<<<<<< HEAD
  barcodeByValue: BarcodeResponse;
  centralPatientSearch: CentralPatientSearchResponse;
=======
  barcodeByGtin: BarcodeResponse;
>>>>>>> 6b041595
  clinicians: CliniciansResponse;
  displaySettings: DisplaySettingsNode;
  document?: Maybe<DocumentNode>;
  documentHistory: DocumentHistoryResponse;
  documentRegistries: DocumentRegistryResponse;
  documents: DocumentResponse;
  encounterFields: EncounterFieldsResponse;
  encounters: EncounterResponse;
  formSchema?: Maybe<FormSchemaNode>;
  /** Available without authorisation in operational and initialisation states */
  initialisationStatus: InitialisationStatusNode;
  inventoryAdjustmentReasons: InventoryAdjustmentReasonResponse;
  invoice: InvoiceResponse;
  invoiceByNumber: InvoiceResponse;
  invoiceCounts: InvoiceCounts;
  invoices: InvoicesResponse;
  itemCounts: ItemCounts;
  /** Query omSupply "item" entries */
  items: ItemsResponse;
  latestSyncStatus?: Maybe<FullSyncStatusNode>;
  /** Query omSupply "locations" entries */
  locations: LocationsResponse;
  logout: LogoutResponse;
  /** Query omSupply "master_lists" entries */
  masterLists: MasterListsResponse;
  me: UserResponse;
  /** Query omSupply "name" entries */
  names: NamesResponse;
  numberOfRecordsInPushQueue: Scalars['Int'];
  patient?: Maybe<PatientNode>;
  patientSearch: PatientSearchResponse;
  patients: PatientResponse;
  /**
   * Creates a printed report.
   *
   * All details about the report, e.g. the output format, are specified in the report definition
   * which is referred to by the report_id.
   * The printed report can be retrieved from the `/files` endpoint using the returned file id.
   */
  printReport: PrintReportResponse;
  printReportDefinition: PrintReportResponse;
  programEnrolments: ProgramEnrolmentResponse;
  programEvents: ProgramEventResponse;
  programRequisitionSettings: Array<ProgramRequisitionSettingNode>;
  /**
   * Retrieves a new auth bearer and refresh token
   * The refresh token is returned as a cookie
   */
  refreshToken: RefreshTokenResponse;
  repack: RepackResponse;
  repacksByStockLine: RepackConnector;
  /** Queries a list of available reports */
  reports: ReportsResponse;
  requisition: RequisitionResponse;
  requisitionByNumber: RequisitionResponse;
  requisitionCounts: RequisitionCounts;
  requisitionLineChart: RequisitionLineChartResponse;
  requisitions: RequisitionsResponse;
  responseRequisitionStats: RequisitionLineStatsResponse;
  stockCounts: StockCounts;
  /** Query for "stock_line" entries */
  stockLines: StockLinesResponse;
  stocktake: StocktakeResponse;
  stocktakeByNumber: StocktakeResponse;
  stocktakes: StocktakesResponse;
  store: StoreResponse;
  storePreferences: StorePreferenceNode;
  stores: StoresResponse;
  syncSettings?: Maybe<SyncSettingsNode>;
};


export type QueriesActivityLogsArgs = {
  filter?: InputMaybe<ActivityLogFilterInput>;
  page?: InputMaybe<PaginationInput>;
  sort?: InputMaybe<Array<ActivityLogSortInput>>;
};


export type QueriesAuthTokenArgs = {
  password: Scalars['String'];
  username: Scalars['String'];
};


export type QueriesBarcodeByGtinArgs = {
  gtin: Scalars['String'];
  storeId: Scalars['String'];
};


export type QueriesCentralPatientSearchArgs = {
  input: CentralPatientSearchInput;
  storeId: Scalars['String'];
};


export type QueriesCliniciansArgs = {
  filter?: InputMaybe<ClinicianFilterInput>;
  page?: InputMaybe<PaginationInput>;
  sort?: InputMaybe<Array<ClinicianSortInput>>;
  storeId: Scalars['String'];
};


export type QueriesDisplaySettingsArgs = {
  input: DisplaySettingsHash;
};


export type QueriesDocumentArgs = {
  name: Scalars['String'];
  storeId: Scalars['String'];
};


export type QueriesDocumentHistoryArgs = {
  name: Scalars['String'];
  storeId: Scalars['String'];
};


export type QueriesDocumentRegistriesArgs = {
  filter?: InputMaybe<DocumentRegistryFilterInput>;
  sort?: InputMaybe<Array<DocumentRegistrySortInput>>;
};


export type QueriesDocumentsArgs = {
  filter?: InputMaybe<DocumentFilterInput>;
  page?: InputMaybe<PaginationInput>;
  sort?: InputMaybe<DocumentSortInput>;
  storeId: Scalars['String'];
};


export type QueriesEncounterFieldsArgs = {
  filter?: InputMaybe<EncounterFilterInput>;
  input: EncounterFieldsInput;
  page?: InputMaybe<PaginationInput>;
  sort?: InputMaybe<EncounterSortInput>;
  storeId: Scalars['String'];
};


export type QueriesEncountersArgs = {
  filter?: InputMaybe<EncounterFilterInput>;
  page?: InputMaybe<PaginationInput>;
  sort?: InputMaybe<EncounterSortInput>;
  storeId: Scalars['String'];
};


export type QueriesFormSchemaArgs = {
  filter?: InputMaybe<FormSchemaFilterInput>;
};


export type QueriesInventoryAdjustmentReasonsArgs = {
  filter?: InputMaybe<InventoryAdjustmentReasonFilterInput>;
  page?: InputMaybe<PaginationInput>;
  sort?: InputMaybe<Array<InventoryAdjustmentReasonSortInput>>;
};


export type QueriesInvoiceArgs = {
  id: Scalars['String'];
  storeId: Scalars['String'];
};


export type QueriesInvoiceByNumberArgs = {
  invoiceNumber: Scalars['Int'];
  storeId: Scalars['String'];
  type: InvoiceNodeType;
};


export type QueriesInvoiceCountsArgs = {
  storeId: Scalars['String'];
  timezoneOffset?: InputMaybe<Scalars['Int']>;
};


export type QueriesInvoicesArgs = {
  filter?: InputMaybe<InvoiceFilterInput>;
  page?: InputMaybe<PaginationInput>;
  sort?: InputMaybe<Array<InvoiceSortInput>>;
  storeId: Scalars['String'];
};


export type QueriesItemCountsArgs = {
  lowStockThreshold?: InputMaybe<Scalars['Int']>;
  storeId: Scalars['String'];
};


export type QueriesItemsArgs = {
  filter?: InputMaybe<ItemFilterInput>;
  page?: InputMaybe<PaginationInput>;
  sort?: InputMaybe<Array<ItemSortInput>>;
  storeId: Scalars['String'];
};


export type QueriesLocationsArgs = {
  filter?: InputMaybe<LocationFilterInput>;
  page?: InputMaybe<PaginationInput>;
  sort?: InputMaybe<Array<LocationSortInput>>;
  storeId: Scalars['String'];
};


export type QueriesMasterListsArgs = {
  filter?: InputMaybe<MasterListFilterInput>;
  page?: InputMaybe<PaginationInput>;
  sort?: InputMaybe<Array<MasterListSortInput>>;
  storeId: Scalars['String'];
};


export type QueriesNamesArgs = {
  filter?: InputMaybe<NameFilterInput>;
  page?: InputMaybe<PaginationInput>;
  sort?: InputMaybe<Array<NameSortInput>>;
  storeId: Scalars['String'];
};


export type QueriesPatientArgs = {
  patientId: Scalars['String'];
  storeId: Scalars['String'];
};


export type QueriesPatientSearchArgs = {
  input: PatientSearchInput;
  storeId: Scalars['String'];
};


export type QueriesPatientsArgs = {
  filter?: InputMaybe<PatientFilterInput>;
  page?: InputMaybe<PaginationInput>;
  sort?: InputMaybe<Array<PatientSortInput>>;
  storeId: Scalars['String'];
};


export type QueriesPrintReportArgs = {
  arguments?: InputMaybe<Scalars['JSON']>;
  dataId?: InputMaybe<Scalars['String']>;
  format?: InputMaybe<PrintFormat>;
  reportId: Scalars['String'];
  storeId: Scalars['String'];
};


export type QueriesPrintReportDefinitionArgs = {
  arguments?: InputMaybe<Scalars['JSON']>;
  dataId?: InputMaybe<Scalars['String']>;
  name?: InputMaybe<Scalars['String']>;
  report: Scalars['JSON'];
  storeId: Scalars['String'];
};


export type QueriesProgramEnrolmentsArgs = {
  filter?: InputMaybe<ProgramEnrolmentFilterInput>;
  sort?: InputMaybe<ProgramEnrolmentSortInput>;
  storeId: Scalars['String'];
};


export type QueriesProgramEventsArgs = {
  at?: InputMaybe<Scalars['DateTime']>;
  filter?: InputMaybe<ProgramEventFilterInput>;
  page?: InputMaybe<PaginationInput>;
  patientId: Scalars['String'];
  sort?: InputMaybe<ProgramEventSortInput>;
  storeId: Scalars['String'];
};


export type QueriesProgramRequisitionSettingsArgs = {
  storeId: Scalars['String'];
};


export type QueriesRepackArgs = {
  invoiceId: Scalars['String'];
  storeId: Scalars['String'];
};


export type QueriesRepacksByStockLineArgs = {
  stockLineId: Scalars['String'];
  storeId: Scalars['String'];
};


export type QueriesReportsArgs = {
  filter?: InputMaybe<ReportFilterInput>;
  page?: InputMaybe<PaginationInput>;
  sort?: InputMaybe<Array<ReportSortInput>>;
  storeId: Scalars['String'];
};


export type QueriesRequisitionArgs = {
  id: Scalars['String'];
  storeId: Scalars['String'];
};


export type QueriesRequisitionByNumberArgs = {
  requisitionNumber: Scalars['Int'];
  storeId: Scalars['String'];
  type: RequisitionNodeType;
};


export type QueriesRequisitionCountsArgs = {
  storeId: Scalars['String'];
};


export type QueriesRequisitionLineChartArgs = {
  consumptionOptionsInput?: InputMaybe<ConsumptionOptionsInput>;
  requestRequisitionLineId: Scalars['String'];
  stockEvolutionOptionsInput?: InputMaybe<StockEvolutionOptionsInput>;
  storeId: Scalars['String'];
};


export type QueriesRequisitionsArgs = {
  filter?: InputMaybe<RequisitionFilterInput>;
  page?: InputMaybe<PaginationInput>;
  sort?: InputMaybe<Array<RequisitionSortInput>>;
  storeId: Scalars['String'];
};


export type QueriesResponseRequisitionStatsArgs = {
  requisitionLineId: Scalars['String'];
  storeId: Scalars['String'];
};


export type QueriesStockCountsArgs = {
  daysTillExpired?: InputMaybe<Scalars['Int']>;
  storeId: Scalars['String'];
  timezoneOffset?: InputMaybe<Scalars['Int']>;
};


export type QueriesStockLinesArgs = {
  filter?: InputMaybe<StockLineFilterInput>;
  page?: InputMaybe<PaginationInput>;
  sort?: InputMaybe<Array<StockLineSortInput>>;
  storeId: Scalars['String'];
};


export type QueriesStocktakeArgs = {
  id: Scalars['String'];
  storeId: Scalars['String'];
};


export type QueriesStocktakeByNumberArgs = {
  stocktakeNumber: Scalars['Int'];
  storeId: Scalars['String'];
};


export type QueriesStocktakesArgs = {
  filter?: InputMaybe<StocktakeFilterInput>;
  page?: InputMaybe<PaginationInput>;
  sort?: InputMaybe<Array<StocktakeSortInput>>;
  storeId: Scalars['String'];
};


export type QueriesStoreArgs = {
  id: Scalars['String'];
};


export type QueriesStorePreferencesArgs = {
  storeId: Scalars['String'];
};


export type QueriesStoresArgs = {
  filter?: InputMaybe<StoreFilterInput>;
  page?: InputMaybe<PaginationInput>;
  sort?: InputMaybe<Array<StoreSortInput>>;
};

export type RawDocumentNode = {
  __typename: 'RawDocumentNode';
  author: Scalars['String'];
  data: Scalars['String'];
  name: Scalars['String'];
  parents: Array<Scalars['String']>;
  schemaId?: Maybe<Scalars['String']>;
  timestamp: Scalars['DateTime'];
  type: Scalars['String'];
};

export type RecordAlreadyExist = InsertLocationErrorInterface & {
  __typename: 'RecordAlreadyExist';
  description: Scalars['String'];
};

export type RecordBelongsToAnotherStore = DeleteLocationErrorInterface & UpdateLocationErrorInterface & {
  __typename: 'RecordBelongsToAnotherStore';
  description: Scalars['String'];
};

export type RecordNotFound = AddFromMasterListErrorInterface & AddToInboundShipmentFromMasterListErrorInterface & AddToOutboundShipmentFromMasterListErrorInterface & AllocateOutboundShipmentUnallocatedLineErrorInterface & CreateRequisitionShipmentErrorInterface & DeleteErrorInterface & DeleteInboundShipmentErrorInterface & DeleteInboundShipmentLineErrorInterface & DeleteInboundShipmentServiceLineErrorInterface & DeleteLocationErrorInterface & DeleteOutboundShipmentLineErrorInterface & DeleteOutboundShipmentServiceLineErrorInterface & DeleteOutboundShipmentUnallocatedLineErrorInterface & DeleteRequestRequisitionErrorInterface & DeleteRequestRequisitionLineErrorInterface & NodeErrorInterface & RequisitionLineChartErrorInterface & RequisitionLineStatsErrorInterface & SupplyRequestedQuantityErrorInterface & UpdateErrorInterface & UpdateInboundShipmentErrorInterface & UpdateInboundShipmentLineErrorInterface & UpdateInboundShipmentServiceLineErrorInterface & UpdateLocationErrorInterface & UpdateNameErrorInterface & UpdateOutboundShipmentLineErrorInterface & UpdateOutboundShipmentServiceLineErrorInterface & UpdateOutboundShipmentUnallocatedLineErrorInterface & UpdateRequestRequisitionErrorInterface & UpdateRequestRequisitionLineErrorInterface & UpdateResponseRequisitionErrorInterface & UpdateResponseRequisitionLineErrorInterface & UpdateStockLineErrorInterface & UseSuggestedQuantityErrorInterface & {
  __typename: 'RecordNotFound';
  description: Scalars['String'];
};

export type RefreshToken = {
  __typename: 'RefreshToken';
  /** New Bearer token */
  token: Scalars['String'];
};

export type RefreshTokenError = {
  __typename: 'RefreshTokenError';
  error: RefreshTokenErrorInterface;
};

export type RefreshTokenErrorInterface = {
  description: Scalars['String'];
};

export type RefreshTokenResponse = RefreshToken | RefreshTokenError;

export type RepackConnector = {
  __typename: 'RepackConnector';
  nodes: Array<RepackNode>;
  totalCount: Scalars['Int'];
};

export type RepackNode = {
  __typename: 'RepackNode';
  batch?: Maybe<Scalars['String']>;
  datetime: Scalars['DateTime'];
  from: RepackStockLineNode;
  id: Scalars['String'];
  repackId: Scalars['String'];
  to: RepackStockLineNode;
};

export type RepackResponse = NodeError | RepackNode;

export type RepackStockLineNode = {
  __typename: 'RepackStockLineNode';
  location?: Maybe<LocationNode>;
  numberOfPacks: Scalars['Float'];
  packSize: Scalars['Int'];
  stockLine?: Maybe<StockLineNode>;
};

export type ReportConnector = {
  __typename: 'ReportConnector';
  nodes: Array<ReportNode>;
  totalCount: Scalars['Int'];
};

export enum ReportContext {
  Dispensary = 'DISPENSARY',
  InboundShipment = 'INBOUND_SHIPMENT',
  OutboundShipment = 'OUTBOUND_SHIPMENT',
  Patient = 'PATIENT',
  Requisition = 'REQUISITION',
  Resource = 'RESOURCE',
  Stocktake = 'STOCKTAKE'
}

export type ReportFilterInput = {
  context?: InputMaybe<EqualFilterReportContextInput>;
  id?: InputMaybe<EqualFilterStringInput>;
  name?: InputMaybe<SimpleStringFilterInput>;
  subContext?: InputMaybe<EqualFilterStringInput>;
};

export type ReportNode = {
  __typename: 'ReportNode';
  argumentSchema?: Maybe<FormSchemaNode>;
  context: ReportContext;
  id: Scalars['String'];
  /** Human readable name of the report */
  name: Scalars['String'];
  subContext?: Maybe<Scalars['String']>;
};

export enum ReportSortFieldInput {
  Id = 'id',
  Name = 'name'
}

export type ReportSortInput = {
  /**
   * 	Sort query result is sorted descending or ascending (if not provided the default is
   * ascending)
   */
  desc?: InputMaybe<Scalars['Boolean']>;
  /** Sort query result by `key` */
  key: ReportSortFieldInput;
};

export type ReportsResponse = ReportConnector;

export type RequestRequisitionCounts = {
  __typename: 'RequestRequisitionCounts';
  draft: Scalars['Int'];
};

export type RequestStoreStatsNode = {
  __typename: 'RequestStoreStatsNode';
  averageMonthlyConsumption: Scalars['Int'];
  maxMonthsOfStock: Scalars['Float'];
  stockOnHand: Scalars['Int'];
  suggestedQuantity: Scalars['Int'];
};

export type RequisitionConnector = {
  __typename: 'RequisitionConnector';
  nodes: Array<RequisitionNode>;
  totalCount: Scalars['Int'];
};

export type RequisitionCounts = {
  __typename: 'RequisitionCounts';
  request: RequestRequisitionCounts;
  response: ResponseRequisitionCounts;
};

export type RequisitionFilterInput = {
  colour?: InputMaybe<EqualFilterStringInput>;
  comment?: InputMaybe<SimpleStringFilterInput>;
  createdDatetime?: InputMaybe<DatetimeFilterInput>;
  expectedDeliveryDate?: InputMaybe<DateFilterInput>;
  finalisedDatetime?: InputMaybe<DatetimeFilterInput>;
  id?: InputMaybe<EqualFilterStringInput>;
  orderType?: InputMaybe<EqualFilterStringInput>;
  otherPartyId?: InputMaybe<EqualFilterStringInput>;
  otherPartyName?: InputMaybe<SimpleStringFilterInput>;
  requisitionNumber?: InputMaybe<EqualFilterBigNumberInput>;
  sentDatetime?: InputMaybe<DatetimeFilterInput>;
  status?: InputMaybe<EqualFilterRequisitionStatusInput>;
  theirReference?: InputMaybe<SimpleStringFilterInput>;
  type?: InputMaybe<EqualFilterRequisitionTypeInput>;
  userId?: InputMaybe<EqualFilterStringInput>;
};

export type RequisitionLineChartError = {
  __typename: 'RequisitionLineChartError';
  error: RequisitionLineChartErrorInterface;
};

export type RequisitionLineChartErrorInterface = {
  description: Scalars['String'];
};

export type RequisitionLineChartResponse = ItemChartNode | RequisitionLineChartError;

export type RequisitionLineConnector = {
  __typename: 'RequisitionLineConnector';
  nodes: Array<RequisitionLineNode>;
  totalCount: Scalars['Int'];
};

export type RequisitionLineNode = {
  __typename: 'RequisitionLineNode';
  approvalComment?: Maybe<Scalars['String']>;
  approvedQuantity: Scalars['Int'];
  comment?: Maybe<Scalars['String']>;
  id: Scalars['String'];
  /** InboundShipment lines linked to requisitions line */
  inboundShipmentLines: InvoiceLineConnector;
  item: ItemNode;
  itemId: Scalars['String'];
  /**
   * For request requisition: snapshot stats (when requisition was created)
   * For response requisition current item stats
   */
  itemStats: ItemStatsNode;
  linkedRequisitionLine?: Maybe<RequisitionLineNode>;
  /** OutboundShipment lines linked to requisitions line */
  outboundShipmentLines: InvoiceLineConnector;
  /**
   * Quantity remaining to supply
   * supplyQuantity minus all (including unallocated) linked invoice lines numberOfPacks * packSize
   * Only available in response requisition, request requisition returns 0
   */
  remainingQuantityToSupply: Scalars['Float'];
  /** Quantity requested */
  requestedQuantity: Scalars['Int'];
  /**
   * Calculated quantity
   * When months_of_stock < requisition.min_months_of_stock, calculated = average_monthy_consumption * requisition.max_months_of_stock - months_of_stock
   */
  suggestedQuantity: Scalars['Int'];
  /** Quantity to be supplied in the next shipment, only used in response requisition */
  supplyQuantity: Scalars['Int'];
};


export type RequisitionLineNodeItemStatsArgs = {
  amcLookbackMonths?: InputMaybe<Scalars['Int']>;
};

export type RequisitionLineStatsError = {
  __typename: 'RequisitionLineStatsError';
  error: RequisitionLineStatsErrorInterface;
};

export type RequisitionLineStatsErrorInterface = {
  description: Scalars['String'];
};

export type RequisitionLineStatsResponse = RequisitionLineStatsError | ResponseRequisitionStatsNode;

export type RequisitionLineWithItemIdExists = InsertRequestRequisitionLineErrorInterface & {
  __typename: 'RequisitionLineWithItemIdExists';
  description: Scalars['String'];
};

export type RequisitionNode = {
  __typename: 'RequisitionNode';
  approvalStatus: RequisitionNodeApprovalStatus;
  colour?: Maybe<Scalars['String']>;
  comment?: Maybe<Scalars['String']>;
  createdDatetime: Scalars['DateTime'];
  expectedDeliveryDate?: Maybe<Scalars['NaiveDate']>;
  finalisedDatetime?: Maybe<Scalars['DateTime']>;
  id: Scalars['String'];
  lines: RequisitionLineConnector;
  /**
   * All lines that have not been supplied
   * based on same logic as RequisitionLineNode.remainingQuantityToSupply
   * only applicable to Response requisition, Request requisition will empty connector
   */
  linesRemainingToSupply: RequisitionLineConnector;
  /** Linked requisition */
  linkedRequisition?: Maybe<RequisitionNode>;
  /** Maximum calculated quantity, used to deduce calculated quantity for each line, see calculated in requisition line */
  maxMonthsOfStock: Scalars['Float'];
  /** Minimum quantity to have for stock to be ordered, used to deduce calculated quantity for each line, see calculated in requisition line */
  minMonthsOfStock: Scalars['Float'];
  orderType?: Maybe<Scalars['String']>;
  /**
   * Request Requisition: Supplying store (store that is supplying stock)
   * Response Requisition: Customer store (store that is ordering stock)
   */
  otherParty: NameNode;
  otherPartyId: Scalars['String'];
  otherPartyName: Scalars['String'];
  period?: Maybe<PeriodNode>;
  programName?: Maybe<Scalars['String']>;
  requisitionNumber: Scalars['Int'];
  /** Applicable to request requisition only */
  sentDatetime?: Maybe<Scalars['DateTime']>;
  /**
   * Response Requisition: Outbound Shipments linked requisition
   * Request Requisition: Inbound Shipments linked to requisition
   */
  shipments: InvoiceConnector;
  status: RequisitionNodeStatus;
  theirReference?: Maybe<Scalars['String']>;
  type: RequisitionNodeType;
  /**
   * User that last edited requisition, if user is not found in system default unknown user is returned
   * Null is returned for transfers, where response requisition has not been edited yet
   */
  user?: Maybe<UserNode>;
};


export type RequisitionNodeOtherPartyArgs = {
  storeId: Scalars['String'];
};

/** Approval status is applicable to response requisition only */
export enum RequisitionNodeApprovalStatus {
  Approved = 'APPROVED',
  Denied = 'DENIED',
  None = 'NONE',
  Pending = 'PENDING'
}

export enum RequisitionNodeStatus {
  Draft = 'DRAFT',
  Finalised = 'FINALISED',
  New = 'NEW',
  Sent = 'SENT'
}

export enum RequisitionNodeType {
  Request = 'REQUEST',
  Response = 'RESPONSE'
}

export type RequisitionResponse = RecordNotFound | RequisitionNode;

export enum RequisitionSortFieldInput {
  Comment = 'comment',
  CreatedDatetime = 'createdDatetime',
  ExpectedDeliveryDate = 'expectedDeliveryDate',
  FinalisedDatetime = 'finalisedDatetime',
  OrderType = 'orderType',
  OtherPartyName = 'otherPartyName',
  PeriodName = 'periodName',
  ProgramName = 'programName',
  RequisitionNumber = 'requisitionNumber',
  SentDatetime = 'sentDatetime',
  Status = 'status',
  TheirReference = 'theirReference',
  Type = 'type'
}

export type RequisitionSortInput = {
  /**
   * 	Sort query result is sorted descending or ascending (if not provided the default is
   * ascending)
   */
  desc?: InputMaybe<Scalars['Boolean']>;
  /** Sort query result by `key` */
  key: RequisitionSortFieldInput;
};

export type RequisitionsResponse = RequisitionConnector;

export type ResponseRequisitionCounts = {
  __typename: 'ResponseRequisitionCounts';
  new: Scalars['Int'];
};

export type ResponseRequisitionStatsNode = {
  __typename: 'ResponseRequisitionStatsNode';
  requestStoreStats: RequestStoreStatsNode;
  responseStoreStats: ResponseStoreStatsNode;
};

export type ResponseStoreStatsNode = {
  __typename: 'ResponseStoreStatsNode';
  incomingStock: Scalars['Int'];
  otherRequestedQuantity: Scalars['Int'];
  requestedQuantity: Scalars['Int'];
  stockOnHand: Scalars['Float'];
  stockOnOrder: Scalars['Int'];
};

export type SimpleStringFilterInput = {
  /** Search term must be an exact match (case sensitive) */
  equalTo?: InputMaybe<Scalars['String']>;
  /** Search term must be an exact match, but case insensitive */
  insensitiveEqualTo?: InputMaybe<Scalars['String']>;
  /** Search term must be included in search candidate (case insensitive) */
  like?: InputMaybe<Scalars['String']>;
};

export type SnapshotCountCurrentCountMismatch = UpdateStocktakeErrorInterface & {
  __typename: 'SnapshotCountCurrentCountMismatch';
  description: Scalars['String'];
  lines: StocktakeLineConnector;
};

export type StockCounts = {
  __typename: 'StockCounts';
  expired: Scalars['Int'];
  expiringSoon: Scalars['Int'];
};

export type StockEvolutionConnector = {
  __typename: 'StockEvolutionConnector';
  nodes: Array<StockEvolutionNode>;
  totalCount: Scalars['Int'];
};

export type StockEvolutionNode = {
  __typename: 'StockEvolutionNode';
  date: Scalars['NaiveDate'];
  isHistoric: Scalars['Boolean'];
  isProjected: Scalars['Boolean'];
  maximumStockOnHand: Scalars['Int'];
  minimumStockOnHand: Scalars['Int'];
  stockOnHand: Scalars['Int'];
};

export type StockEvolutionOptionsInput = {
  /** Defaults to 30, number of data points for historic stock on hand in stock evolution chart */
  numberOfHistoricDataPoints?: InputMaybe<Scalars['Int']>;
  /** Defaults to 20, number of data points for projected stock on hand in stock evolution chart */
  numberOfProjectedDataPoints?: InputMaybe<Scalars['Int']>;
};

export type StockLineAlreadyExistsInInvoice = InsertOutboundShipmentLineErrorInterface & UpdateOutboundShipmentLineErrorInterface & {
  __typename: 'StockLineAlreadyExistsInInvoice';
  description: Scalars['String'];
  line: InvoiceLineNode;
};

export type StockLineConnector = {
  __typename: 'StockLineConnector';
  nodes: Array<StockLineNode>;
  totalCount: Scalars['Int'];
};

export type StockLineFilterInput = {
  expiryDate?: InputMaybe<DateFilterInput>;
  hasPacksInStore?: InputMaybe<Scalars['Boolean']>;
  id?: InputMaybe<EqualFilterStringInput>;
  isAvailable?: InputMaybe<Scalars['Boolean']>;
  itemCodeOrName?: InputMaybe<SimpleStringFilterInput>;
  itemId?: InputMaybe<EqualFilterStringInput>;
  locationId?: InputMaybe<EqualFilterStringInput>;
  storeId?: InputMaybe<EqualFilterStringInput>;
};

export type StockLineIsOnHold = InsertOutboundShipmentLineErrorInterface & UpdateOutboundShipmentLineErrorInterface & {
  __typename: 'StockLineIsOnHold';
  description: Scalars['String'];
};

export type StockLineNode = {
  __typename: 'StockLineNode';
  availableNumberOfPacks: Scalars['Float'];
  barcode?: Maybe<Scalars['String']>;
  batch?: Maybe<Scalars['String']>;
  costPricePerPack: Scalars['Float'];
  expiryDate?: Maybe<Scalars['NaiveDate']>;
  id: Scalars['String'];
  item: ItemNode;
  itemId: Scalars['String'];
  location?: Maybe<LocationNode>;
  locationId?: Maybe<Scalars['String']>;
  locationName?: Maybe<Scalars['String']>;
  note?: Maybe<Scalars['String']>;
  onHold: Scalars['Boolean'];
  packSize: Scalars['Int'];
  sellPricePerPack: Scalars['Float'];
  storeId: Scalars['String'];
  supplierName?: Maybe<Scalars['String']>;
  totalNumberOfPacks: Scalars['Float'];
};

export type StockLineReducedBelowZero = InsertRepackErrorInterface & InsertStocktakeLineErrorInterface & UpdateStocktakeLineErrorInterface & {
  __typename: 'StockLineReducedBelowZero';
  description: Scalars['String'];
  stockLine: StockLineNode;
};

export type StockLineResponse = NodeError | StockLineNode;

export enum StockLineSortFieldInput {
  Batch = 'batch',
  ExpiryDate = 'expiryDate',
  ItemCode = 'itemCode',
  ItemName = 'itemName',
  NumberOfPacks = 'numberOfPacks',
  PackSize = 'packSize',
  SupplierName = 'supplierName'
}

export type StockLineSortInput = {
  /**
   * 	Sort query result is sorted descending or ascending (if not provided the default is
   * ascending)
   */
  desc?: InputMaybe<Scalars['Boolean']>;
  /** Sort query result by `key` */
  key: StockLineSortFieldInput;
};

export type StockLinesReducedBelowZero = UpdateStocktakeErrorInterface & {
  __typename: 'StockLinesReducedBelowZero';
  description: Scalars['String'];
  errors: Array<StockLineReducedBelowZero>;
};

export type StockLinesResponse = StockLineConnector;

export type StocktakeConnector = {
  __typename: 'StocktakeConnector';
  nodes: Array<StocktakeNode>;
  totalCount: Scalars['Int'];
};

export type StocktakeFilterInput = {
  comment?: InputMaybe<SimpleStringFilterInput>;
  createdDatetime?: InputMaybe<DatetimeFilterInput>;
  description?: InputMaybe<SimpleStringFilterInput>;
  finalisedDatetime?: InputMaybe<DatetimeFilterInput>;
  id?: InputMaybe<EqualFilterStringInput>;
  isLocked?: InputMaybe<Scalars['Boolean']>;
  status?: InputMaybe<EqualFilterStocktakeStatusInput>;
  stocktakeDate?: InputMaybe<DateFilterInput>;
  stocktakeNumber?: InputMaybe<EqualFilterBigNumberInput>;
  userId?: InputMaybe<EqualFilterStringInput>;
};

export type StocktakeIsLocked = UpdateStocktakeErrorInterface & {
  __typename: 'StocktakeIsLocked';
  description: Scalars['String'];
};

export type StocktakeLineConnector = {
  __typename: 'StocktakeLineConnector';
  nodes: Array<StocktakeLineNode>;
  totalCount: Scalars['Int'];
};

export type StocktakeLineNode = {
  __typename: 'StocktakeLineNode';
  batch?: Maybe<Scalars['String']>;
  comment?: Maybe<Scalars['String']>;
  costPricePerPack?: Maybe<Scalars['Float']>;
  countedNumberOfPacks?: Maybe<Scalars['Float']>;
  expiryDate?: Maybe<Scalars['NaiveDate']>;
  id: Scalars['String'];
  inventoryAdjustmentReason?: Maybe<InventoryAdjustmentReasonNode>;
  inventoryAdjustmentReasonId?: Maybe<Scalars['String']>;
  item: ItemNode;
  itemId: Scalars['String'];
  location?: Maybe<LocationNode>;
  note?: Maybe<Scalars['String']>;
  packSize?: Maybe<Scalars['Int']>;
  sellPricePerPack?: Maybe<Scalars['Float']>;
  snapshotNumberOfPacks: Scalars['Float'];
  stockLine?: Maybe<StockLineNode>;
  stocktakeId: Scalars['String'];
};

export type StocktakeNode = {
  __typename: 'StocktakeNode';
  comment?: Maybe<Scalars['String']>;
  createdDatetime: Scalars['DateTime'];
  description?: Maybe<Scalars['String']>;
  finalisedDatetime?: Maybe<Scalars['DateTime']>;
  id: Scalars['String'];
  inventoryAddition?: Maybe<InvoiceNode>;
  inventoryAdditionId?: Maybe<Scalars['String']>;
  inventoryReduction?: Maybe<InvoiceNode>;
  inventoryReductionId?: Maybe<Scalars['String']>;
  isLocked: Scalars['Boolean'];
  lines: StocktakeLineConnector;
  status: StocktakeNodeStatus;
  stocktakeDate?: Maybe<Scalars['NaiveDate']>;
  stocktakeNumber: Scalars['Int'];
  storeId: Scalars['String'];
  /** User that created stocktake, if user is not found in system default unknown user is returned */
  user: UserNode;
};

export enum StocktakeNodeStatus {
  Finalised = 'FINALISED',
  New = 'NEW'
}

export type StocktakeResponse = NodeError | StocktakeNode;

export enum StocktakeSortFieldInput {
  Comment = 'comment',
  CreatedDatetime = 'createdDatetime',
  Description = 'description',
  FinalisedDatetime = 'finalisedDatetime',
  Status = 'status',
  StocktakeDate = 'stocktakeDate',
  StocktakeNumber = 'stocktakeNumber'
}

export type StocktakeSortInput = {
  /**
   * 	Sort query result is sorted descending or ascending (if not provided the default is
   * ascending)
   */
  desc?: InputMaybe<Scalars['Boolean']>;
  /** Sort query result by `key` */
  key: StocktakeSortFieldInput;
};

export type StocktakesResponse = StocktakeConnector;

export type StoreConnector = {
  __typename: 'StoreConnector';
  nodes: Array<StoreNode>;
  totalCount: Scalars['Int'];
};

export type StoreFilterInput = {
  code?: InputMaybe<SimpleStringFilterInput>;
  id?: InputMaybe<EqualFilterStringInput>;
  name?: InputMaybe<SimpleStringFilterInput>;
  nameCode?: InputMaybe<SimpleStringFilterInput>;
  siteId?: InputMaybe<EqualFilterNumberInput>;
};

export enum StoreModeNodeType {
  Dispensary = 'DISPENSARY',
  Store = 'STORE'
}

export type StoreNode = {
  __typename: 'StoreNode';
  code: Scalars['String'];
  id: Scalars['String'];
  /**
   * Returns the associated store logo.
   * The logo is returned as a data URL schema, e.g. "data:image/png;base64,..."
   */
  logo?: Maybe<Scalars['String']>;
  name: NameNode;
  siteId: Scalars['Int'];
  storeName: Scalars['String'];
};


export type StoreNodeNameArgs = {
  storeId: Scalars['String'];
};

export type StorePreferenceNode = {
  __typename: 'StorePreferenceNode';
  id: Scalars['String'];
  packToOne: Scalars['Boolean'];
  requestRequisitionRequiresAuthorisation: Scalars['Boolean'];
  responseRequisitionRequiresAuthorisation: Scalars['Boolean'];
};

export type StoreResponse = NodeError | StoreNode;

export enum StoreSortFieldInput {
  Code = 'code',
  Name = 'name',
  NameCode = 'nameCode'
}

export type StoreSortInput = {
  /**
   * 	Sort query result is sorted descending or ascending (if not provided the default is
   * ascending)
   */
  desc?: InputMaybe<Scalars['Boolean']>;
  /** Sort query result by `key` */
  key: StoreSortFieldInput;
};

export type StoresResponse = StoreConnector;

export type SuggestedQuantityCalculationNode = {
  __typename: 'SuggestedQuantityCalculationNode';
  averageMonthlyConsumption: Scalars['Int'];
  maximumStockOnHand: Scalars['Int'];
  minimumStockOnHand: Scalars['Int'];
  stockOnHand: Scalars['Int'];
  suggestedQuantity: Scalars['Int'];
};

export type SupplyRequestedQuantityError = {
  __typename: 'SupplyRequestedQuantityError';
  error: SupplyRequestedQuantityErrorInterface;
};

export type SupplyRequestedQuantityErrorInterface = {
  description: Scalars['String'];
};

export type SupplyRequestedQuantityInput = {
  responseRequisitionId: Scalars['String'];
};

export type SupplyRequestedQuantityResponse = RequisitionLineConnector | SupplyRequestedQuantityError;

export type SyncErrorNode = {
  __typename: 'SyncErrorNode';
  fullError: Scalars['String'];
  variant: SyncErrorVariant;
};

export enum SyncErrorVariant {
  ApiVersionIncompatible = 'API_VERSION_INCOMPATIBLE',
  ConnectionError = 'CONNECTION_ERROR',
  HardwareIdMismatch = 'HARDWARE_ID_MISMATCH',
  IncorrectPassword = 'INCORRECT_PASSWORD',
  IntegrationTimeoutReached = 'INTEGRATION_TIMEOUT_REACHED',
  InvalidUrl = 'INVALID_URL',
  SiteAuthTimeout = 'SITE_AUTH_TIMEOUT',
  SiteHasNoStore = 'SITE_HAS_NO_STORE',
  SiteNameNotFound = 'SITE_NAME_NOT_FOUND',
  SiteUuidIsBeingChanged = 'SITE_UUID_IS_BEING_CHANGED',
  Unknown = 'UNKNOWN'
}

export type SyncSettingsInput = {
  /** Sync interval */
  intervalSeconds: Scalars['Int'];
  /** Plain text password */
  password: Scalars['String'];
  url: Scalars['String'];
  username: Scalars['String'];
};

export type SyncSettingsNode = {
  __typename: 'SyncSettingsNode';
  /** How frequently central data is synced */
  intervalSeconds: Scalars['Int'];
  /** Central server url */
  url: Scalars['String'];
  /** Central server username */
  username: Scalars['String'];
};

export type SyncStatusNode = {
  __typename: 'SyncStatusNode';
  finished?: Maybe<Scalars['DateTime']>;
  started: Scalars['DateTime'];
};

export type SyncStatusWithProgressNode = {
  __typename: 'SyncStatusWithProgressNode';
  done?: Maybe<Scalars['Int']>;
  finished?: Maybe<Scalars['DateTime']>;
  started: Scalars['DateTime'];
  total?: Maybe<Scalars['Int']>;
};

export type TaxInput = {
  /** Set or unset the tax value (in percentage) */
  percentage?: InputMaybe<Scalars['Float']>;
};

export type TokenExpired = RefreshTokenErrorInterface & {
  __typename: 'TokenExpired';
  description: Scalars['String'];
};

export type UnallocatedLineForItemAlreadyExists = InsertOutboundShipmentUnallocatedLineErrorInterface & {
  __typename: 'UnallocatedLineForItemAlreadyExists';
  description: Scalars['String'];
};

export type UnallocatedLinesOnlyEditableInNewInvoice = InsertOutboundShipmentUnallocatedLineErrorInterface & {
  __typename: 'UnallocatedLinesOnlyEditableInNewInvoice';
  description: Scalars['String'];
};

export type UndeleteDocumentInput = {
  id: Scalars['String'];
};

export type UndeleteDocumentResponse = DocumentNode;

export enum UniqueValueKey {
  Code = 'code'
}

export type UniqueValueViolation = InsertLocationErrorInterface & UpdateLocationErrorInterface & {
  __typename: 'UniqueValueViolation';
  description: Scalars['String'];
  field: UniqueValueKey;
};

export type UpdateDisplaySettingsError = {
  __typename: 'UpdateDisplaySettingsError';
  error: Scalars['String'];
};

export type UpdateDisplaySettingsResponse = UpdateDisplaySettingsError | UpdateResult;

export type UpdateDocumentError = {
  __typename: 'UpdateDocumentError';
  error: UpdateDocumentErrorInterface;
};

export type UpdateDocumentErrorInterface = {
  description: Scalars['String'];
};

export type UpdateDocumentInput = {
  author: Scalars['String'];
  data: Scalars['JSON'];
  name: Scalars['String'];
  parents: Array<Scalars['String']>;
  patientId?: InputMaybe<Scalars['String']>;
  schemaId?: InputMaybe<Scalars['String']>;
  timestamp: Scalars['DateTime'];
  type: Scalars['String'];
};

export type UpdateDocumentResponse = DocumentNode | UpdateDocumentError;

export type UpdateEncounterInput = {
  /** Encounter document data */
  data: Scalars['JSON'];
  /** The document id of the encounter document which should be updated */
  parent: Scalars['String'];
  /** The schema id used for the counter data */
  schemaId: Scalars['String'];
  /** The encounter type */
  type: Scalars['String'];
};

export type UpdateEncounterResponse = EncounterNode;

export type UpdateErrorInterface = {
  description: Scalars['String'];
};

export type UpdateInboundShipmentError = {
  __typename: 'UpdateInboundShipmentError';
  error: UpdateInboundShipmentErrorInterface;
};

export type UpdateInboundShipmentErrorInterface = {
  description: Scalars['String'];
};

export type UpdateInboundShipmentInput = {
  colour?: InputMaybe<Scalars['String']>;
  comment?: InputMaybe<Scalars['String']>;
  id: Scalars['String'];
  onHold?: InputMaybe<Scalars['Boolean']>;
  otherPartyId?: InputMaybe<Scalars['String']>;
  status?: InputMaybe<UpdateInboundShipmentStatusInput>;
  tax?: InputMaybe<TaxInput>;
  theirReference?: InputMaybe<Scalars['String']>;
};

export type UpdateInboundShipmentLineError = {
  __typename: 'UpdateInboundShipmentLineError';
  error: UpdateInboundShipmentLineErrorInterface;
};

export type UpdateInboundShipmentLineErrorInterface = {
  description: Scalars['String'];
};

export type UpdateInboundShipmentLineInput = {
  batch?: InputMaybe<Scalars['String']>;
  costPricePerPack?: InputMaybe<Scalars['Float']>;
  expiryDate?: InputMaybe<Scalars['NaiveDate']>;
  id: Scalars['String'];
  itemId?: InputMaybe<Scalars['String']>;
  locationId?: InputMaybe<Scalars['String']>;
  numberOfPacks?: InputMaybe<Scalars['Float']>;
  packSize?: InputMaybe<Scalars['Int']>;
  sellPricePerPack?: InputMaybe<Scalars['Float']>;
  tax?: InputMaybe<TaxInput>;
  totalBeforeTax?: InputMaybe<Scalars['Float']>;
};

export type UpdateInboundShipmentLineResponse = InvoiceLineNode | UpdateInboundShipmentLineError;

export type UpdateInboundShipmentLineResponseWithId = {
  __typename: 'UpdateInboundShipmentLineResponseWithId';
  id: Scalars['String'];
  response: UpdateInboundShipmentLineResponse;
};

export type UpdateInboundShipmentResponse = InvoiceNode | UpdateInboundShipmentError;

export type UpdateInboundShipmentResponseWithId = {
  __typename: 'UpdateInboundShipmentResponseWithId';
  id: Scalars['String'];
  response: UpdateInboundShipmentResponse;
};

export type UpdateInboundShipmentServiceLineError = {
  __typename: 'UpdateInboundShipmentServiceLineError';
  error: UpdateInboundShipmentServiceLineErrorInterface;
};

export type UpdateInboundShipmentServiceLineErrorInterface = {
  description: Scalars['String'];
};

export type UpdateInboundShipmentServiceLineInput = {
  id: Scalars['String'];
  itemId?: InputMaybe<Scalars['String']>;
  name?: InputMaybe<Scalars['String']>;
  note?: InputMaybe<Scalars['String']>;
  tax?: InputMaybe<TaxInput>;
  totalBeforeTax?: InputMaybe<Scalars['Float']>;
};

export type UpdateInboundShipmentServiceLineResponse = InvoiceLineNode | UpdateInboundShipmentServiceLineError;

export type UpdateInboundShipmentServiceLineResponseWithId = {
  __typename: 'UpdateInboundShipmentServiceLineResponseWithId';
  id: Scalars['String'];
  response: UpdateInboundShipmentServiceLineResponse;
};

export enum UpdateInboundShipmentStatusInput {
  Delivered = 'DELIVERED',
  Verified = 'VERIFIED'
}

export type UpdateLocationError = {
  __typename: 'UpdateLocationError';
  error: UpdateLocationErrorInterface;
};

export type UpdateLocationErrorInterface = {
  description: Scalars['String'];
};

export type UpdateLocationInput = {
  code?: InputMaybe<Scalars['String']>;
  id: Scalars['String'];
  name?: InputMaybe<Scalars['String']>;
  onHold?: InputMaybe<Scalars['Boolean']>;
};

export type UpdateLocationResponse = LocationNode | UpdateLocationError;

export type UpdateNameErrorInterface = {
  description: Scalars['String'];
};

export type UpdateOutboundShipmentError = {
  __typename: 'UpdateOutboundShipmentError';
  error: UpdateErrorInterface;
};

export type UpdateOutboundShipmentInput = {
  colour?: InputMaybe<Scalars['String']>;
  comment?: InputMaybe<Scalars['String']>;
  /** The new invoice id provided by the client */
  id: Scalars['String'];
  onHold?: InputMaybe<Scalars['Boolean']>;
  /**
   * 	When changing the status from DRAFT to CONFIRMED or FINALISED the total_number_of_packs for
   * existing invoice items gets updated.
   */
  status?: InputMaybe<UpdateOutboundShipmentStatusInput>;
  tax?: InputMaybe<TaxInput>;
  /** External invoice reference, e.g. purchase or shipment number */
  theirReference?: InputMaybe<Scalars['String']>;
  transportReference?: InputMaybe<Scalars['String']>;
};

export type UpdateOutboundShipmentLineError = {
  __typename: 'UpdateOutboundShipmentLineError';
  error: UpdateOutboundShipmentLineErrorInterface;
};

export type UpdateOutboundShipmentLineErrorInterface = {
  description: Scalars['String'];
};

export type UpdateOutboundShipmentLineInput = {
  id: Scalars['String'];
  itemId?: InputMaybe<Scalars['String']>;
  numberOfPacks?: InputMaybe<Scalars['Float']>;
  stockLineId?: InputMaybe<Scalars['String']>;
  tax?: InputMaybe<TaxInput>;
  totalBeforeTax?: InputMaybe<Scalars['Float']>;
};

export type UpdateOutboundShipmentLineResponse = InvoiceLineNode | UpdateOutboundShipmentLineError;

export type UpdateOutboundShipmentLineResponseWithId = {
  __typename: 'UpdateOutboundShipmentLineResponseWithId';
  id: Scalars['String'];
  response: UpdateOutboundShipmentLineResponse;
};

export type UpdateOutboundShipmentNameError = {
  __typename: 'UpdateOutboundShipmentNameError';
  error: UpdateNameErrorInterface;
};

export type UpdateOutboundShipmentNameInput = {
  id: Scalars['String'];
  otherPartyId?: InputMaybe<Scalars['String']>;
};

export type UpdateOutboundShipmentNameResponse = InvoiceNode | UpdateOutboundShipmentNameError;

export type UpdateOutboundShipmentResponse = InvoiceNode | NodeError | UpdateOutboundShipmentError;

export type UpdateOutboundShipmentResponseWithId = {
  __typename: 'UpdateOutboundShipmentResponseWithId';
  id: Scalars['String'];
  response: UpdateOutboundShipmentResponse;
};

export type UpdateOutboundShipmentServiceLineError = {
  __typename: 'UpdateOutboundShipmentServiceLineError';
  error: UpdateOutboundShipmentServiceLineErrorInterface;
};

export type UpdateOutboundShipmentServiceLineErrorInterface = {
  description: Scalars['String'];
};

export type UpdateOutboundShipmentServiceLineInput = {
  id: Scalars['String'];
  itemId?: InputMaybe<Scalars['String']>;
  name?: InputMaybe<Scalars['String']>;
  note?: InputMaybe<Scalars['String']>;
  tax?: InputMaybe<TaxInput>;
  totalBeforeTax?: InputMaybe<Scalars['Float']>;
};

export type UpdateOutboundShipmentServiceLineResponse = InvoiceLineNode | UpdateOutboundShipmentServiceLineError;

export type UpdateOutboundShipmentServiceLineResponseWithId = {
  __typename: 'UpdateOutboundShipmentServiceLineResponseWithId';
  id: Scalars['String'];
  response: UpdateOutboundShipmentServiceLineResponse;
};

export enum UpdateOutboundShipmentStatusInput {
  Allocated = 'ALLOCATED',
  Picked = 'PICKED',
  Shipped = 'SHIPPED'
}

export type UpdateOutboundShipmentUnallocatedLineError = {
  __typename: 'UpdateOutboundShipmentUnallocatedLineError';
  error: UpdateOutboundShipmentUnallocatedLineErrorInterface;
};

export type UpdateOutboundShipmentUnallocatedLineErrorInterface = {
  description: Scalars['String'];
};

export type UpdateOutboundShipmentUnallocatedLineInput = {
  id: Scalars['String'];
  quantity: Scalars['Int'];
};

export type UpdateOutboundShipmentUnallocatedLineResponse = InvoiceLineNode | UpdateOutboundShipmentUnallocatedLineError;

export type UpdateOutboundShipmentUnallocatedLineResponseWithId = {
  __typename: 'UpdateOutboundShipmentUnallocatedLineResponseWithId';
  id: Scalars['String'];
  response: UpdateOutboundShipmentUnallocatedLineResponse;
};

export type UpdatePatientInput = {
  /** Patient document data */
  data: Scalars['JSON'];
  parent: Scalars['String'];
  /** The schema id used for the patient data */
  schemaId: Scalars['String'];
};

export type UpdatePatientResponse = PatientNode;

export type UpdateProgramEnrolmentInput = {
  /** Program document data */
  data: Scalars['JSON'];
  parent: Scalars['String'];
  patientId: Scalars['String'];
  /** The schema id used for the program data */
  schemaId: Scalars['String'];
  /** The program type */
  type: Scalars['String'];
};

export type UpdateProgramEnrolmentResponse = ProgramEnrolmentNode;

export type UpdateRequestRequisitionError = {
  __typename: 'UpdateRequestRequisitionError';
  error: UpdateRequestRequisitionErrorInterface;
};

export type UpdateRequestRequisitionErrorInterface = {
  description: Scalars['String'];
};

export type UpdateRequestRequisitionInput = {
  colour?: InputMaybe<Scalars['String']>;
  comment?: InputMaybe<Scalars['String']>;
  expectedDeliveryDate?: InputMaybe<Scalars['NaiveDate']>;
  id: Scalars['String'];
  maxMonthsOfStock?: InputMaybe<Scalars['Float']>;
  minMonthsOfStock?: InputMaybe<Scalars['Float']>;
  otherPartyId?: InputMaybe<Scalars['String']>;
  status?: InputMaybe<UpdateRequestRequisitionStatusInput>;
  theirReference?: InputMaybe<Scalars['String']>;
};

export type UpdateRequestRequisitionLineError = {
  __typename: 'UpdateRequestRequisitionLineError';
  error: UpdateRequestRequisitionLineErrorInterface;
};

export type UpdateRequestRequisitionLineErrorInterface = {
  description: Scalars['String'];
};

export type UpdateRequestRequisitionLineInput = {
  comment?: InputMaybe<Scalars['String']>;
  id: Scalars['String'];
  requestedQuantity?: InputMaybe<Scalars['Int']>;
};

export type UpdateRequestRequisitionLineResponse = RequisitionLineNode | UpdateRequestRequisitionLineError;

export type UpdateRequestRequisitionLineResponseWithId = {
  __typename: 'UpdateRequestRequisitionLineResponseWithId';
  id: Scalars['String'];
  response: UpdateRequestRequisitionLineResponse;
};

export type UpdateRequestRequisitionResponse = RequisitionNode | UpdateRequestRequisitionError;

export type UpdateRequestRequisitionResponseWithId = {
  __typename: 'UpdateRequestRequisitionResponseWithId';
  id: Scalars['String'];
  response: UpdateRequestRequisitionResponse;
};

export enum UpdateRequestRequisitionStatusInput {
  Sent = 'SENT'
}

export type UpdateResponseRequisitionError = {
  __typename: 'UpdateResponseRequisitionError';
  error: UpdateResponseRequisitionErrorInterface;
};

export type UpdateResponseRequisitionErrorInterface = {
  description: Scalars['String'];
};

export type UpdateResponseRequisitionInput = {
  colour?: InputMaybe<Scalars['String']>;
  comment?: InputMaybe<Scalars['String']>;
  id: Scalars['String'];
  status?: InputMaybe<UpdateResponseRequisitionStatusInput>;
  theirReference?: InputMaybe<Scalars['String']>;
};

export type UpdateResponseRequisitionLineError = {
  __typename: 'UpdateResponseRequisitionLineError';
  error: UpdateResponseRequisitionLineErrorInterface;
};

export type UpdateResponseRequisitionLineErrorInterface = {
  description: Scalars['String'];
};

export type UpdateResponseRequisitionLineInput = {
  comment?: InputMaybe<Scalars['String']>;
  id: Scalars['String'];
  supplyQuantity?: InputMaybe<Scalars['Int']>;
};

export type UpdateResponseRequisitionLineResponse = RequisitionLineNode | UpdateResponseRequisitionLineError;

export type UpdateResponseRequisitionResponse = RequisitionNode | UpdateResponseRequisitionError;

export enum UpdateResponseRequisitionStatusInput {
  Finalised = 'FINALISED'
}

export type UpdateResult = {
  __typename: 'UpdateResult';
  logo?: Maybe<Scalars['String']>;
  theme?: Maybe<Scalars['String']>;
};

export type UpdateStockLineError = {
  __typename: 'UpdateStockLineError';
  error: UpdateStockLineErrorInterface;
};

export type UpdateStockLineErrorInterface = {
  description: Scalars['String'];
};

export type UpdateStockLineInput = {
  /** Empty barcode will unlink barcode from StockLine */
  barcode?: InputMaybe<Scalars['String']>;
  batch?: InputMaybe<Scalars['String']>;
  costPricePerPack?: InputMaybe<Scalars['Float']>;
  expiryDate?: InputMaybe<Scalars['NaiveDate']>;
  id: Scalars['String'];
  locationId?: InputMaybe<Scalars['String']>;
  onHold?: InputMaybe<Scalars['Boolean']>;
  sellPricePerPack?: InputMaybe<Scalars['Float']>;
};

export type UpdateStockLineLineResponse = StockLineNode | UpdateStockLineError;

export type UpdateStocktakeError = {
  __typename: 'UpdateStocktakeError';
  error: UpdateStocktakeErrorInterface;
};

export type UpdateStocktakeErrorInterface = {
  description: Scalars['String'];
};

export type UpdateStocktakeInput = {
  comment?: InputMaybe<Scalars['String']>;
  description?: InputMaybe<Scalars['String']>;
  id: Scalars['String'];
  isLocked?: InputMaybe<Scalars['Boolean']>;
  status?: InputMaybe<UpdateStocktakeStatusInput>;
  stocktakeDate?: InputMaybe<Scalars['NaiveDate']>;
};

export type UpdateStocktakeLineError = {
  __typename: 'UpdateStocktakeLineError';
  error: UpdateStocktakeLineErrorInterface;
};

export type UpdateStocktakeLineErrorInterface = {
  description: Scalars['String'];
};

export type UpdateStocktakeLineInput = {
  batch?: InputMaybe<Scalars['String']>;
  comment?: InputMaybe<Scalars['String']>;
  costPricePerPack?: InputMaybe<Scalars['Float']>;
  countedNumberOfPacks?: InputMaybe<Scalars['Float']>;
  expiryDate?: InputMaybe<Scalars['NaiveDate']>;
  id: Scalars['String'];
  inventoryAdjustmentReasonId?: InputMaybe<Scalars['String']>;
  locationId?: InputMaybe<Scalars['String']>;
  note?: InputMaybe<Scalars['String']>;
  packSize?: InputMaybe<Scalars['Int']>;
  sellPricePerPack?: InputMaybe<Scalars['Float']>;
  snapshotNumberOfPacks?: InputMaybe<Scalars['Float']>;
};

export type UpdateStocktakeLineResponse = StocktakeLineNode | UpdateStocktakeLineError;

export type UpdateStocktakeLineResponseWithId = {
  __typename: 'UpdateStocktakeLineResponseWithId';
  id: Scalars['String'];
  response: UpdateStocktakeLineResponse;
};

export type UpdateStocktakeResponse = StocktakeNode | UpdateStocktakeError;

export type UpdateStocktakeResponseWithId = {
  __typename: 'UpdateStocktakeResponseWithId';
  id: Scalars['String'];
  response: UpdateStocktakeResponse;
};

export enum UpdateStocktakeStatusInput {
  Finalised = 'FINALISED'
}

export type UpdateSyncSettingsResponse = SyncErrorNode | SyncSettingsNode;

export type UseSuggestedQuantityError = {
  __typename: 'UseSuggestedQuantityError';
  error: UseSuggestedQuantityErrorInterface;
};

export type UseSuggestedQuantityErrorInterface = {
  description: Scalars['String'];
};

export type UseSuggestedQuantityInput = {
  requestRequisitionId: Scalars['String'];
};

export type UseSuggestedQuantityResponse = RequisitionLineConnector | UseSuggestedQuantityError;

export type UserNode = {
  __typename: 'UserNode';
  defaultStore?: Maybe<UserStoreNode>;
  /** The user's email address */
  email?: Maybe<Scalars['String']>;
  firstName?: Maybe<Scalars['String']>;
  jobTitle?: Maybe<Scalars['String']>;
  language: LanguageType;
  lastName?: Maybe<Scalars['String']>;
  permissions: UserStorePermissionConnector;
  phoneNumber?: Maybe<Scalars['String']>;
  stores: UserStoreConnector;
  /** Internal user id */
  userId: Scalars['String'];
  username: Scalars['String'];
};


export type UserNodePermissionsArgs = {
  storeId?: InputMaybe<Scalars['String']>;
};

export enum UserPermission {
  CreateRepack = 'CREATE_REPACK',
  DocumentMutate = 'DOCUMENT_MUTATE',
  DocumentQuery = 'DOCUMENT_QUERY',
  InboundShipmentMutate = 'INBOUND_SHIPMENT_MUTATE',
  InboundShipmentQuery = 'INBOUND_SHIPMENT_QUERY',
  ItemMutate = 'ITEM_MUTATE',
  LocationMutate = 'LOCATION_MUTATE',
  LogQuery = 'LOG_QUERY',
  OutboundShipmentMutate = 'OUTBOUND_SHIPMENT_MUTATE',
  OutboundShipmentQuery = 'OUTBOUND_SHIPMENT_QUERY',
  PatientMutate = 'PATIENT_MUTATE',
  PatientQuery = 'PATIENT_QUERY',
  Report = 'REPORT',
  RequisitionMutate = 'REQUISITION_MUTATE',
  RequisitionQuery = 'REQUISITION_QUERY',
  RequisitionSend = 'REQUISITION_SEND',
  ServerAdmin = 'SERVER_ADMIN',
  StocktakeMutate = 'STOCKTAKE_MUTATE',
  StocktakeQuery = 'STOCKTAKE_QUERY',
  StockLineMutate = 'STOCK_LINE_MUTATE',
  StockLineQuery = 'STOCK_LINE_QUERY',
  StoreAccess = 'STORE_ACCESS'
}

export type UserResponse = UserNode;

export type UserStoreConnector = {
  __typename: 'UserStoreConnector';
  nodes: Array<UserStoreNode>;
  totalCount: Scalars['Int'];
};

export type UserStoreNode = {
  __typename: 'UserStoreNode';
  code: Scalars['String'];
  id: Scalars['String'];
  name: Scalars['String'];
  preferences: StorePreferenceNode;
  storeMode: StoreModeNodeType;
};

export type UserStorePermissionConnector = {
  __typename: 'UserStorePermissionConnector';
  nodes: Array<UserStorePermissionNode>;
  totalCount: Scalars['Int'];
};

export type UserStorePermissionNode = {
  __typename: 'UserStorePermissionNode';
  context: Array<Scalars['String']>;
  permissions: Array<UserPermission>;
  storeId: Scalars['String'];
};<|MERGE_RESOLUTION|>--- conflicted
+++ resolved
@@ -3113,12 +3113,8 @@
    * The refresh token is returned as a cookie
    */
   authToken: AuthTokenResponse;
-<<<<<<< HEAD
-  barcodeByValue: BarcodeResponse;
+  barcodeByGtin: BarcodeResponse;
   centralPatientSearch: CentralPatientSearchResponse;
-=======
-  barcodeByGtin: BarcodeResponse;
->>>>>>> 6b041595
   clinicians: CliniciansResponse;
   displaySettings: DisplaySettingsNode;
   document?: Maybe<DocumentNode>;
