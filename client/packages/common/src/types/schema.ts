--- conflicted
+++ resolved
@@ -2167,8 +2167,10 @@
 
 export type PeriodNode = {
   __typename: 'PeriodNode';
+  endDate: Scalars['NaiveDate'];
   id: Scalars['String'];
   name: Scalars['String'];
+  startDate: Scalars['NaiveDate'];
 };
 
 export type PricingNode = {
@@ -2674,6 +2676,7 @@
   maxMonthsOfStock: Scalars['Float'];
   /** Minimum quantity to have for stock to be ordered, used to deduce calculated quantity for each line, see calculated in requisition line */
   minMonthsOfStock: Scalars['Float'];
+  orderType?: Maybe<Scalars['String']>;
   /**
    * Request Requisition: Supplying store (store that is supplying stock)
    * Response Requisition: Customer store (store that is ordering stock)
@@ -2681,14 +2684,8 @@
   otherParty: NameNode;
   otherPartyId: Scalars['String'];
   otherPartyName: Scalars['String'];
-<<<<<<< HEAD
-=======
   period?: Maybe<PeriodNode>;
   programName?: Maybe<Scalars['String']>;
-  programRequisitionOrderType?: Maybe<Scalars['String']>;
-  /** Link to request requisition */
-  requestRequisition?: Maybe<RequisitionNode>;
->>>>>>> 994bb0fd
   requisitionNumber: Scalars['Int'];
   /** Applicable to request requisition only */
   sentDatetime?: Maybe<Scalars['DateTime']>;
@@ -3041,7 +3038,6 @@
   packToOne: Scalars['Boolean'];
   requestRequisitionRequiresAuthorisation: Scalars['Boolean'];
   responseRequisitionRequiresAuthorisation: Scalars['Boolean'];
-  useAuthorisationForCustomerRequisitions: Scalars['Boolean'];
 };
 
 export type StoreResponse = NodeError | StoreNode;
