--- conflicted
+++ resolved
@@ -2184,10 +2184,7 @@
 export type PeriodNode = {
   __typename: 'PeriodNode';
   endDate: Scalars['NaiveDate'];
-<<<<<<< HEAD
-=======
-  id: Scalars['String'];
->>>>>>> c632d115
+  id: Scalars['String'];
   name: Scalars['String'];
   startDate: Scalars['NaiveDate'];
 };
@@ -2228,13 +2225,6 @@
 
 export type PrintReportResponse = PrintReportError | PrintReportNode;
 
-export type ProgramNode = {
-  __typename: 'ProgramNode';
-  masterList: MasterListNode;
-  name: Scalars['String'];
-  suppliers: Array<NameNode>;
-};
-
 export type ProgramRequisitionOrderTypeNode = {
   __typename: 'ProgramRequisitionOrderTypeNode';
   availablePeriods: Array<PeriodNode>;
@@ -2244,8 +2234,13 @@
 
 export type ProgramRequisitionSettingNode = {
   __typename: 'ProgramRequisitionSettingNode';
+  masterList: MasterListNode;
   orderTypes: Array<ProgramRequisitionOrderTypeNode>;
-  program: ProgramNode;
+  /** Program id */
+  programId: Scalars['String'];
+  /** Program name */
+  programName: Scalars['String'];
+  suppliers: Array<NameNode>;
 };
 
 export type Queries = {
@@ -3081,12 +3076,8 @@
   __typename: 'StorePreferenceNode';
   id: Scalars['String'];
   packToOne: Scalars['Boolean'];
-<<<<<<< HEAD
-  requisitionsRequireSupplierAuthorisation: Scalars['Boolean'];
-=======
   requestRequisitionRequiresAuthorisation: Scalars['Boolean'];
   responseRequisitionRequiresAuthorisation: Scalars['Boolean'];
->>>>>>> c632d115
 };
 
 export type StoreResponse = NodeError | StoreNode;
