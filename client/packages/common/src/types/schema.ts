--- conflicted
+++ resolved
@@ -2,9 +2,15 @@
 import * as Dom from 'graphql-request/dist/types.dom';
 import gql from 'graphql-tag';
 export type Maybe<T> = T | null;
-export type Exact<T extends { [key: string]: unknown }> = { [K in keyof T]: T[K] };
-export type MakeOptional<T, K extends keyof T> = Omit<T, K> & { [SubKey in K]?: Maybe<T[SubKey]> };
-export type MakeMaybe<T, K extends keyof T> = Omit<T, K> & { [SubKey in K]: Maybe<T[SubKey]> };
+export type Exact<T extends { [key: string]: unknown }> = {
+  [K in keyof T]: T[K];
+};
+export type MakeOptional<T, K extends keyof T> = Omit<T, K> & {
+  [SubKey in K]?: Maybe<T[SubKey]>;
+};
+export type MakeMaybe<T, K extends keyof T> = Omit<T, K> & {
+  [SubKey in K]: Maybe<T[SubKey]>;
+};
 /** All built-in and custom scalars, mapped to their actual values */
 export type Scalars = {
   ID: string;
@@ -18,59 +24,86 @@
 
 export type BatchInboundShipmentResponse = {
   __typename?: 'BatchInboundShipmentResponse';
-  deleteInboundShipmentLines?: Maybe<Array<DeleteInboundShipmentLineResponseWithId>>;
+  deleteInboundShipmentLines?: Maybe<
+    Array<DeleteInboundShipmentLineResponseWithId>
+  >;
   deleteInboundShipments?: Maybe<Array<DeleteInboundShipmentResponseWithId>>;
-  insertInboundShipmentLines?: Maybe<Array<InsertInboundShipmentLineResponseWithId>>;
+  insertInboundShipmentLines?: Maybe<
+    Array<InsertInboundShipmentLineResponseWithId>
+  >;
   insertInboundShipments?: Maybe<Array<InsertInboundShipmentResponseWithId>>;
-  updateInboundShipmentLines?: Maybe<Array<UpdateInboundShipmentLineResponseWithId>>;
+  updateInboundShipmentLines?: Maybe<
+    Array<UpdateInboundShipmentLineResponseWithId>
+  >;
   updateInboundShipments?: Maybe<Array<UpdateInboundShipmentResponseWithId>>;
 };
 
-export type BatchIsReserved = DeleteInboundShipmentLineErrorInterface & UpdateInboundShipmentLineErrorInterface & {
-  __typename?: 'BatchIsReserved';
-  description: Scalars['String'];
-};
+export type BatchIsReserved = DeleteInboundShipmentLineErrorInterface &
+  UpdateInboundShipmentLineErrorInterface & {
+    __typename?: 'BatchIsReserved';
+    description: Scalars['String'];
+  };
 
 export type BatchOutboundShipmentResponse = {
   __typename?: 'BatchOutboundShipmentResponse';
-  deleteOutboundShipmentLines?: Maybe<Array<DeleteOutboundShipmentLineResponseWithId>>;
+  deleteOutboundShipmentLines?: Maybe<
+    Array<DeleteOutboundShipmentLineResponseWithId>
+  >;
   deleteOutboundShipments?: Maybe<Array<DeleteOutboundShipmentResponseWithId>>;
-  insertOutboundShipmentLines?: Maybe<Array<InsertOutboundShipmentLineResponseWithId>>;
+  insertOutboundShipmentLines?: Maybe<
+    Array<InsertOutboundShipmentLineResponseWithId>
+  >;
   insertOutboundShipments?: Maybe<Array<InsertOutboundShipmentResponseWithId>>;
-  updateOutboundShipmentLines?: Maybe<Array<UpdateOutboundShipmentLineResponseWithId>>;
+  updateOutboundShipmentLines?: Maybe<
+    Array<UpdateOutboundShipmentLineResponseWithId>
+  >;
   updateOutboundShipments?: Maybe<Array<UpdateOutboundShipmentResponseWithId>>;
 };
 
-export type CanOnlyEditInvoicesInLoggedInStoreError = UpdateOutboundShipmentErrorInterface & {
-  __typename?: 'CanOnlyEditInvoicesInLoggedInStoreError';
-  description: Scalars['String'];
-};
-
-export type CannotChangeInvoiceBackToDraft = UpdateInboundShipmentErrorInterface & {
-  __typename?: 'CannotChangeInvoiceBackToDraft';
-  description: Scalars['String'];
-};
-
-export type CannotChangeStatusBackToDraftError = UpdateOutboundShipmentErrorInterface & {
-  __typename?: 'CannotChangeStatusBackToDraftError';
-  description: Scalars['String'];
-};
-
-export type CannotChangeStatusOfInvoiceOnHold = UpdateInboundShipmentErrorInterface & UpdateOutboundShipmentErrorInterface & {
-  __typename?: 'CannotChangeStatusOfInvoiceOnHold';
-  description: Scalars['String'];
-};
-
-export type CannotDeleteInvoiceWithLines = DeleteInboundShipmentErrorInterface & DeleteOutboundShipmentErrorInterface & {
-  __typename?: 'CannotDeleteInvoiceWithLines';
-  description: Scalars['String'];
-  lines: InvoiceLineConnector;
-};
-
-export type CannotEditFinalisedInvoice = DeleteInboundShipmentErrorInterface & DeleteInboundShipmentLineErrorInterface & DeleteOutboundShipmentErrorInterface & DeleteOutboundShipmentLineErrorInterface & InsertInboundShipmentLineErrorInterface & InsertOutboundShipmentLineErrorInterface & UpdateInboundShipmentErrorInterface & UpdateInboundShipmentLineErrorInterface & UpdateOutboundShipmentLineErrorInterface & {
-  __typename?: 'CannotEditFinalisedInvoice';
-  description: Scalars['String'];
-};
+export type CanOnlyEditInvoicesInLoggedInStoreError =
+  UpdateOutboundShipmentErrorInterface & {
+    __typename?: 'CanOnlyEditInvoicesInLoggedInStoreError';
+    description: Scalars['String'];
+  };
+
+export type CannotChangeInvoiceBackToDraft =
+  UpdateInboundShipmentErrorInterface & {
+    __typename?: 'CannotChangeInvoiceBackToDraft';
+    description: Scalars['String'];
+  };
+
+export type CannotChangeStatusBackToDraftError =
+  UpdateOutboundShipmentErrorInterface & {
+    __typename?: 'CannotChangeStatusBackToDraftError';
+    description: Scalars['String'];
+  };
+
+export type CannotChangeStatusOfInvoiceOnHold =
+  UpdateInboundShipmentErrorInterface &
+    UpdateOutboundShipmentErrorInterface & {
+      __typename?: 'CannotChangeStatusOfInvoiceOnHold';
+      description: Scalars['String'];
+    };
+
+export type CannotDeleteInvoiceWithLines = DeleteInboundShipmentErrorInterface &
+  DeleteOutboundShipmentErrorInterface & {
+    __typename?: 'CannotDeleteInvoiceWithLines';
+    description: Scalars['String'];
+    lines: InvoiceLineConnector;
+  };
+
+export type CannotEditFinalisedInvoice = DeleteInboundShipmentErrorInterface &
+  DeleteInboundShipmentLineErrorInterface &
+  DeleteOutboundShipmentErrorInterface &
+  DeleteOutboundShipmentLineErrorInterface &
+  InsertInboundShipmentLineErrorInterface &
+  InsertOutboundShipmentLineErrorInterface &
+  UpdateInboundShipmentErrorInterface &
+  UpdateInboundShipmentLineErrorInterface &
+  UpdateOutboundShipmentLineErrorInterface & {
+    __typename?: 'CannotEditFinalisedInvoice';
+    description: Scalars['String'];
+  };
 
 export type ConnectorError = {
   __typename?: 'ConnectorError';
@@ -86,11 +119,24 @@
   description: Scalars['String'];
 };
 
-export type DatabaseError = ConnectorErrorInterface & DeleteInboundShipmentErrorInterface & DeleteInboundShipmentLineErrorInterface & DeleteOutboundShipmentErrorInterface & DeleteOutboundShipmentLineErrorInterface & InsertInboundShipmentErrorInterface & InsertInboundShipmentLineErrorInterface & InsertOutboundShipmentErrorInterface & InsertOutboundShipmentLineErrorInterface & NodeErrorInterface & UpdateInboundShipmentErrorInterface & UpdateInboundShipmentLineErrorInterface & UpdateOutboundShipmentErrorInterface & UpdateOutboundShipmentLineErrorInterface & {
-  __typename?: 'DatabaseError';
-  description: Scalars['String'];
-  fullError: Scalars['String'];
-};
+export type DatabaseError = ConnectorErrorInterface &
+  DeleteInboundShipmentErrorInterface &
+  DeleteInboundShipmentLineErrorInterface &
+  DeleteOutboundShipmentErrorInterface &
+  DeleteOutboundShipmentLineErrorInterface &
+  InsertInboundShipmentErrorInterface &
+  InsertInboundShipmentLineErrorInterface &
+  InsertOutboundShipmentErrorInterface &
+  InsertOutboundShipmentLineErrorInterface &
+  NodeErrorInterface &
+  UpdateInboundShipmentErrorInterface &
+  UpdateInboundShipmentLineErrorInterface &
+  UpdateOutboundShipmentErrorInterface &
+  UpdateOutboundShipmentLineErrorInterface & {
+    __typename?: 'DatabaseError';
+    description: Scalars['String'];
+    fullError: Scalars['String'];
+  };
 
 export type DatetimeFilterInput = {
   afterOrEqualTo?: Maybe<Scalars['DateTime']>;
@@ -125,7 +171,9 @@
   invoiceId: Scalars['String'];
 };
 
-export type DeleteInboundShipmentLineResponse = DeleteInboundShipmentLineError | DeleteResponse;
+export type DeleteInboundShipmentLineResponse =
+  | DeleteInboundShipmentLineError
+  | DeleteResponse;
 
 export type DeleteInboundShipmentLineResponseWithId = {
   __typename?: 'DeleteInboundShipmentLineResponseWithId';
@@ -133,7 +181,9 @@
   response: DeleteInboundShipmentLineResponse;
 };
 
-export type DeleteInboundShipmentResponse = DeleteInboundShipmentError | DeleteResponse;
+export type DeleteInboundShipmentResponse =
+  | DeleteInboundShipmentError
+  | DeleteResponse;
 
 export type DeleteInboundShipmentResponseWithId = {
   __typename?: 'DeleteInboundShipmentResponseWithId';
@@ -164,7 +214,9 @@
   invoiceId: Scalars['String'];
 };
 
-export type DeleteOutboundShipmentLineResponse = DeleteOutboundShipmentLineError | DeleteResponse;
+export type DeleteOutboundShipmentLineResponse =
+  | DeleteOutboundShipmentLineError
+  | DeleteResponse;
 
 export type DeleteOutboundShipmentLineResponseWithId = {
   __typename?: 'DeleteOutboundShipmentLineResponseWithId';
@@ -172,7 +224,9 @@
   response: DeleteOutboundShipmentLineResponse;
 };
 
-export type DeleteOutboundShipmentResponse = DeleteOutboundShipmentError | DeleteResponse;
+export type DeleteOutboundShipmentResponse =
+  | DeleteOutboundShipmentError
+  | DeleteResponse;
 
 export type DeleteOutboundShipmentResponseWithId = {
   __typename?: 'DeleteOutboundShipmentResponseWithId';
@@ -201,23 +255,33 @@
   equalTo?: Maybe<Scalars['String']>;
 };
 
-export type FinalisedInvoiceIsNotEditableError = UpdateOutboundShipmentErrorInterface & {
-  __typename?: 'FinalisedInvoiceIsNotEditableError';
-  description: Scalars['String'];
-};
+export type FinalisedInvoiceIsNotEditableError =
+  UpdateOutboundShipmentErrorInterface & {
+    __typename?: 'FinalisedInvoiceIsNotEditableError';
+    description: Scalars['String'];
+  };
 
 export enum ForeignKey {
   InvoiceId = 'INVOICE_ID',
   ItemId = 'ITEM_ID',
   OtherPartyId = 'OTHER_PARTY_ID',
-  StockLineId = 'STOCK_LINE_ID'
+  StockLineId = 'STOCK_LINE_ID',
 }
 
-export type ForeignKeyError = DeleteInboundShipmentLineErrorInterface & DeleteOutboundShipmentLineErrorInterface & InsertInboundShipmentErrorInterface & InsertInboundShipmentLineErrorInterface & InsertOutboundShipmentErrorInterface & InsertOutboundShipmentLineErrorInterface & UpdateInboundShipmentErrorInterface & UpdateInboundShipmentLineErrorInterface & UpdateOutboundShipmentErrorInterface & UpdateOutboundShipmentLineErrorInterface & {
-  __typename?: 'ForeignKeyError';
-  description: Scalars['String'];
-  key: ForeignKey;
-};
+export type ForeignKeyError = DeleteInboundShipmentLineErrorInterface &
+  DeleteOutboundShipmentLineErrorInterface &
+  InsertInboundShipmentErrorInterface &
+  InsertInboundShipmentLineErrorInterface &
+  InsertOutboundShipmentErrorInterface &
+  InsertOutboundShipmentLineErrorInterface &
+  UpdateInboundShipmentErrorInterface &
+  UpdateInboundShipmentLineErrorInterface &
+  UpdateOutboundShipmentErrorInterface &
+  UpdateOutboundShipmentLineErrorInterface & {
+    __typename?: 'ForeignKeyError';
+    description: Scalars['String'];
+    key: ForeignKey;
+  };
 
 export type InsertInboundShipmentError = {
   __typename?: 'InsertInboundShipmentError';
@@ -258,7 +322,10 @@
   sellPricePerPack: Scalars['Float'];
 };
 
-export type InsertInboundShipmentLineResponse = InsertInboundShipmentLineError | InvoiceLineNode | NodeError;
+export type InsertInboundShipmentLineResponse =
+  | InsertInboundShipmentLineError
+  | InvoiceLineNode
+  | NodeError;
 
 export type InsertInboundShipmentLineResponseWithId = {
   __typename?: 'InsertInboundShipmentLineResponseWithId';
@@ -266,7 +333,10 @@
   response: InsertInboundShipmentLineResponse;
 };
 
-export type InsertInboundShipmentResponse = InsertInboundShipmentError | InvoiceNode | NodeError;
+export type InsertInboundShipmentResponse =
+  | InsertInboundShipmentError
+  | InvoiceNode
+  | NodeError;
 
 export type InsertInboundShipmentResponseWithId = {
   __typename?: 'InsertInboundShipmentResponseWithId';
@@ -309,7 +379,10 @@
   stockLineId: Scalars['String'];
 };
 
-export type InsertOutboundShipmentLineResponse = InsertOutboundShipmentLineError | InvoiceLineNode | NodeError;
+export type InsertOutboundShipmentLineResponse =
+  | InsertOutboundShipmentLineError
+  | InvoiceLineNode
+  | NodeError;
 
 export type InsertOutboundShipmentLineResponseWithId = {
   __typename?: 'InsertOutboundShipmentLineResponseWithId';
@@ -317,7 +390,10 @@
   response: InsertOutboundShipmentLineResponse;
 };
 
-export type InsertOutboundShipmentResponse = InsertOutboundShipmentError | InvoiceNode | NodeError;
+export type InsertOutboundShipmentResponse =
+  | InsertOutboundShipmentError
+  | InvoiceNode
+  | NodeError;
 
 export type InsertOutboundShipmentResponseWithId = {
   __typename?: 'InsertOutboundShipmentResponseWithId';
@@ -345,10 +421,19 @@
 
 export type InvoiceCountsResponse = ConnectorError | InvoiceCountsConnector;
 
-export type InvoiceDoesNotBelongToCurrentStore = DeleteInboundShipmentErrorInterface & DeleteInboundShipmentLineErrorInterface & DeleteOutboundShipmentErrorInterface & DeleteOutboundShipmentLineErrorInterface & InsertInboundShipmentLineErrorInterface & InsertOutboundShipmentLineErrorInterface & UpdateInboundShipmentErrorInterface & UpdateInboundShipmentLineErrorInterface & UpdateOutboundShipmentLineErrorInterface & {
-  __typename?: 'InvoiceDoesNotBelongToCurrentStore';
-  description: Scalars['String'];
-};
+export type InvoiceDoesNotBelongToCurrentStore =
+  DeleteInboundShipmentErrorInterface &
+    DeleteInboundShipmentLineErrorInterface &
+    DeleteOutboundShipmentErrorInterface &
+    DeleteOutboundShipmentLineErrorInterface &
+    InsertInboundShipmentLineErrorInterface &
+    InsertOutboundShipmentLineErrorInterface &
+    UpdateInboundShipmentErrorInterface &
+    UpdateInboundShipmentLineErrorInterface &
+    UpdateOutboundShipmentLineErrorInterface & {
+      __typename?: 'InvoiceDoesNotBelongToCurrentStore';
+      description: Scalars['String'];
+    };
 
 export type InvoiceFilterInput = {
   comment?: Maybe<SimpleStringFilterInput>;
@@ -363,11 +448,15 @@
   type?: Maybe<SimpleStringFilterInput>;
 };
 
-export type InvoiceLineBelongsToAnotherInvoice = DeleteInboundShipmentLineErrorInterface & DeleteOutboundShipmentLineErrorInterface & UpdateInboundShipmentLineErrorInterface & UpdateOutboundShipmentLineErrorInterface & {
-  __typename?: 'InvoiceLineBelongsToAnotherInvoice';
-  description: Scalars['String'];
-  invoice: InvoiceResponse;
-};
+export type InvoiceLineBelongsToAnotherInvoice =
+  DeleteInboundShipmentLineErrorInterface &
+    DeleteOutboundShipmentLineErrorInterface &
+    UpdateInboundShipmentLineErrorInterface &
+    UpdateOutboundShipmentLineErrorInterface & {
+      __typename?: 'InvoiceLineBelongsToAnotherInvoice';
+      description: Scalars['String'];
+      invoice: InvoiceResponse;
+    };
 
 export type InvoiceLineConnector = {
   __typename?: 'InvoiceLineConnector';
@@ -375,11 +464,12 @@
   totalCount: Scalars['Int'];
 };
 
-export type InvoiceLineHasNoStockLineError = UpdateOutboundShipmentErrorInterface & {
-  __typename?: 'InvoiceLineHasNoStockLineError';
-  description: Scalars['String'];
-  invoiceLineId: Scalars['String'];
-};
+export type InvoiceLineHasNoStockLineError =
+  UpdateOutboundShipmentErrorInterface & {
+    __typename?: 'InvoiceLineHasNoStockLineError';
+    description: Scalars['String'];
+    invoiceLineId: Scalars['String'];
+  };
 
 export type InvoiceLineNode = {
   __typename?: 'InvoiceLineNode';
@@ -444,12 +534,12 @@
   Draft = 'DRAFT',
   Finalised = 'FINALISED',
   Picked = 'PICKED',
-  Shipped = 'SHIPPED'
+  Shipped = 'SHIPPED',
 }
 
 export enum InvoiceNodeType {
   InboundShipment = 'INBOUND_SHIPMENT',
-  OutboundShipment = 'OUTBOUND_SHIPMENT'
+  OutboundShipment = 'OUTBOUND_SHIPMENT',
 }
 
 export type InvoicePriceResponse = InvoicePricingNode | NodeError;
@@ -472,7 +562,7 @@
   OtherPartyName = 'OTHER_PARTY_NAME',
   Status = 'STATUS',
   TotalAfterTax = 'TOTAL_AFTER_TAX',
-  Type = 'TYPE'
+  Type = 'TYPE',
 }
 
 export type InvoiceSortInput = {
@@ -488,10 +578,12 @@
   totalCount: Scalars['Int'];
 };
 
-export type ItemDoesNotMatchStockLine = InsertOutboundShipmentLineErrorInterface & UpdateOutboundShipmentLineErrorInterface & {
-  __typename?: 'ItemDoesNotMatchStockLine';
-  description: Scalars['String'];
-};
+export type ItemDoesNotMatchStockLine =
+  InsertOutboundShipmentLineErrorInterface &
+    UpdateOutboundShipmentLineErrorInterface & {
+      __typename?: 'ItemDoesNotMatchStockLine';
+      description: Scalars['String'];
+    };
 
 export type ItemFilterInput = {
   code?: Maybe<SimpleStringFilterInput>;
@@ -512,7 +604,7 @@
 
 export enum ItemSortFieldInput {
   Code = 'CODE',
-  Name = 'NAME'
+  Name = 'NAME',
 }
 
 export type ItemSortInput = {
@@ -522,10 +614,11 @@
 
 export type ItemsResponse = ConnectorError | ItemConnector;
 
-export type LineDoesNotReferenceStockLine = UpdateOutboundShipmentLineErrorInterface & {
-  __typename?: 'LineDoesNotReferenceStockLine';
-  description: Scalars['String'];
-};
+export type LineDoesNotReferenceStockLine =
+  UpdateOutboundShipmentLineErrorInterface & {
+    __typename?: 'LineDoesNotReferenceStockLine';
+    description: Scalars['String'];
+  };
 
 export type LocationNode = {
   __typename?: 'LocationNode';
@@ -553,7 +646,6 @@
   updateOutboundShipmentLine: UpdateOutboundShipmentLineResponse;
 };
 
-
 export type MutationsBatchInboundShipmentArgs = {
   deleteInboundShipmentLines?: Maybe<Array<DeleteInboundShipmentLineInput>>;
   deleteInboundShipments?: Maybe<Array<DeleteInboundShipmentInput>>;
@@ -563,7 +655,6 @@
   updateInboundShipments?: Maybe<Array<UpdateInboundShipmentInput>>;
 };
 
-
 export type MutationsBatchOutboundShipmentArgs = {
   deleteOutboundShipmentLines?: Maybe<Array<DeleteOutboundShipmentLineInput>>;
   deleteOutboundShipments?: Maybe<Array<Scalars['String']>>;
@@ -573,61 +664,49 @@
   updateOutboundShipments?: Maybe<Array<UpdateOutboundShipmentInput>>;
 };
 
-
 export type MutationsDeleteInboundShipmentArgs = {
   input: DeleteInboundShipmentInput;
 };
 
-
 export type MutationsDeleteInboundShipmentLineArgs = {
   input: DeleteInboundShipmentLineInput;
 };
 
-
 export type MutationsDeleteOutboundShipmentArgs = {
   id: Scalars['String'];
 };
-
 
 export type MutationsDeleteOutboundShipmentLineArgs = {
   input: DeleteOutboundShipmentLineInput;
 };
 
-
 export type MutationsInsertInboundShipmentArgs = {
   input: InsertInboundShipmentInput;
 };
 
-
 export type MutationsInsertInboundShipmentLineArgs = {
   input: InsertInboundShipmentLineInput;
 };
 
-
 export type MutationsInsertOutboundShipmentArgs = {
   input: InsertOutboundShipmentInput;
 };
 
-
 export type MutationsInsertOutboundShipmentLineArgs = {
   input: InsertOutboundShipmentLineInput;
 };
 
-
 export type MutationsUpdateInboundShipmentArgs = {
   input: UpdateInboundShipmentInput;
 };
 
-
 export type MutationsUpdateInboundShipmentLineArgs = {
   input: UpdateInboundShipmentLineInput;
 };
 
-
 export type MutationsUpdateOutboundShipmentArgs = {
   input: UpdateOutboundShipmentInput;
 };
-
 
 export type MutationsUpdateOutboundShipmentLineArgs = {
   input: UpdateOutboundShipmentLineInput;
@@ -659,7 +738,7 @@
 
 export enum NameSortFieldInput {
   Code = 'CODE',
-  Name = 'NAME'
+  Name = 'NAME',
 }
 
 export type NameSortInput = {
@@ -678,44 +757,58 @@
   description: Scalars['String'];
 };
 
-export type NotAnInboundShipment = DeleteInboundShipmentErrorInterface & DeleteInboundShipmentLineErrorInterface & InsertInboundShipmentLineErrorInterface & UpdateInboundShipmentErrorInterface & UpdateInboundShipmentLineErrorInterface & {
-  __typename?: 'NotAnInboundShipment';
-  description: Scalars['String'];
-};
-
-export type NotAnOutboundShipment = DeleteOutboundShipmentErrorInterface & DeleteOutboundShipmentLineErrorInterface & InsertOutboundShipmentLineErrorInterface & UpdateOutboundShipmentLineErrorInterface & {
-  __typename?: 'NotAnOutboundShipment';
-  description: Scalars['String'];
-};
-
-export type NotAnOutboundShipmentError = UpdateOutboundShipmentErrorInterface & {
-  __typename?: 'NotAnOutboundShipmentError';
-  description: Scalars['String'];
-};
-
-export type NotEnoughStockForReduction = InsertOutboundShipmentLineErrorInterface & UpdateOutboundShipmentLineErrorInterface & {
-  __typename?: 'NotEnoughStockForReduction';
-  batch: StockLineResponse;
-  description: Scalars['String'];
-  line?: Maybe<InvoiceLineResponse>;
-};
-
-export type OtherPartyCannotBeThisStoreError = InsertOutboundShipmentErrorInterface & UpdateOutboundShipmentErrorInterface & {
-  __typename?: 'OtherPartyCannotBeThisStoreError';
-  description: Scalars['String'];
-};
-
-export type OtherPartyNotACustomerError = InsertOutboundShipmentErrorInterface & UpdateOutboundShipmentErrorInterface & {
-  __typename?: 'OtherPartyNotACustomerError';
-  description: Scalars['String'];
-  otherParty: NameNode;
-};
-
-export type OtherPartyNotASupplier = InsertInboundShipmentErrorInterface & UpdateInboundShipmentErrorInterface & {
-  __typename?: 'OtherPartyNotASupplier';
-  description: Scalars['String'];
-  otherParty: NameNode;
-};
+export type NotAnInboundShipment = DeleteInboundShipmentErrorInterface &
+  DeleteInboundShipmentLineErrorInterface &
+  InsertInboundShipmentLineErrorInterface &
+  UpdateInboundShipmentErrorInterface &
+  UpdateInboundShipmentLineErrorInterface & {
+    __typename?: 'NotAnInboundShipment';
+    description: Scalars['String'];
+  };
+
+export type NotAnOutboundShipment = DeleteOutboundShipmentErrorInterface &
+  DeleteOutboundShipmentLineErrorInterface &
+  InsertOutboundShipmentLineErrorInterface &
+  UpdateOutboundShipmentLineErrorInterface & {
+    __typename?: 'NotAnOutboundShipment';
+    description: Scalars['String'];
+  };
+
+export type NotAnOutboundShipmentError =
+  UpdateOutboundShipmentErrorInterface & {
+    __typename?: 'NotAnOutboundShipmentError';
+    description: Scalars['String'];
+  };
+
+export type NotEnoughStockForReduction =
+  InsertOutboundShipmentLineErrorInterface &
+    UpdateOutboundShipmentLineErrorInterface & {
+      __typename?: 'NotEnoughStockForReduction';
+      batch: StockLineResponse;
+      description: Scalars['String'];
+      line?: Maybe<InvoiceLineResponse>;
+    };
+
+export type OtherPartyCannotBeThisStoreError =
+  InsertOutboundShipmentErrorInterface &
+    UpdateOutboundShipmentErrorInterface & {
+      __typename?: 'OtherPartyCannotBeThisStoreError';
+      description: Scalars['String'];
+    };
+
+export type OtherPartyNotACustomerError = InsertOutboundShipmentErrorInterface &
+  UpdateOutboundShipmentErrorInterface & {
+    __typename?: 'OtherPartyNotACustomerError';
+    description: Scalars['String'];
+    otherParty: NameNode;
+  };
+
+export type OtherPartyNotASupplier = InsertInboundShipmentErrorInterface &
+  UpdateInboundShipmentErrorInterface & {
+    __typename?: 'OtherPartyNotASupplier';
+    description: Scalars['String'];
+    otherParty: NameNode;
+  };
 
 export type PaginationError = ConnectorErrorInterface & {
   __typename?: 'PaginationError';
@@ -739,16 +832,13 @@
   stockCounts: StockCountsResponse;
 };
 
-
 export type QueriesInvoiceArgs = {
   id: Scalars['String'];
 };
-
 
 export type QueriesInvoiceCountsArgs = {
   type: InvoiceNodeType;
 };
-
 
 export type QueriesInvoicesArgs = {
   filter?: Maybe<InvoiceFilterInput>;
@@ -756,43 +846,55 @@
   sort?: Maybe<Array<InvoiceSortInput>>;
 };
 
-
 export type QueriesItemsArgs = {
   filter?: Maybe<ItemFilterInput>;
   page?: Maybe<PaginationInput>;
   sort?: Maybe<Array<ItemSortInput>>;
 };
 
-
 export type QueriesNamesArgs = {
   filter?: Maybe<NameFilterInput>;
   page?: Maybe<PaginationInput>;
   sort?: Maybe<Array<NameSortInput>>;
 };
 
-export type RangeError = InsertInboundShipmentLineErrorInterface & InsertOutboundShipmentLineErrorInterface & UpdateInboundShipmentLineErrorInterface & UpdateOutboundShipmentLineErrorInterface & {
-  __typename?: 'RangeError';
-  description: Scalars['String'];
-  field: RangeField;
-  max?: Maybe<Scalars['Int']>;
-  min?: Maybe<Scalars['Int']>;
-};
+export type RangeError = InsertInboundShipmentLineErrorInterface &
+  InsertOutboundShipmentLineErrorInterface &
+  UpdateInboundShipmentLineErrorInterface &
+  UpdateOutboundShipmentLineErrorInterface & {
+    __typename?: 'RangeError';
+    description: Scalars['String'];
+    field: RangeField;
+    max?: Maybe<Scalars['Int']>;
+    min?: Maybe<Scalars['Int']>;
+  };
 
 export enum RangeField {
   First = 'FIRST',
   NumberOfPacks = 'NUMBER_OF_PACKS',
-  PackSize = 'PACK_SIZE'
+  PackSize = 'PACK_SIZE',
 }
 
-export type RecordAlreadyExist = InsertInboundShipmentErrorInterface & InsertInboundShipmentLineErrorInterface & InsertOutboundShipmentErrorInterface & InsertOutboundShipmentLineErrorInterface & {
-  __typename?: 'RecordAlreadyExist';
-  description: Scalars['String'];
-};
-
-export type RecordNotFound = DeleteInboundShipmentErrorInterface & DeleteInboundShipmentLineErrorInterface & DeleteOutboundShipmentErrorInterface & DeleteOutboundShipmentLineErrorInterface & NodeErrorInterface & UpdateInboundShipmentErrorInterface & UpdateInboundShipmentLineErrorInterface & UpdateOutboundShipmentErrorInterface & UpdateOutboundShipmentLineErrorInterface & {
-  __typename?: 'RecordNotFound';
-  description: Scalars['String'];
-};
+export type RecordAlreadyExist = InsertInboundShipmentErrorInterface &
+  InsertInboundShipmentLineErrorInterface &
+  InsertOutboundShipmentErrorInterface &
+  InsertOutboundShipmentLineErrorInterface & {
+    __typename?: 'RecordAlreadyExist';
+    description: Scalars['String'];
+  };
+
+export type RecordNotFound = DeleteInboundShipmentErrorInterface &
+  DeleteInboundShipmentLineErrorInterface &
+  DeleteOutboundShipmentErrorInterface &
+  DeleteOutboundShipmentLineErrorInterface &
+  NodeErrorInterface &
+  UpdateInboundShipmentErrorInterface &
+  UpdateInboundShipmentLineErrorInterface &
+  UpdateOutboundShipmentErrorInterface &
+  UpdateOutboundShipmentLineErrorInterface & {
+    __typename?: 'RecordNotFound';
+    description: Scalars['String'];
+  };
 
 export type SimpleStringFilterInput = {
   equalTo?: Maybe<Scalars['String']>;
@@ -807,11 +909,13 @@
 
 export type StockCountsResponse = ConnectorError | StockCountsConnector;
 
-export type StockLineAlreadyExistsInInvoice = InsertOutboundShipmentLineErrorInterface & UpdateOutboundShipmentLineErrorInterface & {
-  __typename?: 'StockLineAlreadyExistsInInvoice';
-  description: Scalars['String'];
-  line: InvoiceLineResponse;
-};
+export type StockLineAlreadyExistsInInvoice =
+  InsertOutboundShipmentLineErrorInterface &
+    UpdateOutboundShipmentLineErrorInterface & {
+      __typename?: 'StockLineAlreadyExistsInInvoice';
+      description: Scalars['String'];
+      line: InvoiceLineResponse;
+    };
 
 export type StockLineConnector = {
   __typename?: 'StockLineConnector';
@@ -819,10 +923,12 @@
   totalCount: Scalars['Int'];
 };
 
-export type StockLineDoesNotBelongToCurrentStore = InsertOutboundShipmentLineErrorInterface & UpdateOutboundShipmentLineErrorInterface & {
-  __typename?: 'StockLineDoesNotBelongToCurrentStore';
-  description: Scalars['String'];
-};
+export type StockLineDoesNotBelongToCurrentStore =
+  InsertOutboundShipmentLineErrorInterface &
+    UpdateOutboundShipmentLineErrorInterface & {
+      __typename?: 'StockLineDoesNotBelongToCurrentStore';
+      description: Scalars['String'];
+    };
 
 export type StockLineNode = {
   __typename?: 'StockLineNode';
@@ -885,7 +991,10 @@
   sellPricePerPack?: Maybe<Scalars['Float']>;
 };
 
-export type UpdateInboundShipmentLineResponse = InvoiceLineNode | NodeError | UpdateInboundShipmentLineError;
+export type UpdateInboundShipmentLineResponse =
+  | InvoiceLineNode
+  | NodeError
+  | UpdateInboundShipmentLineError;
 
 export type UpdateInboundShipmentLineResponseWithId = {
   __typename?: 'UpdateInboundShipmentLineResponseWithId';
@@ -893,7 +1002,10 @@
   response: UpdateInboundShipmentLineResponse;
 };
 
-export type UpdateInboundShipmentResponse = InvoiceNode | NodeError | UpdateInboundShipmentError;
+export type UpdateInboundShipmentResponse =
+  | InvoiceNode
+  | NodeError
+  | UpdateInboundShipmentError;
 
 export type UpdateInboundShipmentResponseWithId = {
   __typename?: 'UpdateInboundShipmentResponseWithId';
@@ -936,7 +1048,10 @@
   stockLineId?: Maybe<Scalars['String']>;
 };
 
-export type UpdateOutboundShipmentLineResponse = InvoiceLineNode | NodeError | UpdateOutboundShipmentLineError;
+export type UpdateOutboundShipmentLineResponse =
+  | InvoiceLineNode
+  | NodeError
+  | UpdateOutboundShipmentLineError;
 
 export type UpdateOutboundShipmentLineResponseWithId = {
   __typename?: 'UpdateOutboundShipmentLineResponseWithId';
@@ -944,7 +1059,10 @@
   response: UpdateOutboundShipmentLineResponse;
 };
 
-export type UpdateOutboundShipmentResponse = InvoiceNode | NodeError | UpdateOutboundShipmentError;
+export type UpdateOutboundShipmentResponse =
+  | InvoiceNode
+  | NodeError
+  | UpdateOutboundShipmentError;
 
 export type UpdateOutboundShipmentResponseWithId = {
   __typename?: 'UpdateOutboundShipmentResponseWithId';
@@ -956,8 +1074,112 @@
   id: Scalars['String'];
 }>;
 
-
-export type InvoiceQuery = { __typename?: 'Queries', invoice: { __typename: 'InvoiceNode', id: string, comment?: string | null | undefined, confirmedDatetime?: any | null | undefined, entryDatetime: any, finalisedDatetime?: any | null | undefined, invoiceNumber: number, draftDatetime?: any | null | undefined, allocatedDatetime?: any | null | undefined, pickedDatetime?: any | null | undefined, shippedDatetime?: any | null | undefined, deliveredDatetime?: any | null | undefined, enteredByName: string, requisitionNumber?: number | null | undefined, purchaseOrderNumber?: number | null | undefined, inboundShipmentNumber?: number | null | undefined, goodsReceiptNumber?: number | null | undefined, onHold: boolean, color: string, otherPartyId: string, otherPartyName: string, status: InvoiceNodeStatus, theirReference?: string | null | undefined, type: InvoiceNodeType, otherParty: { __typename: 'NameNode', id: string, name: string, code: string, isCustomer: boolean, isSupplier: boolean } | { __typename: 'NodeError', error: { __typename: 'DatabaseError', description: string, fullError: string } | { __typename: 'RecordNotFound', description: string } }, lines: { __typename: 'ConnectorError', error: { __typename: 'DatabaseError', description: string, fullError: string } | { __typename?: 'PaginationError', description: string } } | { __typename: 'InvoiceLineConnector', totalCount: number, nodes: Array<{ __typename: 'InvoiceLineNode', batch?: string | null | undefined, costPricePerPack: number, expiryDate?: any | null | undefined, id: string, itemCode: string, itemUnit: string, itemId: string, itemName: string, numberOfPacks: number, packSize: number, locationDescription?: string | null | undefined, sellPricePerPack: number }> }, pricing: { __typename: 'InvoicePricingNode', totalAfterTax: number, subtotal: number, taxPercentage: number } | { __typename: 'NodeError', error: { __typename: 'DatabaseError', description: string, fullError: string } | { __typename: 'RecordNotFound', description: string } } } | { __typename: 'NodeError', error: { __typename: 'DatabaseError', description: string, fullError: string } | { __typename: 'RecordNotFound', description: string } } };
+export type InvoiceQuery = {
+  __typename?: 'Queries';
+  invoice:
+    | {
+        __typename: 'InvoiceNode';
+        id: string;
+        comment?: string | null | undefined;
+        confirmedDatetime?: any | null | undefined;
+        entryDatetime: any;
+        finalisedDatetime?: any | null | undefined;
+        invoiceNumber: number;
+        draftDatetime?: any | null | undefined;
+        allocatedDatetime?: any | null | undefined;
+        pickedDatetime?: any | null | undefined;
+        shippedDatetime?: any | null | undefined;
+        deliveredDatetime?: any | null | undefined;
+        enteredByName: string;
+        requisitionNumber?: number | null | undefined;
+        purchaseOrderNumber?: number | null | undefined;
+        inboundShipmentNumber?: number | null | undefined;
+        goodsReceiptNumber?: number | null | undefined;
+        onHold: boolean;
+        color: string;
+        otherPartyId: string;
+        otherPartyName: string;
+        status: InvoiceNodeStatus;
+        theirReference?: string | null | undefined;
+        type: InvoiceNodeType;
+        otherParty:
+          | {
+              __typename: 'NameNode';
+              id: string;
+              name: string;
+              code: string;
+              isCustomer: boolean;
+              isSupplier: boolean;
+            }
+          | {
+              __typename: 'NodeError';
+              error:
+                | {
+                    __typename: 'DatabaseError';
+                    description: string;
+                    fullError: string;
+                  }
+                | { __typename: 'RecordNotFound'; description: string };
+            };
+        lines:
+          | {
+              __typename: 'ConnectorError';
+              error:
+                | {
+                    __typename: 'DatabaseError';
+                    description: string;
+                    fullError: string;
+                  }
+                | { __typename?: 'PaginationError'; description: string };
+            }
+          | {
+              __typename: 'InvoiceLineConnector';
+              totalCount: number;
+              nodes: Array<{
+                __typename: 'InvoiceLineNode';
+                batch?: string | null | undefined;
+                costPricePerPack: number;
+                expiryDate?: any | null | undefined;
+                id: string;
+                itemCode: string;
+                itemUnit: string;
+                itemId: string;
+                itemName: string;
+                numberOfPacks: number;
+                packSize: number;
+                locationDescription?: string | null | undefined;
+                sellPricePerPack: number;
+              }>;
+            };
+        pricing:
+          | {
+              __typename: 'InvoicePricingNode';
+              totalAfterTax: number;
+              subtotal: number;
+              taxPercentage: number;
+            }
+          | {
+              __typename: 'NodeError';
+              error:
+                | {
+                    __typename: 'DatabaseError';
+                    description: string;
+                    fullError: string;
+                  }
+                | { __typename: 'RecordNotFound'; description: string };
+            };
+      }
+    | {
+        __typename: 'NodeError';
+        error:
+          | {
+              __typename: 'DatabaseError';
+              description: string;
+              fullError: string;
+            }
+          | { __typename: 'RecordNotFound'; description: string };
+      };
+};
 
 export type InvoicesQueryVariables = Exact<{
   first?: Maybe<Scalars['Int']>;
@@ -967,8 +1189,65 @@
   filter?: Maybe<InvoiceFilterInput>;
 }>;
 
-
-export type InvoicesQuery = { __typename?: 'Queries', invoices: { __typename: 'ConnectorError', error: { __typename: 'DatabaseError', description: string, fullError: string } | { __typename: 'PaginationError', description: string, rangeError: { __typename?: 'RangeError', description: string, field: RangeField, max?: number | null | undefined, min?: number | null | undefined } } } | { __typename: 'InvoiceConnector', totalCount: number, nodes: Array<{ __typename?: 'InvoiceNode', comment?: string | null | undefined, confirmedDatetime?: any | null | undefined, entryDatetime: any, id: string, invoiceNumber: number, otherPartyId: string, otherPartyName: string, status: InvoiceNodeStatus, color: string, theirReference?: string | null | undefined, type: InvoiceNodeType, pricing: { __typename: 'InvoicePricingNode', totalAfterTax: number, subtotal: number, taxPercentage: number } | { __typename: 'NodeError', error: { __typename: 'DatabaseError', description: string, fullError: string } | { __typename: 'RecordNotFound', description: string } } }> } };
+export type InvoicesQuery = {
+  __typename?: 'Queries';
+  invoices:
+    | {
+        __typename: 'ConnectorError';
+        error:
+          | {
+              __typename: 'DatabaseError';
+              description: string;
+              fullError: string;
+            }
+          | {
+              __typename: 'PaginationError';
+              description: string;
+              rangeError: {
+                __typename?: 'RangeError';
+                description: string;
+                field: RangeField;
+                max?: number | null | undefined;
+                min?: number | null | undefined;
+              };
+            };
+      }
+    | {
+        __typename: 'InvoiceConnector';
+        totalCount: number;
+        nodes: Array<{
+          __typename?: 'InvoiceNode';
+          comment?: string | null | undefined;
+          confirmedDatetime?: any | null | undefined;
+          entryDatetime: any;
+          id: string;
+          invoiceNumber: number;
+          otherPartyId: string;
+          otherPartyName: string;
+          status: InvoiceNodeStatus;
+          color: string;
+          theirReference?: string | null | undefined;
+          type: InvoiceNodeType;
+          pricing:
+            | {
+                __typename: 'InvoicePricingNode';
+                totalAfterTax: number;
+                subtotal: number;
+                taxPercentage: number;
+              }
+            | {
+                __typename: 'NodeError';
+                error:
+                  | {
+                      __typename: 'DatabaseError';
+                      description: string;
+                      fullError: string;
+                    }
+                  | { __typename: 'RecordNotFound'; description: string };
+              };
+        }>;
+      };
+};
 
 export type NamesQueryVariables = Exact<{
   key: NameSortFieldInput;
@@ -977,8 +1256,42 @@
   offset?: Maybe<Scalars['Int']>;
 }>;
 
-
-export type NamesQuery = { __typename?: 'Queries', names: { __typename: 'ConnectorError', error: { __typename: 'DatabaseError', description: string, fullError: string } | { __typename: 'PaginationError', description: string, rangeError: { __typename?: 'RangeError', description: string, field: RangeField, max?: number | null | undefined, min?: number | null | undefined } } } | { __typename: 'NameConnector', totalCount: number, nodes: Array<{ __typename?: 'NameNode', code: string, id: string, isCustomer: boolean, isSupplier: boolean, name: string }> } };
+export type NamesQuery = {
+  __typename?: 'Queries';
+  names:
+    | {
+        __typename: 'ConnectorError';
+        error:
+          | {
+              __typename: 'DatabaseError';
+              description: string;
+              fullError: string;
+            }
+          | {
+              __typename: 'PaginationError';
+              description: string;
+              rangeError: {
+                __typename?: 'RangeError';
+                description: string;
+                field: RangeField;
+                max?: number | null | undefined;
+                min?: number | null | undefined;
+              };
+            };
+      }
+    | {
+        __typename: 'NameConnector';
+        totalCount: number;
+        nodes: Array<{
+          __typename?: 'NameNode';
+          code: string;
+          id: string;
+          isCustomer: boolean;
+          isSupplier: boolean;
+          name: string;
+        }>;
+      };
+};
 
 export type ItemsWithStockLinesQueryVariables = Exact<{
   first?: Maybe<Scalars['Int']>;
@@ -987,8 +1300,82 @@
   desc?: Maybe<Scalars['Boolean']>;
 }>;
 
-
-export type ItemsWithStockLinesQuery = { __typename?: 'Queries', items: { __typename: 'ConnectorError', error: { __typename: 'DatabaseError', description: string, fullError: string } | { __typename: 'PaginationError', description: string, rangeError: { __typename?: 'RangeError', description: string, field: RangeField, max?: number | null | undefined, min?: number | null | undefined } } } | { __typename: 'ItemConnector', totalCount: number, nodes: Array<{ __typename: 'ItemNode', availableQuantity: number, code: string, id: string, isVisible: boolean, name: string, unitName: string, availableBatches: { __typename: 'ConnectorError', error: { __typename: 'DatabaseError', description: string, fullError: string } | { __typename: 'PaginationError', description: string, rangeError: { __typename?: 'RangeError', description: string, field: RangeField, max?: number | null | undefined, min?: number | null | undefined } } } | { __typename: 'StockLineConnector', totalCount: number, nodes: Array<{ __typename: 'StockLineNode', availableNumberOfPacks: number, batch?: string | null | undefined, costPricePerPack: number, expiryDate?: any | null | undefined, id: string, itemId: string, packSize: number, sellPricePerPack: number, storeId: string, totalNumberOfPacks: number, onHold: boolean }> } }> } };
+export type ItemsWithStockLinesQuery = {
+  __typename?: 'Queries';
+  items:
+    | {
+        __typename: 'ConnectorError';
+        error:
+          | {
+              __typename: 'DatabaseError';
+              description: string;
+              fullError: string;
+            }
+          | {
+              __typename: 'PaginationError';
+              description: string;
+              rangeError: {
+                __typename?: 'RangeError';
+                description: string;
+                field: RangeField;
+                max?: number | null | undefined;
+                min?: number | null | undefined;
+              };
+            };
+      }
+    | {
+        __typename: 'ItemConnector';
+        totalCount: number;
+        nodes: Array<{
+          __typename: 'ItemNode';
+          availableQuantity: number;
+          code: string;
+          id: string;
+          isVisible: boolean;
+          name: string;
+          unitName: string;
+          availableBatches:
+            | {
+                __typename: 'ConnectorError';
+                error:
+                  | {
+                      __typename: 'DatabaseError';
+                      description: string;
+                      fullError: string;
+                    }
+                  | {
+                      __typename: 'PaginationError';
+                      description: string;
+                      rangeError: {
+                        __typename?: 'RangeError';
+                        description: string;
+                        field: RangeField;
+                        max?: number | null | undefined;
+                        min?: number | null | undefined;
+                      };
+                    };
+              }
+            | {
+                __typename: 'StockLineConnector';
+                totalCount: number;
+                nodes: Array<{
+                  __typename: 'StockLineNode';
+                  availableNumberOfPacks: number;
+                  batch?: string | null | undefined;
+                  costPricePerPack: number;
+                  expiryDate?: any | null | undefined;
+                  id: string;
+                  itemId: string;
+                  packSize: number;
+                  sellPricePerPack: number;
+                  storeId: string;
+                  totalNumberOfPacks: number;
+                  onHold: boolean;
+                }>;
+              };
+        }>;
+      };
+};
 
 export type ItemsListViewQueryVariables = Exact<{
   first?: Maybe<Scalars['Int']>;
@@ -997,21 +1384,43 @@
   desc?: Maybe<Scalars['Boolean']>;
 }>;
 
-
-export type ItemsListViewQuery = { __typename?: 'Queries', items: { __typename: 'ConnectorError', error: { __typename: 'DatabaseError', description: string, fullError: string } | { __typename: 'PaginationError', description: string, rangeError: { __typename?: 'RangeError', description: string, field: RangeField, max?: number | null | undefined, min?: number | null | undefined } } } | { __typename: 'ItemConnector', totalCount: number, nodes: Array<{ __typename: 'ItemNode', availableQuantity: number, code: string, id: string, isVisible: boolean, name: string, unitName: string }> } };
-
-export type InvoiceCountsQueryVariables = Exact<{
-  type: InvoiceNodeType;
-}>;
-
-
-export type InvoiceCountsQuery = { __typename?: 'Queries', invoiceCounts: { __typename: 'ConnectorError', error: { __typename?: 'DatabaseError', description: string } | { __typename?: 'PaginationError', description: string } } | { __typename: 'InvoiceCountsConnector', toBePicked?: number | null | undefined, created?: { __typename?: 'InvoiceCountsCreated', today: number, thisWeek: number } | null | undefined } };
-
-export type StockCountsQueryVariables = Exact<{ [key: string]: never; }>;
-
-
-export type StockCountsQuery = { __typename?: 'Queries', stockCounts: { __typename: 'ConnectorError', error: { __typename?: 'DatabaseError', description: string } | { __typename?: 'PaginationError', description: string } } | { __typename: 'StockCountsConnector', expired: number, expiringSoon: number } };
-
+export type ItemsListViewQuery = {
+  __typename?: 'Queries';
+  items:
+    | {
+        __typename: 'ConnectorError';
+        error:
+          | {
+              __typename: 'DatabaseError';
+              description: string;
+              fullError: string;
+            }
+          | {
+              __typename: 'PaginationError';
+              description: string;
+              rangeError: {
+                __typename?: 'RangeError';
+                description: string;
+                field: RangeField;
+                max?: number | null | undefined;
+                min?: number | null | undefined;
+              };
+            };
+      }
+    | {
+        __typename: 'ItemConnector';
+        totalCount: number;
+        nodes: Array<{
+          __typename: 'ItemNode';
+          availableQuantity: number;
+          code: string;
+          id: string;
+          isVisible: boolean;
+          name: string;
+          unitName: string;
+        }>;
+      };
+};
 
 export type InsertOutboundShipmentMutationVariables = Exact<{
   id: Scalars['String'];
@@ -1065,282 +1474,101 @@
       };
 };
 
+export type InvoiceCountsQueryVariables = Exact<{
+  type: InvoiceNodeType;
+}>;
+
+export type InvoiceCountsQuery = {
+  __typename?: 'Queries';
+  invoiceCounts:
+    | {
+        __typename: 'ConnectorError';
+        error:
+          | { __typename?: 'DatabaseError'; description: string }
+          | { __typename?: 'PaginationError'; description: string };
+      }
+    | {
+        __typename: 'InvoiceCountsConnector';
+        toBePicked?: number | null | undefined;
+        created?:
+          | {
+              __typename?: 'InvoiceCountsCreated';
+              today: number;
+              thisWeek: number;
+            }
+          | null
+          | undefined;
+      };
+};
+
+export type StockCountsQueryVariables = Exact<{ [key: string]: never }>;
+
+export type StockCountsQuery = {
+  __typename?: 'Queries';
+  stockCounts:
+    | {
+        __typename: 'ConnectorError';
+        error:
+          | { __typename?: 'DatabaseError'; description: string }
+          | { __typename?: 'PaginationError'; description: string };
+      }
+    | {
+        __typename: 'StockCountsConnector';
+        expired: number;
+        expiringSoon: number;
+      };
+};
+
 export const InvoiceDocument = gql`
-    query invoice($id: String!) {
-  invoice(id: $id) {
-    __typename
-    ... on NodeError {
+  query invoice($id: String!) {
+    invoice(id: $id) {
       __typename
-      error {
-        description
-        ... on DatabaseError {
-          __typename
+      ... on NodeError {
+        __typename
+        error {
           description
-          fullError
+          ... on DatabaseError {
+            __typename
+            description
+            fullError
+          }
+          ... on RecordNotFound {
+            __typename
+            description
+          }
         }
-        ... on RecordNotFound {
-          __typename
-          description
-        }
-      }
-    }
-    ... on InvoiceNode {
-      __typename
-      id
-      comment
-      confirmedDatetime
-      entryDatetime
-      finalisedDatetime
-      invoiceNumber
-      draftDatetime
-      allocatedDatetime
-      pickedDatetime
-      shippedDatetime
-      deliveredDatetime
-      enteredByName
-      requisitionNumber
-      purchaseOrderNumber
-      inboundShipmentNumber
-      goodsReceiptNumber
-      onHold
-      color
-      otherParty {
+      }
+      ... on InvoiceNode {
         __typename
-        ... on NameNode {
-          __typename
-          id
-          name
-          code
-          isCustomer
-          isSupplier
-        }
-        ... on NodeError {
-          __typename
-          error {
-            description
-            ... on DatabaseError {
-              __typename
-              description
-              fullError
-            }
-            ... on RecordNotFound {
-              __typename
-              description
-            }
-          }
-        }
-      }
-      lines {
-        ... on ConnectorError {
-          __typename
-          error {
-            description
-            ... on DatabaseError {
-              __typename
-              description
-              fullError
-            }
-          }
-        }
-        ... on InvoiceLineConnector {
-          __typename
-          nodes {
-            __typename
-            batch
-            costPricePerPack
-            expiryDate
-            id
-            itemCode
-            itemUnit
-            itemId
-            itemName
-            numberOfPacks
-            packSize
-            locationDescription
-            sellPricePerPack
-          }
-          totalCount
-        }
-      }
-      otherPartyId
-      otherPartyName
-      pricing {
-        __typename
-        ... on NodeError {
-          __typename
-          error {
-            description
-            ... on DatabaseError {
-              __typename
-              description
-              fullError
-            }
-            ... on RecordNotFound {
-              __typename
-              description
-            }
-          }
-        }
-        ... on InvoicePricingNode {
-          __typename
-          totalAfterTax
-          subtotal
-          taxPercentage
-        }
-      }
-      status
-      theirReference
-      type
-    }
-  }
-}
-    `;
-export const InvoicesDocument = gql`
-    query invoices($first: Int, $offset: Int, $key: InvoiceSortFieldInput!, $desc: Boolean, $filter: InvoiceFilterInput) {
-  invoices(
-    page: {first: $first, offset: $offset}
-    sort: {key: $key, desc: $desc}
-    filter: $filter
-  ) {
-    ... on ConnectorError {
-      __typename
-      error {
-        description
-        ... on DatabaseError {
-          __typename
-          description
-          fullError
-        }
-        ... on PaginationError {
-          __typename
-          description
-          rangeError {
-            description
-            field
-            max
-            min
-          }
-        }
-      }
-    }
-    ... on InvoiceConnector {
-      __typename
-      nodes {
+        id
         comment
         confirmedDatetime
         entryDatetime
-        id
+        finalisedDatetime
         invoiceNumber
-        otherPartyId
-        otherPartyName
-        status
+        draftDatetime
+        allocatedDatetime
+        pickedDatetime
+        shippedDatetime
+        deliveredDatetime
+        enteredByName
+        requisitionNumber
+        purchaseOrderNumber
+        inboundShipmentNumber
+        goodsReceiptNumber
+        onHold
         color
-        theirReference
-        type
-        pricing {
+        otherParty {
           __typename
+          ... on NameNode {
+            __typename
+            id
+            name
+            code
+            isCustomer
+            isSupplier
+          }
           ... on NodeError {
-            __typename
-            error {
-              ... on RecordNotFound {
-                __typename
-                description
-              }
-              ... on DatabaseError {
-                __typename
-                description
-                fullError
-              }
-              description
-            }
-          }
-          ... on InvoicePricingNode {
-            __typename
-            totalAfterTax
-            subtotal
-            taxPercentage
-          }
-        }
-      }
-      totalCount
-    }
-  }
-}
-    `;
-export const NamesDocument = gql`
-    query names($key: NameSortFieldInput!, $desc: Boolean, $first: Int, $offset: Int) {
-  names(
-    page: {first: $first, offset: $offset}
-    sort: {key: $key, desc: $desc}
-    filter: {isCustomer: true}
-  ) {
-    ... on ConnectorError {
-      __typename
-      error {
-        ... on DatabaseError {
-          __typename
-          description
-          fullError
-        }
-        description
-        ... on PaginationError {
-          __typename
-          description
-          rangeError {
-            description
-            field
-            max
-            min
-          }
-        }
-      }
-    }
-    ... on NameConnector {
-      __typename
-      nodes {
-        code
-        id
-        isCustomer
-        isSupplier
-        name
-      }
-      totalCount
-    }
-  }
-}
-    `;
-export const ItemsWithStockLinesDocument = gql`
-    query itemsWithStockLines($first: Int, $offset: Int, $key: ItemSortFieldInput!, $desc: Boolean) {
-  items(page: {first: $first, offset: $offset}, sort: {key: $key, desc: $desc}) {
-    ... on ConnectorError {
-      __typename
-      error {
-        description
-        ... on DatabaseError {
-          __typename
-          description
-          fullError
-        }
-        ... on PaginationError {
-          __typename
-          description
-          rangeError {
-            description
-            field
-            max
-            min
-          }
-        }
-      }
-    }
-    ... on ItemConnector {
-      __typename
-      nodes {
-        __typename
-        availableQuantity
-        availableBatches {
-          __typename
-          ... on ConnectorError {
             __typename
             error {
               description
@@ -1349,87 +1577,340 @@
                 description
                 fullError
               }
-              ... on PaginationError {
+              ... on RecordNotFound {
                 __typename
                 description
-                rangeError {
-                  description
-                  field
-                  max
-                  min
-                }
               }
             }
           }
-          ... on StockLineConnector {
+        }
+        lines {
+          ... on ConnectorError {
+            __typename
+            error {
+              description
+              ... on DatabaseError {
+                __typename
+                description
+                fullError
+              }
+            }
+          }
+          ... on InvoiceLineConnector {
             __typename
             nodes {
               __typename
-              availableNumberOfPacks
               batch
               costPricePerPack
               expiryDate
               id
+              itemCode
+              itemUnit
               itemId
+              itemName
+              numberOfPacks
               packSize
+              locationDescription
               sellPricePerPack
-              storeId
-              totalNumberOfPacks
-              onHold
             }
             totalCount
           }
         }
-        code
-        id
-        isVisible
-        name
-        unitName
-      }
-      totalCount
+        otherPartyId
+        otherPartyName
+        pricing {
+          __typename
+          ... on NodeError {
+            __typename
+            error {
+              description
+              ... on DatabaseError {
+                __typename
+                description
+                fullError
+              }
+              ... on RecordNotFound {
+                __typename
+                description
+              }
+            }
+          }
+          ... on InvoicePricingNode {
+            __typename
+            totalAfterTax
+            subtotal
+            taxPercentage
+          }
+        }
+        status
+        theirReference
+        type
+      }
     }
   }
-}
-    `;
-export const ItemsListViewDocument = gql`
-    query itemsListView($first: Int, $offset: Int, $key: ItemSortFieldInput!, $desc: Boolean) {
-  items(page: {first: $first, offset: $offset}, sort: {key: $key, desc: $desc}) {
-    ... on ConnectorError {
-      __typename
-      error {
-        description
-        ... on DatabaseError {
-          __typename
+`;
+export const InvoicesDocument = gql`
+  query invoices(
+    $first: Int
+    $offset: Int
+    $key: InvoiceSortFieldInput!
+    $desc: Boolean
+    $filter: InvoiceFilterInput
+  ) {
+    invoices(
+      page: { first: $first, offset: $offset }
+      sort: { key: $key, desc: $desc }
+      filter: $filter
+    ) {
+      ... on ConnectorError {
+        __typename
+        error {
           description
-          fullError
+          ... on DatabaseError {
+            __typename
+            description
+            fullError
+          }
+          ... on PaginationError {
+            __typename
+            description
+            rangeError {
+              description
+              field
+              max
+              min
+            }
+          }
         }
-        ... on PaginationError {
-          __typename
-          description
-          rangeError {
-            description
-            field
-            max
-            min
+      }
+      ... on InvoiceConnector {
+        __typename
+        nodes {
+          comment
+          confirmedDatetime
+          entryDatetime
+          id
+          invoiceNumber
+          otherPartyId
+          otherPartyName
+          status
+          color
+          theirReference
+          type
+          pricing {
+            __typename
+            ... on NodeError {
+              __typename
+              error {
+                ... on RecordNotFound {
+                  __typename
+                  description
+                }
+                ... on DatabaseError {
+                  __typename
+                  description
+                  fullError
+                }
+                description
+              }
+            }
+            ... on InvoicePricingNode {
+              __typename
+              totalAfterTax
+              subtotal
+              taxPercentage
+            }
           }
         }
-      }
-    }
-    ... on ItemConnector {
-      __typename
-      nodes {
-        __typename
-        availableQuantity
-        code
-        id
-        isVisible
-        name
-        unitName
-      }
-      totalCount
+        totalCount
+      }
     }
   }
-<<<<<<< HEAD
+`;
+export const NamesDocument = gql`
+  query names(
+    $key: NameSortFieldInput!
+    $desc: Boolean
+    $first: Int
+    $offset: Int
+  ) {
+    names(
+      page: { first: $first, offset: $offset }
+      sort: { key: $key, desc: $desc }
+      filter: { isCustomer: true }
+    ) {
+      ... on ConnectorError {
+        __typename
+        error {
+          ... on DatabaseError {
+            __typename
+            description
+            fullError
+          }
+          description
+          ... on PaginationError {
+            __typename
+            description
+            rangeError {
+              description
+              field
+              max
+              min
+            }
+          }
+        }
+      }
+      ... on NameConnector {
+        __typename
+        nodes {
+          code
+          id
+          isCustomer
+          isSupplier
+          name
+        }
+        totalCount
+      }
+    }
+  }
+`;
+export const ItemsWithStockLinesDocument = gql`
+  query itemsWithStockLines(
+    $first: Int
+    $offset: Int
+    $key: ItemSortFieldInput!
+    $desc: Boolean
+  ) {
+    items(
+      page: { first: $first, offset: $offset }
+      sort: { key: $key, desc: $desc }
+    ) {
+      ... on ConnectorError {
+        __typename
+        error {
+          description
+          ... on DatabaseError {
+            __typename
+            description
+            fullError
+          }
+          ... on PaginationError {
+            __typename
+            description
+            rangeError {
+              description
+              field
+              max
+              min
+            }
+          }
+        }
+      }
+      ... on ItemConnector {
+        __typename
+        nodes {
+          __typename
+          availableQuantity
+          availableBatches {
+            __typename
+            ... on ConnectorError {
+              __typename
+              error {
+                description
+                ... on DatabaseError {
+                  __typename
+                  description
+                  fullError
+                }
+                ... on PaginationError {
+                  __typename
+                  description
+                  rangeError {
+                    description
+                    field
+                    max
+                    min
+                  }
+                }
+              }
+            }
+            ... on StockLineConnector {
+              __typename
+              nodes {
+                __typename
+                availableNumberOfPacks
+                batch
+                costPricePerPack
+                expiryDate
+                id
+                itemId
+                packSize
+                sellPricePerPack
+                storeId
+                totalNumberOfPacks
+                onHold
+              }
+              totalCount
+            }
+          }
+          code
+          id
+          isVisible
+          name
+          unitName
+        }
+        totalCount
+      }
+    }
+  }
+`;
+export const ItemsListViewDocument = gql`
+  query itemsListView(
+    $first: Int
+    $offset: Int
+    $key: ItemSortFieldInput!
+    $desc: Boolean
+  ) {
+    items(
+      page: { first: $first, offset: $offset }
+      sort: { key: $key, desc: $desc }
+    ) {
+      ... on ConnectorError {
+        __typename
+        error {
+          description
+          ... on DatabaseError {
+            __typename
+            description
+            fullError
+          }
+          ... on PaginationError {
+            __typename
+            description
+            rangeError {
+              description
+              field
+              max
+              min
+            }
+          }
+        }
+      }
+      ... on ItemConnector {
+        __typename
+        nodes {
+          __typename
+          availableQuantity
+          code
+          id
+          isVisible
+          name
+          unitName
+        }
+        totalCount
+      }
+    }
+  }
 `;
 export const InsertOutboundShipmentDocument = gql`
   mutation insertOutboundShipment($id: String!, $otherPartyId: String!) {
@@ -1491,74 +1972,122 @@
     }
   }
 `;
-=======
-}
-    `;
 export const InvoiceCountsDocument = gql`
-    query invoiceCounts($type: InvoiceNodeType!) {
-  invoiceCounts(type: $type) {
-    ... on InvoiceCountsConnector {
-      __typename
-      created {
-        today
-        thisWeek
-      }
-      toBePicked
-    }
-    ... on ConnectorError {
-      __typename
-      error {
-        description
+  query invoiceCounts($type: InvoiceNodeType!) {
+    invoiceCounts(type: $type) {
+      ... on InvoiceCountsConnector {
+        __typename
+        created {
+          today
+          thisWeek
+        }
+        toBePicked
+      }
+      ... on ConnectorError {
+        __typename
+        error {
+          description
+        }
       }
     }
   }
-}
-    `;
+`;
 export const StockCountsDocument = gql`
-    query stockCounts {
-  stockCounts {
-    ... on StockCountsConnector {
-      __typename
-      expired
-      expiringSoon
-    }
-    ... on ConnectorError {
-      __typename
-      error {
-        description
+  query stockCounts {
+    stockCounts {
+      ... on StockCountsConnector {
+        __typename
+        expired
+        expiringSoon
+      }
+      ... on ConnectorError {
+        __typename
+        error {
+          description
+        }
       }
     }
   }
-}
-    `;
-
-export type SdkFunctionWrapper = <T>(action: (requestHeaders?:Record<string, string>) => Promise<T>, operationName: string) => Promise<T>;
->>>>>>> 94bf1152
-
+`;
+
+export type SdkFunctionWrapper = <T>(
+  action: (requestHeaders?: Record<string, string>) => Promise<T>,
+  operationName: string
+) => Promise<T>;
 
 const defaultWrapper: SdkFunctionWrapper = (action, _operationName) => action();
 
-export function getSdk(client: GraphQLClient, withWrapper: SdkFunctionWrapper = defaultWrapper) {
+export function getSdk(
+  client: GraphQLClient,
+  withWrapper: SdkFunctionWrapper = defaultWrapper
+) {
   return {
-    invoice(variables: InvoiceQueryVariables, requestHeaders?: Dom.RequestInit["headers"]): Promise<InvoiceQuery> {
-      return withWrapper((wrappedRequestHeaders) => client.request<InvoiceQuery>(InvoiceDocument, variables, {...requestHeaders, ...wrappedRequestHeaders}), 'invoice');
+    invoice(
+      variables: InvoiceQueryVariables,
+      requestHeaders?: Dom.RequestInit['headers']
+    ): Promise<InvoiceQuery> {
+      return withWrapper(
+        wrappedRequestHeaders =>
+          client.request<InvoiceQuery>(InvoiceDocument, variables, {
+            ...requestHeaders,
+            ...wrappedRequestHeaders,
+          }),
+        'invoice'
+      );
     },
-    invoices(variables: InvoicesQueryVariables, requestHeaders?: Dom.RequestInit["headers"]): Promise<InvoicesQuery> {
-      return withWrapper((wrappedRequestHeaders) => client.request<InvoicesQuery>(InvoicesDocument, variables, {...requestHeaders, ...wrappedRequestHeaders}), 'invoices');
+    invoices(
+      variables: InvoicesQueryVariables,
+      requestHeaders?: Dom.RequestInit['headers']
+    ): Promise<InvoicesQuery> {
+      return withWrapper(
+        wrappedRequestHeaders =>
+          client.request<InvoicesQuery>(InvoicesDocument, variables, {
+            ...requestHeaders,
+            ...wrappedRequestHeaders,
+          }),
+        'invoices'
+      );
     },
-    names(variables: NamesQueryVariables, requestHeaders?: Dom.RequestInit["headers"]): Promise<NamesQuery> {
-      return withWrapper((wrappedRequestHeaders) => client.request<NamesQuery>(NamesDocument, variables, {...requestHeaders, ...wrappedRequestHeaders}), 'names');
+    names(
+      variables: NamesQueryVariables,
+      requestHeaders?: Dom.RequestInit['headers']
+    ): Promise<NamesQuery> {
+      return withWrapper(
+        wrappedRequestHeaders =>
+          client.request<NamesQuery>(NamesDocument, variables, {
+            ...requestHeaders,
+            ...wrappedRequestHeaders,
+          }),
+        'names'
+      );
     },
-    itemsWithStockLines(variables: ItemsWithStockLinesQueryVariables, requestHeaders?: Dom.RequestInit["headers"]): Promise<ItemsWithStockLinesQuery> {
-      return withWrapper((wrappedRequestHeaders) => client.request<ItemsWithStockLinesQuery>(ItemsWithStockLinesDocument, variables, {...requestHeaders, ...wrappedRequestHeaders}), 'itemsWithStockLines');
+    itemsWithStockLines(
+      variables: ItemsWithStockLinesQueryVariables,
+      requestHeaders?: Dom.RequestInit['headers']
+    ): Promise<ItemsWithStockLinesQuery> {
+      return withWrapper(
+        wrappedRequestHeaders =>
+          client.request<ItemsWithStockLinesQuery>(
+            ItemsWithStockLinesDocument,
+            variables,
+            { ...requestHeaders, ...wrappedRequestHeaders }
+          ),
+        'itemsWithStockLines'
+      );
     },
-    itemsListView(variables: ItemsListViewQueryVariables, requestHeaders?: Dom.RequestInit["headers"]): Promise<ItemsListViewQuery> {
-      return withWrapper((wrappedRequestHeaders) => client.request<ItemsListViewQuery>(ItemsListViewDocument, variables, {...requestHeaders, ...wrappedRequestHeaders}), 'itemsListView');
+    itemsListView(
+      variables: ItemsListViewQueryVariables,
+      requestHeaders?: Dom.RequestInit['headers']
+    ): Promise<ItemsListViewQuery> {
+      return withWrapper(
+        wrappedRequestHeaders =>
+          client.request<ItemsListViewQuery>(ItemsListViewDocument, variables, {
+            ...requestHeaders,
+            ...wrappedRequestHeaders,
+          }),
+        'itemsListView'
+      );
     },
-    invoiceCounts(variables: InvoiceCountsQueryVariables, requestHeaders?: Dom.RequestInit["headers"]): Promise<InvoiceCountsQuery> {
-      return withWrapper((wrappedRequestHeaders) => client.request<InvoiceCountsQuery>(InvoiceCountsDocument, variables, {...requestHeaders, ...wrappedRequestHeaders}), 'invoiceCounts');
-    },
-<<<<<<< HEAD
     insertOutboundShipment(
       variables: InsertOutboundShipmentMutationVariables,
       requestHeaders?: Dom.RequestInit['headers']
@@ -1573,11 +2102,32 @@
         'insertOutboundShipment'
       );
     },
-=======
-    stockCounts(variables?: StockCountsQueryVariables, requestHeaders?: Dom.RequestInit["headers"]): Promise<StockCountsQuery> {
-      return withWrapper((wrappedRequestHeaders) => client.request<StockCountsQuery>(StockCountsDocument, variables, {...requestHeaders, ...wrappedRequestHeaders}), 'stockCounts');
-    }
->>>>>>> 94bf1152
+    invoiceCounts(
+      variables: InvoiceCountsQueryVariables,
+      requestHeaders?: Dom.RequestInit['headers']
+    ): Promise<InvoiceCountsQuery> {
+      return withWrapper(
+        wrappedRequestHeaders =>
+          client.request<InvoiceCountsQuery>(InvoiceCountsDocument, variables, {
+            ...requestHeaders,
+            ...wrappedRequestHeaders,
+          }),
+        'invoiceCounts'
+      );
+    },
+    stockCounts(
+      variables?: StockCountsQueryVariables,
+      requestHeaders?: Dom.RequestInit['headers']
+    ): Promise<StockCountsQuery> {
+      return withWrapper(
+        wrappedRequestHeaders =>
+          client.request<StockCountsQuery>(StockCountsDocument, variables, {
+            ...requestHeaders,
+            ...wrappedRequestHeaders,
+          }),
+        'stockCounts'
+      );
+    },
   };
 }
 export type Sdk = ReturnType<typeof getSdk>;