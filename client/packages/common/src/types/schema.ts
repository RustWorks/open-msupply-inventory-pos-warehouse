--- conflicted
+++ resolved
@@ -696,19 +696,6 @@
 
 export type CannotAddPackSizeOfZero = InsertPackVariantErrorInterface & {
   __typename: 'CannotAddPackSizeOfZero';
-<<<<<<< HEAD
-  description: Scalars['String']['output'];
-};
-
-export type CannotAddWithNoAbbreviationAndName = InsertPackVariantErrorInterface & UpdatePackVariantErrorInterface & {
-  __typename: 'CannotAddWithNoAbbreviationAndName';
-  description: Scalars['String']['output'];
-};
-
-export type CannotChangeStatusOfInvoiceOnHold = UpdateErrorInterface & UpdateInboundShipmentErrorInterface & {
-  __typename: 'CannotChangeStatusOfInvoiceOnHold';
-=======
->>>>>>> ebdf0d44
   description: Scalars['String']['output'];
 };
 
@@ -842,11 +829,6 @@
 export type CentralPatientSearchResponse =
   | CentralPatientSearchConnector
   | CentralPatientSearchError;
-
-export type CentralServerMutationNode = {
-  __typename: 'CentralServerMutationNode';
-  packVariant: PackVariantMutations;
-};
 
 export type CentralServerMutationNode = {
   __typename: 'CentralServerMutationNode';
@@ -3901,31 +3883,6 @@
   input: InsertPackVariantInput;
   storeId: Scalars['String']['input'];
 };
-
-export type PackVariantMutationsUpdatePackVariantArgs = {
-  input: UpdatePackVariantInput;
-  storeId: Scalars['String']['input'];
-};
-
-export type PackVariantMutations = {
-  __typename: 'PackVariantMutations';
-  deletePackVariant: DeletePackVariantResponse;
-  insertPackVariant: InsertPackVariantResponse;
-  updatePackVariant: UpdatePackVariantResponse;
-};
-
-
-export type PackVariantMutationsDeletePackVariantArgs = {
-  input: DeletePackVariantInput;
-  storeId: Scalars['String']['input'];
-};
-
-
-export type PackVariantMutationsInsertPackVariantArgs = {
-  input: InsertPackVariantInput;
-  storeId: Scalars['String']['input'];
-};
-
 
 export type PackVariantMutationsUpdatePackVariantArgs = {
   input: UpdatePackVariantInput;
@@ -4664,11 +4621,6 @@
   storeId: Scalars['String']['input'];
 };
 
-export type QueriesPackVariantsArgs = {
-  storeId: Scalars['String']['input'];
-};
-
-
 export type QueriesPatientArgs = {
   patientId: Scalars['String']['input'];
   storeId: Scalars['String']['input'];
@@ -6756,15 +6708,8 @@
   shortName: Scalars['String']['output'];
 };
 
-<<<<<<< HEAD
-export type VariantWithPackSizeAlreadyExists = InsertPackVariantErrorInterface & {
-  __typename: 'VariantWithPackSizeAlreadyExists';
-  description: Scalars['String']['output'];
-};
-=======
 export type VariantWithPackSizeAlreadyExists =
   InsertPackVariantErrorInterface & {
     __typename: 'VariantWithPackSizeAlreadyExists';
     description: Scalars['String']['output'];
-  };
->>>>>>> ebdf0d44
+  };