export type Maybe<T> = T | null;
export type InputMaybe<T> = Maybe<T>;
export type Exact<T extends { [key: string]: unknown }> = { [K in keyof T]: T[K] };
export type MakeOptional<T, K extends keyof T> = Omit<T, K> & { [SubKey in K]?: Maybe<T[SubKey]> };
export type MakeMaybe<T, K extends keyof T> = Omit<T, K> & { [SubKey in K]: Maybe<T[SubKey]> };
/** All built-in and custom scalars, mapped to their actual values */
export type Scalars = {
  ID: string;
  String: string;
  Boolean: boolean;
  Int: number;
  Float: number;
  /**
   * Implement the DateTime<Utc> scalar
   *
   * The input/output is a string in RFC3339 format.
   */
  DateTime: string;
  /** A scalar that can represent any JSON value. */
  JSON: any;
  /**
   * ISO 8601 calendar date without timezone.
   * Format: %Y-%m-%d
   *
   * # Examples
   *
   * * `1994-11-13`
   * * `2000-02-24`
   */
  NaiveDate: string;
};

export type AddFromMasterListError = {
  __typename: 'AddFromMasterListError';
  error: AddFromMasterListErrorInterface;
};

export type AddFromMasterListErrorInterface = {
  description: Scalars['String'];
};

export type AddFromMasterListInput = {
  masterListId: Scalars['String'];
  requestRequisitionId: Scalars['String'];
};

export type AddFromMasterListResponse = AddFromMasterListError | RequisitionLineConnector;

export type AllocateOutboundShipmentUnallocatedLineError = {
  __typename: 'AllocateOutboundShipmentUnallocatedLineError';
  error: AllocateOutboundShipmentUnallocatedLineErrorInterface;
};

export type AllocateOutboundShipmentUnallocatedLineErrorInterface = {
  description: Scalars['String'];
};

export type AllocateOutboundShipmentUnallocatedLineNode = {
  __typename: 'AllocateOutboundShipmentUnallocatedLineNode';
  deletes: Array<DeleteResponse>;
  inserts: InvoiceLineConnector;
  issuedExpiringSoonStockLines: StockLineConnector;
  skippedExpiredStockLines: StockLineConnector;
  skippedOnHoldStockLines: StockLineConnector;
  updates: InvoiceLineConnector;
};

export type AllocateOutboundShipmentUnallocatedLineResponse = AllocateOutboundShipmentUnallocatedLineError | AllocateOutboundShipmentUnallocatedLineNode;

export type AllocateOutboundShipmentUnallocatedLineResponseWithId = {
  __typename: 'AllocateOutboundShipmentUnallocatedLineResponseWithId';
  id: Scalars['String'];
  response: AllocateOutboundShipmentUnallocatedLineResponse;
};

export type AuthToken = {
  __typename: 'AuthToken';
  /** Bearer token */
  token: Scalars['String'];
};

export type AuthTokenError = {
  __typename: 'AuthTokenError';
  error: AuthTokenErrorInterface;
};

export type AuthTokenErrorInterface = {
  description: Scalars['String'];
};

export type AuthTokenResponse = AuthToken | AuthTokenError;

export type BatchInboundShipmentInput = {
  continueOnError?: InputMaybe<Scalars['Boolean']>;
  deleteInboundShipmentLines?: InputMaybe<Array<DeleteInboundShipmentLineInput>>;
  deleteInboundShipmentServiceLines?: InputMaybe<Array<DeleteInboundShipmentServiceLineInput>>;
  deleteInboundShipments?: InputMaybe<Array<DeleteInboundShipmentInput>>;
  insertInboundShipmentLines?: InputMaybe<Array<InsertInboundShipmentLineInput>>;
  insertInboundShipmentServiceLines?: InputMaybe<Array<InsertInboundShipmentServiceLineInput>>;
  insertInboundShipments?: InputMaybe<Array<InsertInboundShipmentInput>>;
  updateInboundShipmentLines?: InputMaybe<Array<UpdateInboundShipmentLineInput>>;
  updateInboundShipmentServiceLines?: InputMaybe<Array<UpdateInboundShipmentServiceLineInput>>;
  updateInboundShipments?: InputMaybe<Array<UpdateInboundShipmentInput>>;
};

export type BatchInboundShipmentResponse = {
  __typename: 'BatchInboundShipmentResponse';
  deleteInboundShipmentLines?: Maybe<Array<DeleteInboundShipmentLineResponseWithId>>;
  deleteInboundShipmentServiceLines?: Maybe<Array<DeleteInboundShipmentServiceLineResponseWithId>>;
  deleteInboundShipments?: Maybe<Array<DeleteInboundShipmentResponseWithId>>;
  insertInboundShipmentLines?: Maybe<Array<InsertInboundShipmentLineResponseWithId>>;
  insertInboundShipmentServiceLines?: Maybe<Array<InsertInboundShipmentServiceLineResponseWithId>>;
  insertInboundShipments?: Maybe<Array<InsertInboundShipmentResponseWithId>>;
  updateInboundShipmentLines?: Maybe<Array<UpdateInboundShipmentLineResponseWithId>>;
  updateInboundShipmentServiceLines?: Maybe<Array<UpdateInboundShipmentServiceLineResponseWithId>>;
  updateInboundShipments?: Maybe<Array<UpdateInboundShipmentResponseWithId>>;
};

export type BatchIsReserved = DeleteInboundShipmentLineErrorInterface & UpdateInboundShipmentLineErrorInterface & {
  __typename: 'BatchIsReserved';
  description: Scalars['String'];
};

export type BatchOutboundShipmentInput = {
  allocatedOutboundShipmentUnallocatedLines?: InputMaybe<Array<Scalars['String']>>;
  continueOnError?: InputMaybe<Scalars['Boolean']>;
  deleteOutboundShipmentLines?: InputMaybe<Array<DeleteOutboundShipmentLineInput>>;
  deleteOutboundShipmentServiceLines?: InputMaybe<Array<DeleteOutboundShipmentServiceLineInput>>;
  deleteOutboundShipmentUnallocatedLines?: InputMaybe<Array<DeleteOutboundShipmentUnallocatedLineInput>>;
  deleteOutboundShipments?: InputMaybe<Array<Scalars['String']>>;
  insertOutboundShipmentLines?: InputMaybe<Array<InsertOutboundShipmentLineInput>>;
  insertOutboundShipmentServiceLines?: InputMaybe<Array<InsertOutboundShipmentServiceLineInput>>;
  insertOutboundShipmentUnallocatedLines?: InputMaybe<Array<InsertOutboundShipmentUnallocatedLineInput>>;
  insertOutboundShipments?: InputMaybe<Array<InsertOutboundShipmentInput>>;
  updateOutboundShipmentLines?: InputMaybe<Array<UpdateOutboundShipmentLineInput>>;
  updateOutboundShipmentServiceLines?: InputMaybe<Array<UpdateOutboundShipmentServiceLineInput>>;
  updateOutboundShipmentUnallocatedLines?: InputMaybe<Array<UpdateOutboundShipmentUnallocatedLineInput>>;
  updateOutboundShipments?: InputMaybe<Array<UpdateOutboundShipmentInput>>;
};

export type BatchOutboundShipmentResponse = {
  __typename: 'BatchOutboundShipmentResponse';
  allocateOutboundShipmentUnallocatedLines?: Maybe<Array<AllocateOutboundShipmentUnallocatedLineResponseWithId>>;
  deleteOutboundShipmentLines?: Maybe<Array<DeleteOutboundShipmentLineResponseWithId>>;
  deleteOutboundShipmentServiceLines?: Maybe<Array<DeleteOutboundShipmentServiceLineResponseWithId>>;
  deleteOutboundShipmentUnallocatedLines?: Maybe<Array<DeleteOutboundShipmentUnallocatedLineResponseWithId>>;
  deleteOutboundShipments?: Maybe<Array<DeleteOutboundShipmentResponseWithId>>;
  insertOutboundShipmentLines?: Maybe<Array<InsertOutboundShipmentLineResponseWithId>>;
  insertOutboundShipmentServiceLines?: Maybe<Array<InsertOutboundShipmentServiceLineResponseWithId>>;
  insertOutboundShipmentUnallocatedLines?: Maybe<Array<InsertOutboundShipmentUnallocatedLineResponseWithId>>;
  insertOutboundShipments?: Maybe<Array<InsertOutboundShipmentResponseWithId>>;
  updateOutboundShipmentLines?: Maybe<Array<UpdateOutboundShipmentLineResponseWithId>>;
  updateOutboundShipmentServiceLines?: Maybe<Array<UpdateOutboundShipmentServiceLineResponseWithId>>;
  updateOutboundShipmentUnallocatedLines?: Maybe<Array<UpdateOutboundShipmentUnallocatedLineResponseWithId>>;
  updateOutboundShipments?: Maybe<Array<UpdateOutboundShipmentResponseWithId>>;
};

export type BatchRequestRequisitionInput = {
  continueOnError?: InputMaybe<Scalars['Boolean']>;
  deleteRequestRequisitionLines?: InputMaybe<Array<DeleteRequestRequisitionLineInput>>;
  deleteRequestRequisitions?: InputMaybe<Array<DeleteRequestRequisitionInput>>;
  insertRequestRequisitionLines?: InputMaybe<Array<InsertRequestRequisitionLineInput>>;
  insertRequestRequisitions?: InputMaybe<Array<InsertRequestRequisitionInput>>;
  updateRequestRequisitionLines?: InputMaybe<Array<UpdateRequestRequisitionLineInput>>;
  updateRequestRequisitions?: InputMaybe<Array<UpdateRequestRequisitionInput>>;
};

export type BatchRequestRequisitionResponse = {
  __typename: 'BatchRequestRequisitionResponse';
  deleteRequestRequisitionLines?: Maybe<Array<DeleteRequestRequisitionLineResponseWithId>>;
  deleteRequestRequisitions?: Maybe<Array<DeleteRequestRequisitionResponseWithId>>;
  insertRequestRequisitionLines?: Maybe<Array<InsertRequestRequisitionLineResponseWithId>>;
  insertRequestRequisitions?: Maybe<Array<InsertRequestRequisitionResponseWithId>>;
  updateRequestRequisitionLines?: Maybe<Array<UpdateRequestRequisitionLineResponseWithId>>;
  updateRequestRequisitions?: Maybe<Array<UpdateRequestRequisitionResponseWithId>>;
};

export type BatchStocktakeInput = {
  continueOnError?: InputMaybe<Scalars['Boolean']>;
  deleteStocktakeLines?: InputMaybe<Array<DeleteStocktakeLineInput>>;
  deleteStocktakes?: InputMaybe<Array<DeleteStocktakeInput>>;
  insertStocktakeLines?: InputMaybe<Array<InsertStocktakeLineInput>>;
  insertStocktakes?: InputMaybe<Array<InsertStocktakeInput>>;
  updateStocktakeLines?: InputMaybe<Array<UpdateStocktakeLineInput>>;
  updateStocktakes?: InputMaybe<Array<UpdateStocktakeInput>>;
};

export type BatchStocktakeResponse = {
  __typename: 'BatchStocktakeResponse';
  deleteStocktakeLines?: Maybe<Array<DeleteStocktakeLineResponseWithId>>;
  deleteStocktakes?: Maybe<Array<DeleteStocktakeResponseWithId>>;
  insertStocktakeLines?: Maybe<Array<InsertStocktakeLineResponseWithId>>;
  insertStocktakes?: Maybe<Array<InsertStocktakeResponseWithId>>;
  updateStocktakeLines?: Maybe<Array<UpdateStocktakeLineResponseWithId>>;
  updateStocktakes?: Maybe<Array<UpdateStocktakeResponseWithId>>;
};

export type CanOnlyChangeToAllocatedWhenNoUnallocatedLines = UpdateErrorInterface & {
  __typename: 'CanOnlyChangeToAllocatedWhenNoUnallocatedLines';
  description: Scalars['String'];
  invoiceLines: InvoiceLineConnector;
};

export type CannotChangeStatusOfInvoiceOnHold = UpdateErrorInterface & UpdateInboundShipmentErrorInterface & {
  __typename: 'CannotChangeStatusOfInvoiceOnHold';
  description: Scalars['String'];
};

export type CannotDeleteInvoiceWithLines = DeleteErrorInterface & DeleteInboundShipmentErrorInterface & {
  __typename: 'CannotDeleteInvoiceWithLines';
  description: Scalars['String'];
  lines: InvoiceLineConnector;
};

export type CannotDeleteRequisitionWithLines = DeleteRequestRequisitionErrorInterface & {
  __typename: 'CannotDeleteRequisitionWithLines';
  description: Scalars['String'];
};

export type CannotEditInvoice = DeleteErrorInterface & DeleteInboundShipmentErrorInterface & DeleteInboundShipmentLineErrorInterface & DeleteInboundShipmentServiceLineErrorInterface & DeleteOutboundShipmentLineErrorInterface & DeleteOutboundShipmentServiceLineErrorInterface & InsertInboundShipmentLineErrorInterface & InsertInboundShipmentServiceLineErrorInterface & InsertOutboundShipmentLineErrorInterface & InsertOutboundShipmentServiceLineErrorInterface & UpdateInboundShipmentErrorInterface & UpdateInboundShipmentLineErrorInterface & UpdateInboundShipmentServiceLineErrorInterface & UpdateOutboundShipmentLineErrorInterface & UpdateOutboundShipmentServiceLineErrorInterface & {
  __typename: 'CannotEditInvoice';
  description: Scalars['String'];
};

export type CannotEditRequisition = AddFromMasterListErrorInterface & CreateRequisitionShipmentErrorInterface & DeleteRequestRequisitionErrorInterface & DeleteRequestRequisitionLineErrorInterface & InsertRequestRequisitionLineErrorInterface & SupplyRequestedQuantityErrorInterface & UpdateRequestRequisitionErrorInterface & UpdateRequestRequisitionLineErrorInterface & UpdateResponseRequisitionErrorInterface & UpdateResponseRequisitionLineErrorInterface & UseSuggestedQuantityErrorInterface & {
  __typename: 'CannotEditRequisition';
  description: Scalars['String'];
};

export type CannotEditStocktake = DeleteStocktakeErrorInterface & DeleteStocktakeLineErrorInterface & InsertStocktakeLineErrorInterface & UpdateStocktakeErrorInterface & UpdateStocktakeLineErrorInterface & {
  __typename: 'CannotEditStocktake';
  description: Scalars['String'];
};

export type CannotReverseInvoiceStatus = UpdateErrorInterface & UpdateInboundShipmentErrorInterface & {
  __typename: 'CannotReverseInvoiceStatus';
  description: Scalars['String'];
};

export type ConsumptionHistoryConnector = {
  __typename: 'ConsumptionHistoryConnector';
  nodes: Array<ConsumptionHistoryNode>;
  totalCount: Scalars['Int'];
};

export type ConsumptionHistoryNode = {
  __typename: 'ConsumptionHistoryNode';
  averageMonthlyConsumption: Scalars['Int'];
  consumption: Scalars['Int'];
  date: Scalars['NaiveDate'];
  isCurrent: Scalars['Boolean'];
  isHistoric: Scalars['Boolean'];
};

export type ConsumptionOptionsInput = {
  /** Defaults to 3 months */
  amcLookbackMonths?: InputMaybe<Scalars['Int']>;
  /** Defaults to 12 */
  numberOfDataPoints?: InputMaybe<Scalars['Int']>;
};

export type CreateRequisitionShipmentError = {
  __typename: 'CreateRequisitionShipmentError';
  error: CreateRequisitionShipmentErrorInterface;
};

export type CreateRequisitionShipmentErrorInterface = {
  description: Scalars['String'];
};

export type CreateRequisitionShipmentInput = {
  responseRequisitionId: Scalars['String'];
};

export type CreateRequisitionShipmentResponse = CreateRequisitionShipmentError | InvoiceNode;

export type DatabaseError = DeleteLocationErrorInterface & InsertLocationErrorInterface & NodeErrorInterface & RefreshTokenErrorInterface & UpdateLocationErrorInterface & {
  __typename: 'DatabaseError';
  description: Scalars['String'];
  fullError: Scalars['String'];
};

export type DateFilterInput = {
  afterOrEqualTo?: InputMaybe<Scalars['NaiveDate']>;
  beforeOrEqualTo?: InputMaybe<Scalars['NaiveDate']>;
  equalTo?: InputMaybe<Scalars['NaiveDate']>;
};

export type DatetimeFilterInput = {
  afterOrEqualTo?: InputMaybe<Scalars['DateTime']>;
  beforeOrEqualTo?: InputMaybe<Scalars['DateTime']>;
  equalTo?: InputMaybe<Scalars['DateTime']>;
};

export type DeleteErrorInterface = {
  description: Scalars['String'];
};

export type DeleteInboundShipmentError = {
  __typename: 'DeleteInboundShipmentError';
  error: DeleteInboundShipmentErrorInterface;
};

export type DeleteInboundShipmentErrorInterface = {
  description: Scalars['String'];
};

export type DeleteInboundShipmentInput = {
  id: Scalars['String'];
};

export type DeleteInboundShipmentLineError = {
  __typename: 'DeleteInboundShipmentLineError';
  error: DeleteInboundShipmentLineErrorInterface;
};

export type DeleteInboundShipmentLineErrorInterface = {
  description: Scalars['String'];
};

export type DeleteInboundShipmentLineInput = {
  id: Scalars['String'];
  invoiceId: Scalars['String'];
};

export type DeleteInboundShipmentLineResponse = DeleteInboundShipmentLineError | DeleteResponse;

export type DeleteInboundShipmentLineResponseWithId = {
  __typename: 'DeleteInboundShipmentLineResponseWithId';
  id: Scalars['String'];
  response: DeleteInboundShipmentLineResponse;
};

export type DeleteInboundShipmentResponse = DeleteInboundShipmentError | DeleteResponse;

export type DeleteInboundShipmentResponseWithId = {
  __typename: 'DeleteInboundShipmentResponseWithId';
  id: Scalars['String'];
  response: DeleteInboundShipmentResponse;
};

export type DeleteInboundShipmentServiceLineError = {
  __typename: 'DeleteInboundShipmentServiceLineError';
  error: DeleteInboundShipmentServiceLineErrorInterface;
};

export type DeleteInboundShipmentServiceLineErrorInterface = {
  description: Scalars['String'];
};

export type DeleteInboundShipmentServiceLineInput = {
  id: Scalars['String'];
  invoiceId: Scalars['String'];
};

export type DeleteInboundShipmentServiceLineResponse = DeleteInboundShipmentServiceLineError | DeleteResponse;

export type DeleteInboundShipmentServiceLineResponseWithId = {
  __typename: 'DeleteInboundShipmentServiceLineResponseWithId';
  id: Scalars['String'];
  response: DeleteInboundShipmentServiceLineResponse;
};

export type DeleteLocationError = {
  __typename: 'DeleteLocationError';
  error: DeleteLocationErrorInterface;
};

export type DeleteLocationErrorInterface = {
  description: Scalars['String'];
};

export type DeleteLocationInput = {
  id: Scalars['String'];
};

export type DeleteLocationResponse = DeleteLocationError | DeleteResponse;

export type DeleteOutboundShipmentError = {
  __typename: 'DeleteOutboundShipmentError';
  error: DeleteErrorInterface;
};

export type DeleteOutboundShipmentLineError = {
  __typename: 'DeleteOutboundShipmentLineError';
  error: DeleteOutboundShipmentLineErrorInterface;
};

export type DeleteOutboundShipmentLineErrorInterface = {
  description: Scalars['String'];
};

export type DeleteOutboundShipmentLineInput = {
  id: Scalars['String'];
  invoiceId: Scalars['String'];
};

export type DeleteOutboundShipmentLineResponse = DeleteOutboundShipmentLineError | DeleteResponse;

export type DeleteOutboundShipmentLineResponseWithId = {
  __typename: 'DeleteOutboundShipmentLineResponseWithId';
  id: Scalars['String'];
  response: DeleteOutboundShipmentLineResponse;
};

export type DeleteOutboundShipmentResponse = DeleteOutboundShipmentError | DeleteResponse;

export type DeleteOutboundShipmentResponseWithId = {
  __typename: 'DeleteOutboundShipmentResponseWithId';
  id: Scalars['String'];
  response: DeleteOutboundShipmentResponse;
};

export type DeleteOutboundShipmentServiceLineError = {
  __typename: 'DeleteOutboundShipmentServiceLineError';
  error: DeleteOutboundShipmentServiceLineErrorInterface;
};

export type DeleteOutboundShipmentServiceLineErrorInterface = {
  description: Scalars['String'];
};

export type DeleteOutboundShipmentServiceLineInput = {
  id: Scalars['String'];
  invoiceId: Scalars['String'];
};

export type DeleteOutboundShipmentServiceLineResponse = DeleteOutboundShipmentServiceLineError | DeleteResponse;

export type DeleteOutboundShipmentServiceLineResponseWithId = {
  __typename: 'DeleteOutboundShipmentServiceLineResponseWithId';
  id: Scalars['String'];
  response: DeleteOutboundShipmentServiceLineResponse;
};

export type DeleteOutboundShipmentUnallocatedLineError = {
  __typename: 'DeleteOutboundShipmentUnallocatedLineError';
  error: DeleteOutboundShipmentUnallocatedLineErrorInterface;
};

export type DeleteOutboundShipmentUnallocatedLineErrorInterface = {
  description: Scalars['String'];
};

export type DeleteOutboundShipmentUnallocatedLineInput = {
  id: Scalars['String'];
};

export type DeleteOutboundShipmentUnallocatedLineResponse = DeleteOutboundShipmentUnallocatedLineError | DeleteResponse;

export type DeleteOutboundShipmentUnallocatedLineResponseWithId = {
  __typename: 'DeleteOutboundShipmentUnallocatedLineResponseWithId';
  id: Scalars['String'];
  response: DeleteOutboundShipmentUnallocatedLineResponse;
};

export type DeleteRequestRequisitionError = {
  __typename: 'DeleteRequestRequisitionError';
  error: DeleteRequestRequisitionErrorInterface;
};

export type DeleteRequestRequisitionErrorInterface = {
  description: Scalars['String'];
};

export type DeleteRequestRequisitionInput = {
  id: Scalars['String'];
};

export type DeleteRequestRequisitionLineError = {
  __typename: 'DeleteRequestRequisitionLineError';
  error: DeleteRequestRequisitionLineErrorInterface;
};

export type DeleteRequestRequisitionLineErrorInterface = {
  description: Scalars['String'];
};

export type DeleteRequestRequisitionLineInput = {
  id: Scalars['String'];
};

export type DeleteRequestRequisitionLineResponse = DeleteRequestRequisitionLineError | DeleteResponse;

export type DeleteRequestRequisitionLineResponseWithId = {
  __typename: 'DeleteRequestRequisitionLineResponseWithId';
  id: Scalars['String'];
  response: DeleteRequestRequisitionLineResponse;
};

export type DeleteRequestRequisitionResponse = DeleteRequestRequisitionError | DeleteResponse;

export type DeleteRequestRequisitionResponseWithId = {
  __typename: 'DeleteRequestRequisitionResponseWithId';
  id: Scalars['String'];
  response: DeleteRequestRequisitionResponse;
};

export type DeleteResponse = {
  __typename: 'DeleteResponse';
  id: Scalars['String'];
};

export type DeleteStocktakeError = {
  __typename: 'DeleteStocktakeError';
  error: DeleteStocktakeErrorInterface;
};

export type DeleteStocktakeErrorInterface = {
  description: Scalars['String'];
};

export type DeleteStocktakeInput = {
  id: Scalars['String'];
};

export type DeleteStocktakeLineError = {
  __typename: 'DeleteStocktakeLineError';
  error: DeleteStocktakeLineErrorInterface;
};

export type DeleteStocktakeLineErrorInterface = {
  description: Scalars['String'];
};

export type DeleteStocktakeLineInput = {
  id: Scalars['String'];
};

export type DeleteStocktakeLineResponse = DeleteResponse | DeleteStocktakeLineError;

export type DeleteStocktakeLineResponseWithId = {
  __typename: 'DeleteStocktakeLineResponseWithId';
  id: Scalars['String'];
  response: DeleteStocktakeLineResponse;
};

export type DeleteStocktakeResponse = DeleteResponse | DeleteStocktakeError;

export type DeleteStocktakeResponseWithId = {
  __typename: 'DeleteStocktakeResponseWithId';
  id: Scalars['String'];
  response: DeleteStocktakeResponse;
};

export type DocumentConnector = {
  __typename: 'DocumentConnector';
  nodes: Array<DocumentNode>;
  totalCount: Scalars['Int'];
};

export type DocumentFilterInput = {
  name?: InputMaybe<EqualFilterStringInput>;
  storeId?: InputMaybe<EqualFilterStringInput>;
};

export type DocumentHistoryResponse = DocumentConnector;

export type DocumentNode = {
  __typename: 'DocumentNode';
  author: Scalars['String'];
  data: Scalars['JSON'];
  id: Scalars['String'];
  name: Scalars['String'];
  parents: Array<Scalars['String']>;
  schema?: Maybe<JsonschemaNode>;
  timestamp: Scalars['DateTime'];
  type: Scalars['String'];
};

export type DocumentResponse = DocumentConnector;

export type EqualFilterBigNumberInput = {
  equalAny?: InputMaybe<Array<Scalars['Int']>>;
  equalTo?: InputMaybe<Scalars['Int']>;
  notEqualTo?: InputMaybe<Scalars['Int']>;
};

export type EqualFilterGenderInput = {
  equalAny?: InputMaybe<Array<GenderInput>>;
  equalTo?: InputMaybe<GenderInput>;
  notEqualTo?: InputMaybe<GenderInput>;
};

export type EqualFilterInvoiceStatusInput = {
  equalAny?: InputMaybe<Array<InvoiceNodeStatus>>;
  equalTo?: InputMaybe<InvoiceNodeStatus>;
  notEqualTo?: InputMaybe<InvoiceNodeStatus>;
};

export type EqualFilterInvoiceTypeInput = {
  equalAny?: InputMaybe<Array<InvoiceNodeType>>;
  equalTo?: InputMaybe<InvoiceNodeType>;
  notEqualTo?: InputMaybe<InvoiceNodeType>;
};

export type EqualFilterItemTypeInput = {
  equalAny?: InputMaybe<Array<ItemNodeType>>;
  equalTo?: InputMaybe<ItemNodeType>;
  notEqualTo?: InputMaybe<ItemNodeType>;
};

export type EqualFilterNameTypeInput = {
  equalAny?: InputMaybe<Array<NameNodeType>>;
  equalTo?: InputMaybe<NameNodeType>;
  notEqualTo?: InputMaybe<NameNodeType>;
};

export type EqualFilterNumberInput = {
  equalAny?: InputMaybe<Array<Scalars['Int']>>;
  equalTo?: InputMaybe<Scalars['Int']>;
  notEqualTo?: InputMaybe<Scalars['Int']>;
};

export type EqualFilterReportCategoryInput = {
  equalAny?: InputMaybe<Array<ReportCategory>>;
  equalTo?: InputMaybe<ReportCategory>;
  notEqualTo?: InputMaybe<ReportCategory>;
};

export type EqualFilterRequisitionStatusInput = {
  equalAny?: InputMaybe<Array<RequisitionNodeStatus>>;
  equalTo?: InputMaybe<RequisitionNodeStatus>;
  notEqualTo?: InputMaybe<RequisitionNodeStatus>;
};

export type EqualFilterRequisitionTypeInput = {
  equalAny?: InputMaybe<Array<RequisitionNodeType>>;
  equalTo?: InputMaybe<RequisitionNodeType>;
  notEqualTo?: InputMaybe<RequisitionNodeType>;
};

export type EqualFilterStocktakeStatusInput = {
  equalAny?: InputMaybe<Array<StocktakeNodeStatus>>;
  equalTo?: InputMaybe<StocktakeNodeStatus>;
  notEqualTo?: InputMaybe<StocktakeNodeStatus>;
};

export type EqualFilterStringInput = {
  equalAny?: InputMaybe<Array<Scalars['String']>>;
  equalTo?: InputMaybe<Scalars['String']>;
  notEqualTo?: InputMaybe<Scalars['String']>;
};

export type FailedToFetchReportData = PrintReportErrorInterface & {
  __typename: 'FailedToFetchReportData';
  description: Scalars['String'];
  errors: Scalars['JSON'];
};

export enum ForeignKey {
  InvoiceId = 'invoiceId',
  ItemId = 'itemId',
  LocationId = 'locationId',
  OtherPartyId = 'otherPartyId',
  RequisitionId = 'requisitionId',
  StockLineId = 'stockLineId'
}

export type ForeignKeyError = DeleteInboundShipmentLineErrorInterface & DeleteInboundShipmentServiceLineErrorInterface & DeleteOutboundShipmentLineErrorInterface & DeleteOutboundShipmentServiceLineErrorInterface & InsertInboundShipmentLineErrorInterface & InsertInboundShipmentServiceLineErrorInterface & InsertOutboundShipmentLineErrorInterface & InsertOutboundShipmentServiceLineErrorInterface & InsertOutboundShipmentUnallocatedLineErrorInterface & InsertRequestRequisitionLineErrorInterface & UpdateInboundShipmentLineErrorInterface & UpdateInboundShipmentServiceLineErrorInterface & UpdateOutboundShipmentLineErrorInterface & UpdateOutboundShipmentServiceLineErrorInterface & UpdateRequestRequisitionLineErrorInterface & UpdateResponseRequisitionLineErrorInterface & {
  __typename: 'ForeignKeyError';
  description: Scalars['String'];
  key: ForeignKey;
};

export type FullMutation = {
  __typename: 'FullMutation';
  /** Add requisition lines from master item master list */
  addFromMasterList: AddFromMasterListResponse;
  allocateOutboundShipmentUnallocatedLine: AllocateOutboundShipmentUnallocatedLineResponse;
  batchInboundShipment: BatchInboundShipmentResponse;
  batchOutboundShipment: BatchOutboundShipmentResponse;
  batchRequestRequisition: BatchRequestRequisitionResponse;
  batchStocktake: BatchStocktakeResponse;
  /**
   * Create shipment for response requisition
   * Will create Outbound Shipment with placeholder lines for each requisition line
   * placeholder line quantity will be set to requisitionLine.supply - all linked outbound shipments
   * lines quantity (placeholder and filled) for requisitionLine.item
   */
  createRequisitionShipment: CreateRequisitionShipmentResponse;
  deleteInboundShipment: DeleteInboundShipmentResponse;
  deleteInboundShipmentLine: DeleteInboundShipmentLineResponse;
  deleteInboundShipmentServiceLine: DeleteInboundShipmentServiceLineResponse;
  deleteLocation: DeleteLocationResponse;
  deleteOutboundShipment: DeleteOutboundShipmentResponse;
  deleteOutboundShipmentLine: DeleteOutboundShipmentLineResponse;
  deleteOutboundShipmentServiceLine: DeleteOutboundShipmentServiceLineResponse;
  deleteOutboundShipmentUnallocatedLine: DeleteOutboundShipmentUnallocatedLineResponse;
  deleteRequestRequisition: DeleteRequestRequisitionResponse;
  deleteRequestRequisitionLine: DeleteRequestRequisitionLineResponse;
  deleteStocktake: DeleteStocktakeResponse;
  deleteStocktakeLine: DeleteStocktakeLineResponse;
  insertInboundShipment: InsertInboundShipmentResponse;
  insertInboundShipmentLine: InsertInboundShipmentLineResponse;
  insertInboundShipmentServiceLine: InsertInboundShipmentServiceLineResponse;
  insertJsonSchema: InsertJsonSchemaResponse;
  insertLocation: InsertLocationResponse;
  insertOutboundShipment: InsertOutboundShipmentResponse;
  insertOutboundShipmentLine: InsertOutboundShipmentLineResponse;
  insertOutboundShipmentServiceLine: InsertOutboundShipmentServiceLineResponse;
  insertOutboundShipmentUnallocatedLine: InsertOutboundShipmentUnallocatedLineResponse;
  insertRequestRequisition: InsertRequestRequisitionResponse;
  insertRequestRequisitionLine: InsertRequestRequisitionLineResponse;
  insertStocktake: InsertStocktakeResponse;
  insertStocktakeLine: InsertStocktakeLineResponse;
  /** Set supply quantity to requested quantity */
  supplyRequestedQuantity: SupplyRequestedQuantityResponse;
  updateDocument: UpdateDocumentResponse;
  updateInboundShipment: UpdateInboundShipmentResponse;
  updateInboundShipmentLine: UpdateInboundShipmentLineResponse;
  updateInboundShipmentServiceLine: UpdateInboundShipmentServiceLineResponse;
  updateLocation: UpdateLocationResponse;
  updateOutboundShipment: UpdateOutboundShipmentResponse;
  updateOutboundShipmentLine: UpdateOutboundShipmentLineResponse;
  updateOutboundShipmentServiceLine: UpdateOutboundShipmentServiceLineResponse;
  updateOutboundShipmentUnallocatedLine: UpdateOutboundShipmentUnallocatedLineResponse;
  updateRequestRequisition: UpdateRequestRequisitionResponse;
  updateRequestRequisitionLine: UpdateRequestRequisitionLineResponse;
  updateResponseRequisition: UpdateResponseRequisitionResponse;
  updateResponseRequisitionLine: UpdateResponseRequisitionLineResponse;
  updateServerSettings: UpdateServerSettingsResponse;
  updateStocktake: UpdateStocktakeResponse;
  updateStocktakeLine: UpdateStocktakeLineResponse;
  /** Set requested for each line in request requisition to calculated */
  useSuggestedQuantity: UseSuggestedQuantityResponse;
};


export type FullMutationAddFromMasterListArgs = {
  input: AddFromMasterListInput;
  storeId: Scalars['String'];
};


export type FullMutationAllocateOutboundShipmentUnallocatedLineArgs = {
  lineId: Scalars['String'];
  storeId: Scalars['String'];
};


export type FullMutationBatchInboundShipmentArgs = {
  input: BatchInboundShipmentInput;
  storeId: Scalars['String'];
};


export type FullMutationBatchOutboundShipmentArgs = {
  input: BatchOutboundShipmentInput;
  storeId: Scalars['String'];
};


export type FullMutationBatchRequestRequisitionArgs = {
  input: BatchRequestRequisitionInput;
  storeId: Scalars['String'];
};


export type FullMutationBatchStocktakeArgs = {
  input: BatchStocktakeInput;
  storeId: Scalars['String'];
};


export type FullMutationCreateRequisitionShipmentArgs = {
  input: CreateRequisitionShipmentInput;
  storeId: Scalars['String'];
};


export type FullMutationDeleteInboundShipmentArgs = {
  input: DeleteInboundShipmentInput;
  storeId: Scalars['String'];
};


export type FullMutationDeleteInboundShipmentLineArgs = {
  input: DeleteInboundShipmentLineInput;
  storeId: Scalars['String'];
};


export type FullMutationDeleteInboundShipmentServiceLineArgs = {
  input: DeleteInboundShipmentServiceLineInput;
  storeId: Scalars['String'];
};


export type FullMutationDeleteLocationArgs = {
  input: DeleteLocationInput;
  storeId: Scalars['String'];
};


export type FullMutationDeleteOutboundShipmentArgs = {
  id: Scalars['String'];
  storeId: Scalars['String'];
};


export type FullMutationDeleteOutboundShipmentLineArgs = {
  input: DeleteOutboundShipmentLineInput;
  storeId: Scalars['String'];
};


export type FullMutationDeleteOutboundShipmentServiceLineArgs = {
  input: DeleteOutboundShipmentServiceLineInput;
  storeId: Scalars['String'];
};


export type FullMutationDeleteOutboundShipmentUnallocatedLineArgs = {
  input: DeleteOutboundShipmentUnallocatedLineInput;
  storeId: Scalars['String'];
};


export type FullMutationDeleteRequestRequisitionArgs = {
  input: DeleteRequestRequisitionInput;
  storeId: Scalars['String'];
};


export type FullMutationDeleteRequestRequisitionLineArgs = {
  input: DeleteRequestRequisitionLineInput;
  storeId: Scalars['String'];
};


export type FullMutationDeleteStocktakeArgs = {
  input: DeleteStocktakeInput;
  storeId: Scalars['String'];
};


export type FullMutationDeleteStocktakeLineArgs = {
  input: DeleteStocktakeLineInput;
  storeId: Scalars['String'];
};


export type FullMutationInsertInboundShipmentArgs = {
  input: InsertInboundShipmentInput;
  storeId: Scalars['String'];
};


export type FullMutationInsertInboundShipmentLineArgs = {
  input: InsertInboundShipmentLineInput;
  storeId: Scalars['String'];
};


export type FullMutationInsertInboundShipmentServiceLineArgs = {
  input: InsertInboundShipmentServiceLineInput;
  storeId: Scalars['String'];
};


export type FullMutationInsertJsonSchemaArgs = {
  input: InsertJsonSchemaInput;
};


export type FullMutationInsertLocationArgs = {
  input: InsertLocationInput;
  storeId: Scalars['String'];
};


export type FullMutationInsertOutboundShipmentArgs = {
  input: InsertOutboundShipmentInput;
  storeId: Scalars['String'];
};


export type FullMutationInsertOutboundShipmentLineArgs = {
  input: InsertOutboundShipmentLineInput;
  storeId: Scalars['String'];
};


export type FullMutationInsertOutboundShipmentServiceLineArgs = {
  input: InsertOutboundShipmentServiceLineInput;
  storeId: Scalars['String'];
};


export type FullMutationInsertOutboundShipmentUnallocatedLineArgs = {
  input: InsertOutboundShipmentUnallocatedLineInput;
  storeId: Scalars['String'];
};


export type FullMutationInsertRequestRequisitionArgs = {
  input: InsertRequestRequisitionInput;
  storeId: Scalars['String'];
};


export type FullMutationInsertRequestRequisitionLineArgs = {
  input: InsertRequestRequisitionLineInput;
  storeId: Scalars['String'];
};


export type FullMutationInsertStocktakeArgs = {
  input: InsertStocktakeInput;
  storeId: Scalars['String'];
};


export type FullMutationInsertStocktakeLineArgs = {
  input: InsertStocktakeLineInput;
  storeId: Scalars['String'];
};


export type FullMutationSupplyRequestedQuantityArgs = {
  input: SupplyRequestedQuantityInput;
  storeId: Scalars['String'];
};


export type FullMutationUpdateDocumentArgs = {
  input: UpdateDocumentInput;
  storeId: Scalars['String'];
};


export type FullMutationUpdateInboundShipmentArgs = {
  input: UpdateInboundShipmentInput;
  storeId: Scalars['String'];
};


export type FullMutationUpdateInboundShipmentLineArgs = {
  input: UpdateInboundShipmentLineInput;
  storeId: Scalars['String'];
};


export type FullMutationUpdateInboundShipmentServiceLineArgs = {
  input: UpdateInboundShipmentServiceLineInput;
  storeId: Scalars['String'];
};


export type FullMutationUpdateLocationArgs = {
  input: UpdateLocationInput;
  storeId: Scalars['String'];
};


export type FullMutationUpdateOutboundShipmentArgs = {
  input: UpdateOutboundShipmentInput;
  storeId: Scalars['String'];
};


export type FullMutationUpdateOutboundShipmentLineArgs = {
  input: UpdateOutboundShipmentLineInput;
  storeId: Scalars['String'];
};


export type FullMutationUpdateOutboundShipmentServiceLineArgs = {
  input: UpdateOutboundShipmentServiceLineInput;
  storeId: Scalars['String'];
};


export type FullMutationUpdateOutboundShipmentUnallocatedLineArgs = {
  input: UpdateOutboundShipmentUnallocatedLineInput;
  storeId: Scalars['String'];
};


export type FullMutationUpdateRequestRequisitionArgs = {
  input: UpdateRequestRequisitionInput;
  storeId: Scalars['String'];
};


export type FullMutationUpdateRequestRequisitionLineArgs = {
  input: UpdateRequestRequisitionLineInput;
  storeId: Scalars['String'];
};


export type FullMutationUpdateResponseRequisitionArgs = {
  input: UpdateResponseRequisitionInput;
  storeId: Scalars['String'];
};


export type FullMutationUpdateResponseRequisitionLineArgs = {
  input: UpdateResponseRequisitionLineInput;
  storeId: Scalars['String'];
};


export type FullMutationUpdateServerSettingsArgs = {
  input: UpdateServerSettingsInput;
};


export type FullMutationUpdateStocktakeArgs = {
  input: UpdateStocktakeInput;
  storeId: Scalars['String'];
};


export type FullMutationUpdateStocktakeLineArgs = {
  input: UpdateStocktakeLineInput;
  storeId: Scalars['String'];
};


export type FullMutationUseSuggestedQuantityArgs = {
  input: UseSuggestedQuantityInput;
  storeId: Scalars['String'];
};

export type FullQuery = {
  __typename: 'FullQuery';
  apiVersion: Scalars['String'];
  /**
   * Retrieves a new auth bearer and refresh token
   * The refresh token is returned as a cookie
   */
  authToken: AuthTokenResponse;
  documentHistory: DocumentHistoryResponse;
  documents: DocumentResponse;
  insertPatient: InsertPatientResponse;
  invoice: InvoiceResponse;
  invoiceByNumber: InvoiceResponse;
  invoiceCounts: InvoiceCounts;
  invoices: InvoicesResponse;
  /** Query omSupply "item" entries */
  items: ItemsResponse;
  jsonSchema: JsonschemaResponse;
  /** Query omSupply "locations" entries */
  locations: LocationsResponse;
  logout: LogoutResponse;
  /** Query omSupply "master_lists" entries */
  masterLists: MasterListsResponse;
  me: UserResponse;
  /** Query omSupply "name" entries */
  names: NamesResponse;
  patients: PatientResponse;
  /**
   * Creates a printed report.
   *
   * All details about the report, e.g. the output format, are specified in the report definition
   * which is referred to by the report_id.
   * The printed report can be retrieved from the `/files` endpoint using the returned file id.
   */
  printReport: PrintReportResponse;
  printReportDefinition: PrintReportResponse;
  /**
   * Retrieves a new auth bearer and refresh token
   * The refresh token is returned as a cookie
   */
  refreshToken: RefreshTokenResponse;
  /** Queries a list of available reports */
  reports: ReportsResponse;
  requisition: RequisitionResponse;
  requisitionByNumber: RequisitionResponse;
  requisitionLineChart: RequisitionLineChartResponse;
  requisitions: RequisitionsResponse;
  /** Restarts the server */
  serverRestart: RestartNode;
  /**
   * Retrieves a new auth bearer and refresh token
   * The refresh token is returned as a cookie
   */
  serverSettings: ServerSettingsResponse;
  stockCounts: StockCounts;
  stocktake: StocktakeResponse;
  stocktakeByNumber: StocktakeResponse;
  stocktakes: StocktakesResponse;
  store: StoreResponse;
  stores: StoresResponse;
};


export type FullQueryAuthTokenArgs = {
  password: Scalars['String'];
  username: Scalars['String'];
};


export type FullQueryDocumentHistoryArgs = {
  name: Scalars['String'];
  storeId: Scalars['String'];
};


export type FullQueryDocumentsArgs = {
  filter?: InputMaybe<DocumentFilterInput>;
  storeId: Scalars['String'];
};


export type FullQueryInsertPatientArgs = {
  input: InsertPatientInput;
  storeId: Scalars['String'];
};


export type FullQueryInvoiceArgs = {
  id: Scalars['String'];
  storeId: Scalars['String'];
};


export type FullQueryInvoiceByNumberArgs = {
  invoiceNumber: Scalars['Int'];
  storeId: Scalars['String'];
  type: InvoiceNodeType;
};


export type FullQueryInvoiceCountsArgs = {
  storeId: Scalars['String'];
  timezoneOffset?: InputMaybe<Scalars['Int']>;
};


export type FullQueryInvoicesArgs = {
  filter?: InputMaybe<InvoiceFilterInput>;
  page?: InputMaybe<PaginationInput>;
  sort?: InputMaybe<Array<InvoiceSortInput>>;
  storeId: Scalars['String'];
};


export type FullQueryItemsArgs = {
  filter?: InputMaybe<ItemFilterInput>;
  page?: InputMaybe<PaginationInput>;
  sort?: InputMaybe<Array<ItemSortInput>>;
  storeId: Scalars['String'];
};


export type FullQueryJsonSchemaArgs = {
  id: Scalars['String'];
};


export type FullQueryLocationsArgs = {
  filter?: InputMaybe<LocationFilterInput>;
  page?: InputMaybe<PaginationInput>;
  sort?: InputMaybe<Array<LocationSortInput>>;
  storeId: Scalars['String'];
};


export type FullQueryMasterListsArgs = {
  filter?: InputMaybe<MasterListFilterInput>;
  page?: InputMaybe<PaginationInput>;
  sort?: InputMaybe<Array<MasterListSortInput>>;
  storeId: Scalars['String'];
};


export type FullQueryNamesArgs = {
  filter?: InputMaybe<NameFilterInput>;
  page?: InputMaybe<PaginationInput>;
  sort?: InputMaybe<Array<NameSortInput>>;
  storeId: Scalars['String'];
};


export type FullQueryPatientsArgs = {
  filter?: InputMaybe<PatientFilterInput>;
  page?: InputMaybe<PaginationInput>;
  sort?: InputMaybe<Array<PatientSortInput>>;
  storeId: Scalars['String'];
};


export type FullQueryPrintReportArgs = {
  dataId: Scalars['String'];
  reportId: Scalars['String'];
  storeId: Scalars['String'];
};


export type FullQueryPrintReportDefinitionArgs = {
  dataId: Scalars['String'];
  name?: InputMaybe<Scalars['String']>;
  report: Scalars['JSON'];
  storeId: Scalars['String'];
};


export type FullQueryReportsArgs = {
  filter?: InputMaybe<ReportFilterInput>;
  page?: InputMaybe<PaginationInput>;
  sort?: InputMaybe<Array<ReportSortInput>>;
  storeId: Scalars['String'];
};


export type FullQueryRequisitionArgs = {
  id: Scalars['String'];
  storeId: Scalars['String'];
};


export type FullQueryRequisitionByNumberArgs = {
  requisitionNumber: Scalars['Int'];
  storeId: Scalars['String'];
  type: RequisitionNodeType;
};


export type FullQueryRequisitionLineChartArgs = {
  consumptionOptionsInput?: InputMaybe<ConsumptionOptionsInput>;
  requestRequisitionLineId: Scalars['String'];
  stockEvolutionOptionsInput?: InputMaybe<StockEvolutionOptionsInput>;
  storeId: Scalars['String'];
};


export type FullQueryRequisitionsArgs = {
  filter?: InputMaybe<RequisitionFilterInput>;
  page?: InputMaybe<PaginationInput>;
  sort?: InputMaybe<Array<RequisitionSortInput>>;
  storeId: Scalars['String'];
};


export type FullQueryStockCountsArgs = {
  daysTillExpired?: InputMaybe<Scalars['Int']>;
  storeId: Scalars['String'];
  timezoneOffset?: InputMaybe<Scalars['Int']>;
};


export type FullQueryStocktakeArgs = {
  id: Scalars['String'];
  storeId: Scalars['String'];
};


export type FullQueryStocktakeByNumberArgs = {
  stocktakeNumber: Scalars['Int'];
  storeId: Scalars['String'];
};


export type FullQueryStocktakesArgs = {
  filter?: InputMaybe<StocktakeFilterInput>;
  page?: InputMaybe<PaginationInput>;
  sort?: InputMaybe<Array<StocktakeSortInput>>;
  storeId: Scalars['String'];
};


export type FullQueryStoreArgs = {
  id: Scalars['String'];
};


export type FullQueryStoresArgs = {
  filter?: InputMaybe<StoreFilterInput>;
  page?: InputMaybe<PaginationInput>;
  sort?: InputMaybe<Array<StoreSortInput>>;
};

export enum GenderInput {
  Female = 'FEMALE',
  Male = 'MALE',
  NonBinary = 'NON_BINARY',
  TransgenderFemale = 'TRANSGENDER_FEMALE',
  TransgenderFemaleHormone = 'TRANSGENDER_FEMALE_HORMONE',
  TransgenderFemaleSurgical = 'TRANSGENDER_FEMALE_SURGICAL',
  TransgenderMale = 'TRANSGENDER_MALE',
  TransgenderMaleHormone = 'TRANSGENDER_MALE_HORMONE',
  TransgenderMaleSurgical = 'TRANSGENDER_MALE_SURGICAL',
  Unknown = 'UNKNOWN'
}

export enum GenderType {
  Female = 'FEMALE',
  Male = 'MALE',
  NonBinary = 'NON_BINARY',
  TransgenderFemale = 'TRANSGENDER_FEMALE',
  TransgenderFemaleHormone = 'TRANSGENDER_FEMALE_HORMONE',
  TransgenderFemaleSurgical = 'TRANSGENDER_FEMALE_SURGICAL',
  TransgenderMale = 'TRANSGENDER_MALE',
  TransgenderMaleHormone = 'TRANSGENDER_MALE_HORMONE',
  TransgenderMaleSurgical = 'TRANSGENDER_MALE_SURGICAL',
  Unknown = 'UNKNOWN'
}

export type InboundInvoiceCounts = {
  __typename: 'InboundInvoiceCounts';
  created: InvoiceCountsSummary;
};

export type InsertErrorInterface = {
  description: Scalars['String'];
};

export type InsertInboundShipmentError = {
  __typename: 'InsertInboundShipmentError';
  error: InsertInboundShipmentErrorInterface;
};

export type InsertInboundShipmentErrorInterface = {
  description: Scalars['String'];
};

export type InsertInboundShipmentInput = {
  colour?: InputMaybe<Scalars['String']>;
  comment?: InputMaybe<Scalars['String']>;
  id: Scalars['String'];
  onHold?: InputMaybe<Scalars['Boolean']>;
  otherPartyId: Scalars['String'];
  theirReference?: InputMaybe<Scalars['String']>;
};

export type InsertInboundShipmentLineError = {
  __typename: 'InsertInboundShipmentLineError';
  error: InsertInboundShipmentLineErrorInterface;
};

export type InsertInboundShipmentLineErrorInterface = {
  description: Scalars['String'];
};

export type InsertInboundShipmentLineInput = {
  batch?: InputMaybe<Scalars['String']>;
  costPricePerPack: Scalars['Float'];
  expiryDate?: InputMaybe<Scalars['NaiveDate']>;
  id: Scalars['String'];
  invoiceId: Scalars['String'];
  itemId: Scalars['String'];
  locationId?: InputMaybe<Scalars['String']>;
  numberOfPacks: Scalars['Int'];
  packSize: Scalars['Int'];
  sellPricePerPack: Scalars['Float'];
  tax?: InputMaybe<TaxUpdate>;
  totalAfterTax: Scalars['Float'];
  totalBeforeTax: Scalars['Float'];
};

export type InsertInboundShipmentLineResponse = InsertInboundShipmentLineError | InvoiceLineNode;

export type InsertInboundShipmentLineResponseWithId = {
  __typename: 'InsertInboundShipmentLineResponseWithId';
  id: Scalars['String'];
  response: InsertInboundShipmentLineResponse;
};

export type InsertInboundShipmentResponse = InsertInboundShipmentError | InvoiceNode;

export type InsertInboundShipmentResponseWithId = {
  __typename: 'InsertInboundShipmentResponseWithId';
  id: Scalars['String'];
  response: InsertInboundShipmentResponse;
};

export type InsertInboundShipmentServiceLineError = {
  __typename: 'InsertInboundShipmentServiceLineError';
  error: InsertInboundShipmentServiceLineErrorInterface;
};

export type InsertInboundShipmentServiceLineErrorInterface = {
  description: Scalars['String'];
};

export type InsertInboundShipmentServiceLineInput = {
  id: Scalars['String'];
  invoiceId: Scalars['String'];
  itemId?: InputMaybe<Scalars['String']>;
  name?: InputMaybe<Scalars['String']>;
  note?: InputMaybe<Scalars['String']>;
  tax?: InputMaybe<TaxUpdate>;
  totalAfterTax: Scalars['Float'];
  totalBeforeTax: Scalars['Float'];
};

export type InsertInboundShipmentServiceLineResponse = InsertInboundShipmentServiceLineError | InvoiceLineNode;

export type InsertInboundShipmentServiceLineResponseWithId = {
  __typename: 'InsertInboundShipmentServiceLineResponseWithId';
  id: Scalars['String'];
  response: InsertInboundShipmentServiceLineResponse;
};

export type InsertJsonSchemaInput = {
  schema: Scalars['String'];
};

export type InsertJsonSchemaNode = {
  __typename: 'InsertJsonSchemaNode';
  id: Scalars['String'];
};

export type InsertJsonSchemaResponse = InsertJsonSchemaNode;

export type InsertLocationError = {
  __typename: 'InsertLocationError';
  error: InsertLocationErrorInterface;
};

export type InsertLocationErrorInterface = {
  description: Scalars['String'];
};

export type InsertLocationInput = {
  code: Scalars['String'];
  id: Scalars['String'];
  name?: InputMaybe<Scalars['String']>;
  onHold?: InputMaybe<Scalars['Boolean']>;
};

export type InsertLocationResponse = InsertLocationError | LocationNode;

export type InsertOutboundShipmentError = {
  __typename: 'InsertOutboundShipmentError';
  error: InsertErrorInterface;
};

export type InsertOutboundShipmentInput = {
  colour?: InputMaybe<Scalars['String']>;
  comment?: InputMaybe<Scalars['String']>;
  /** The new invoice id provided by the client */
  id: Scalars['String'];
  onHold?: InputMaybe<Scalars['Boolean']>;
  /** The other party must be an customer of the current store */
  otherPartyId: Scalars['String'];
  theirReference?: InputMaybe<Scalars['String']>;
};

export type InsertOutboundShipmentLineError = {
  __typename: 'InsertOutboundShipmentLineError';
  error: InsertOutboundShipmentLineErrorInterface;
};

export type InsertOutboundShipmentLineErrorInterface = {
  description: Scalars['String'];
};

export type InsertOutboundShipmentLineInput = {
  id: Scalars['String'];
  invoiceId: Scalars['String'];
  itemId: Scalars['String'];
  numberOfPacks: Scalars['Int'];
  stockLineId: Scalars['String'];
  tax?: InputMaybe<TaxUpdate>;
  totalAfterTax: Scalars['Float'];
  totalBeforeTax: Scalars['Float'];
};

export type InsertOutboundShipmentLineResponse = InsertOutboundShipmentLineError | InvoiceLineNode;

export type InsertOutboundShipmentLineResponseWithId = {
  __typename: 'InsertOutboundShipmentLineResponseWithId';
  id: Scalars['String'];
  response: InsertOutboundShipmentLineResponse;
};

export type InsertOutboundShipmentResponse = InsertOutboundShipmentError | InvoiceNode | NodeError;

export type InsertOutboundShipmentResponseWithId = {
  __typename: 'InsertOutboundShipmentResponseWithId';
  id: Scalars['String'];
  response: InsertOutboundShipmentResponse;
};

export type InsertOutboundShipmentServiceLineError = {
  __typename: 'InsertOutboundShipmentServiceLineError';
  error: InsertOutboundShipmentServiceLineErrorInterface;
};

export type InsertOutboundShipmentServiceLineErrorInterface = {
  description: Scalars['String'];
};

export type InsertOutboundShipmentServiceLineInput = {
  id: Scalars['String'];
  invoiceId: Scalars['String'];
  itemId?: InputMaybe<Scalars['String']>;
  name?: InputMaybe<Scalars['String']>;
  note?: InputMaybe<Scalars['String']>;
  tax?: InputMaybe<TaxUpdate>;
  totalAfterTax: Scalars['Float'];
  totalBeforeTax: Scalars['Float'];
};

export type InsertOutboundShipmentServiceLineResponse = InsertOutboundShipmentServiceLineError | InvoiceLineNode;

export type InsertOutboundShipmentServiceLineResponseWithId = {
  __typename: 'InsertOutboundShipmentServiceLineResponseWithId';
  id: Scalars['String'];
  response: InsertOutboundShipmentServiceLineResponse;
};

export type InsertOutboundShipmentUnallocatedLineError = {
  __typename: 'InsertOutboundShipmentUnallocatedLineError';
  error: InsertOutboundShipmentUnallocatedLineErrorInterface;
};

export type InsertOutboundShipmentUnallocatedLineErrorInterface = {
  description: Scalars['String'];
};

export type InsertOutboundShipmentUnallocatedLineInput = {
  id: Scalars['String'];
  invoiceId: Scalars['String'];
  itemId: Scalars['String'];
  quantity: Scalars['Int'];
};

export type InsertOutboundShipmentUnallocatedLineResponse = InsertOutboundShipmentUnallocatedLineError | InvoiceLineNode;

export type InsertOutboundShipmentUnallocatedLineResponseWithId = {
  __typename: 'InsertOutboundShipmentUnallocatedLineResponseWithId';
  id: Scalars['String'];
  response: InsertOutboundShipmentUnallocatedLineResponse;
};

export type InsertPatientInput = {
  /** Patient document data */
  data: Scalars['JSON'];
  /** The schema id used for the patient data */
  schemaId?: InputMaybe<Scalars['String']>;
};

export type InsertPatientResponse = PatientNode;

export type InsertRequestRequisitionError = {
  __typename: 'InsertRequestRequisitionError';
  error: InsertRequestRequisitionErrorInterface;
};

export type InsertRequestRequisitionErrorInterface = {
  description: Scalars['String'];
};

export type InsertRequestRequisitionInput = {
  colour?: InputMaybe<Scalars['String']>;
  comment?: InputMaybe<Scalars['String']>;
  /** Defaults to 2 weeks from now */
  expectedDeliveryDate?: InputMaybe<Scalars['NaiveDate']>;
  id: Scalars['String'];
  maxMonthsOfStock: Scalars['Float'];
  minMonthsOfStock: Scalars['Float'];
  otherPartyId: Scalars['String'];
  theirReference?: InputMaybe<Scalars['String']>;
};

export type InsertRequestRequisitionLineError = {
  __typename: 'InsertRequestRequisitionLineError';
  error: InsertRequestRequisitionLineErrorInterface;
};

export type InsertRequestRequisitionLineErrorInterface = {
  description: Scalars['String'];
};

export type InsertRequestRequisitionLineInput = {
  comment?: InputMaybe<Scalars['String']>;
  id: Scalars['String'];
  itemId: Scalars['String'];
  requestedQuantity?: InputMaybe<Scalars['Int']>;
  requisitionId: Scalars['String'];
};

export type InsertRequestRequisitionLineResponse = InsertRequestRequisitionLineError | RequisitionLineNode;

export type InsertRequestRequisitionLineResponseWithId = {
  __typename: 'InsertRequestRequisitionLineResponseWithId';
  id: Scalars['String'];
  response: InsertRequestRequisitionLineResponse;
};

export type InsertRequestRequisitionResponse = InsertRequestRequisitionError | RequisitionNode;

export type InsertRequestRequisitionResponseWithId = {
  __typename: 'InsertRequestRequisitionResponseWithId';
  id: Scalars['String'];
  response: InsertRequestRequisitionResponse;
};

export type InsertStocktakeInput = {
  comment?: InputMaybe<Scalars['String']>;
  description?: InputMaybe<Scalars['String']>;
  id: Scalars['String'];
  isLocked?: InputMaybe<Scalars['Boolean']>;
  stocktakeDate?: InputMaybe<Scalars['NaiveDate']>;
};

export type InsertStocktakeLineError = {
  __typename: 'InsertStocktakeLineError';
  error: InsertStocktakeLineErrorInterface;
};

export type InsertStocktakeLineErrorInterface = {
  description: Scalars['String'];
};

export type InsertStocktakeLineInput = {
  batch?: InputMaybe<Scalars['String']>;
  comment?: InputMaybe<Scalars['String']>;
  costPricePerPack?: InputMaybe<Scalars['Float']>;
  countedNumberOfPacks?: InputMaybe<Scalars['Int']>;
  expiryDate?: InputMaybe<Scalars['NaiveDate']>;
  id: Scalars['String'];
  itemId?: InputMaybe<Scalars['String']>;
  locationId?: InputMaybe<Scalars['String']>;
  note?: InputMaybe<Scalars['String']>;
  packSize?: InputMaybe<Scalars['Int']>;
  sellPricePerPack?: InputMaybe<Scalars['Float']>;
  stockLineId?: InputMaybe<Scalars['String']>;
  stocktakeId: Scalars['String'];
};

export type InsertStocktakeLineResponse = InsertStocktakeLineError | StocktakeLineNode;

export type InsertStocktakeLineResponseWithId = {
  __typename: 'InsertStocktakeLineResponseWithId';
  id: Scalars['String'];
  response: InsertStocktakeLineResponse;
};

export type InsertStocktakeResponse = StocktakeNode;

export type InsertStocktakeResponseWithId = {
  __typename: 'InsertStocktakeResponseWithId';
  id: Scalars['String'];
  response: InsertStocktakeResponse;
};

export type InternalError = InsertLocationErrorInterface & RefreshTokenErrorInterface & UpdateLocationErrorInterface & {
  __typename: 'InternalError';
  description: Scalars['String'];
  fullError: Scalars['String'];
};

export type InvalidCredentials = AuthTokenErrorInterface & {
  __typename: 'InvalidCredentials';
  description: Scalars['String'];
};

export type InvalidToken = RefreshTokenErrorInterface & {
  __typename: 'InvalidToken';
  description: Scalars['String'];
};

export type InvoiceConnector = {
  __typename: 'InvoiceConnector';
  nodes: Array<InvoiceNode>;
  totalCount: Scalars['Int'];
};

export type InvoiceCounts = {
  __typename: 'InvoiceCounts';
  inbound: InboundInvoiceCounts;
  outbound: OutboundInvoiceCounts;
};

export type InvoiceCountsSummary = {
  __typename: 'InvoiceCountsSummary';
  thisWeek: Scalars['Int'];
  today: Scalars['Int'];
};

export type InvoiceFilterInput = {
  allocatedDatetime?: InputMaybe<DatetimeFilterInput>;
  colour?: InputMaybe<EqualFilterStringInput>;
  comment?: InputMaybe<SimpleStringFilterInput>;
  createdDatetime?: InputMaybe<DatetimeFilterInput>;
  deliveredDatetime?: InputMaybe<DatetimeFilterInput>;
  id?: InputMaybe<EqualFilterStringInput>;
  invoiceNumber?: InputMaybe<EqualFilterBigNumberInput>;
  linkedInvoiceId?: InputMaybe<EqualFilterStringInput>;
  nameId?: InputMaybe<EqualFilterStringInput>;
  onHold?: InputMaybe<Scalars['Boolean']>;
  otherPartyId?: InputMaybe<EqualFilterStringInput>;
  otherPartyName?: InputMaybe<SimpleStringFilterInput>;
  pickedDatetime?: InputMaybe<DatetimeFilterInput>;
  requisitionId?: InputMaybe<EqualFilterStringInput>;
  shippedDatetime?: InputMaybe<DatetimeFilterInput>;
  status?: InputMaybe<EqualFilterInvoiceStatusInput>;
  storeId?: InputMaybe<EqualFilterStringInput>;
  theirReference?: InputMaybe<EqualFilterStringInput>;
  transportReference?: InputMaybe<EqualFilterStringInput>;
  type?: InputMaybe<EqualFilterInvoiceTypeInput>;
  userId?: InputMaybe<EqualFilterStringInput>;
  verifiedDatetime?: InputMaybe<DatetimeFilterInput>;
};

export type InvoiceIsNotEditable = UpdateErrorInterface & {
  __typename: 'InvoiceIsNotEditable';
  description: Scalars['String'];
};

export type InvoiceLineConnector = {
  __typename: 'InvoiceLineConnector';
  nodes: Array<InvoiceLineNode>;
  totalCount: Scalars['Int'];
};

export type InvoiceLineNode = {
  __typename: 'InvoiceLineNode';
  batch?: Maybe<Scalars['String']>;
  costPricePerPack: Scalars['Float'];
  expiryDate?: Maybe<Scalars['NaiveDate']>;
  id: Scalars['String'];
  invoiceId: Scalars['String'];
  item: ItemNode;
  itemCode: Scalars['String'];
  itemId: Scalars['String'];
  itemName: Scalars['String'];
  location?: Maybe<LocationNode>;
  locationId?: Maybe<Scalars['String']>;
  locationName?: Maybe<Scalars['String']>;
  note?: Maybe<Scalars['String']>;
  numberOfPacks: Scalars['Int'];
  packSize: Scalars['Int'];
  pricing: PricingNode;
  sellPricePerPack: Scalars['Float'];
  stockLine?: Maybe<StockLineNode>;
  taxPercentage?: Maybe<Scalars['Float']>;
  totalAfterTax: Scalars['Float'];
  totalBeforeTax: Scalars['Float'];
  type: InvoiceLineNodeType;
};

export enum InvoiceLineNodeType {
  Service = 'SERVICE',
  StockIn = 'STOCK_IN',
  StockOut = 'STOCK_OUT',
  UnallocatedStock = 'UNALLOCATED_STOCK'
}

export type InvoiceNode = {
  __typename: 'InvoiceNode';
  allocatedDatetime?: Maybe<Scalars['DateTime']>;
  colour?: Maybe<Scalars['String']>;
  comment?: Maybe<Scalars['String']>;
  createdDatetime: Scalars['DateTime'];
  deliveredDatetime?: Maybe<Scalars['DateTime']>;
  id: Scalars['String'];
  invoiceNumber: Scalars['Int'];
  lines: InvoiceLineConnector;
  /** Inbound Shipment <-> Outbound Shipment, where Inbound Shipment originated from Outbound Shipment */
  linkedShipment?: Maybe<InvoiceNode>;
  onHold: Scalars['Boolean'];
  otherParty: NameNode;
  otherPartyId: Scalars['String'];
  otherPartyName: Scalars['String'];
  otherPartyStore?: Maybe<StoreNode>;
  pickedDatetime?: Maybe<Scalars['DateTime']>;
  pricing: PricingNode;
  /**
   * Response Requisition that is the origin of this Outbound Shipment
   * Or Request Requisition for Inbound Shipment that Originated from Outbound Shipment (linked through Response Requisition)
   */
  requisition?: Maybe<RequisitionNode>;
  shippedDatetime?: Maybe<Scalars['DateTime']>;
  status: InvoiceNodeStatus;
  theirReference?: Maybe<Scalars['String']>;
  transportReference?: Maybe<Scalars['String']>;
  type: InvoiceNodeType;
  /**
   * User that last edited invoice, if user is not found in system default unknown user is returned
   * Null is returned for transfers, where inbound has not been edited yet
   * Null is also returned for system created invoices like inventory adjustments
   */
  user?: Maybe<UserNode>;
  verifiedDatetime?: Maybe<Scalars['DateTime']>;
};


export type InvoiceNodeOtherPartyArgs = {
  storeId: Scalars['String'];
};

export enum InvoiceNodeStatus {
  /**
   * General description: Outbound Shipment is ready for picking (all unallocated lines need to be fullfilled)
   * Outbound Shipment: Invoice can only be turned to allocated status when
   * all unallocated lines are fullfilled
   * Inbound Shipment: not applicable
   */
  Allocated = 'ALLOCATED',
  /**
   * General description: Inbound Shipment was received
   * Outbound Shipment: Status is updated based on corresponding inbound Shipment
   * Inbound Shipment: Stock is introduced and can be issued
   */
  Delivered = 'DELIVERED',
  /**
   * Outbound Shipment: available_number_of_packs in a stock line gets
   * updated when items are added to the invoice.
   * Inbound Shipment: No stock changes in this status, only manually entered
   * inbound Shipments have new status
   */
  New = 'NEW',
  /**
   * General description: Outbound Shipment was picked from shelf and ready for Shipment
   * Outbound Shipment: available_number_of_packs and
   * total_number_of_packs get updated when items are added to the invoice
   * Inbound Shipment: For inter store stock transfers an inbound Shipment
   * is created when corresponding outbound Shipment is picked and ready for
   * Shipment, inbound Shipment is not editable in this status
   */
  Picked = 'PICKED',
  /**
   * General description: Outbound Shipment is sent out for delivery
   * Outbound Shipment: Becomes not editable
   * Inbound Shipment: For inter store stock transfers an inbound Shipment
   * becomes editable when this status is set as a result of corresponding
   * outbound Shipment being chagned to shipped (this is similar to New status)
   */
  Shipped = 'SHIPPED',
  /**
   * General description: Received inbound Shipment was counted and verified
   * Outbound Shipment: Status is updated based on corresponding inbound Shipment
   * Inbound Shipment: Becomes not editable
   */
  Verified = 'VERIFIED'
}

export enum InvoiceNodeType {
  InboundShipment = 'INBOUND_SHIPMENT',
  InventoryAdjustment = 'INVENTORY_ADJUSTMENT',
  OutboundShipment = 'OUTBOUND_SHIPMENT'
}

export type InvoiceResponse = InvoiceNode | NodeError;

export enum InvoiceSortFieldInput {
  AllocatedDatetime = 'allocatedDatetime',
  Comment = 'comment',
  CreatedDatetime = 'createdDatetime',
  DeliveredDatetime = 'deliveredDatetime',
  InvoiceNumber = 'invoiceNumber',
  OtherPartyName = 'otherPartyName',
  PickedDatetime = 'pickedDatetime',
  ShippedDatetime = 'shippedDatetime',
  Status = 'status',
  TheirReference = 'theirReference',
  TransportReference = 'transportReference',
  Type = 'type',
  VerifiedDatetime = 'verifiedDatetime'
}

export type InvoiceSortInput = {
  /**
   * Sort query result is sorted descending or ascending (if not provided the default is
   * ascending)
   */
  desc?: InputMaybe<Scalars['Boolean']>;
  /** Sort query result by `key` */
  key: InvoiceSortFieldInput;
};

export type InvoicesResponse = InvoiceConnector;

export type ItemChartNode = {
  __typename: 'ItemChartNode';
  calculationDate?: Maybe<Scalars['NaiveDate']>;
  consumptionHistory?: Maybe<ConsumptionHistoryConnector>;
  stockEvolution?: Maybe<StockEvolutionConnector>;
  suggestedQuantityCalculation: SuggestedQuantityCalculationNode;
};

export type ItemConnector = {
  __typename: 'ItemConnector';
  nodes: Array<ItemNode>;
  totalCount: Scalars['Int'];
};

export type ItemFilterInput = {
  code?: InputMaybe<SimpleStringFilterInput>;
  id?: InputMaybe<EqualFilterStringInput>;
  isVisible?: InputMaybe<Scalars['Boolean']>;
  name?: InputMaybe<SimpleStringFilterInput>;
  type?: InputMaybe<EqualFilterItemTypeInput>;
};

export type ItemNode = {
  __typename: 'ItemNode';
  atcCategory: Scalars['String'];
  availableBatches: StockLineConnector;
  code: Scalars['String'];
  ddd: Scalars['String'];
  defaultPackSize: Scalars['Int'];
  doses: Scalars['Int'];
  id: Scalars['String'];
  isVaccine: Scalars['Boolean'];
  isVisible: Scalars['Boolean'];
  margin: Scalars['Float'];
  msupplyUniversalCode: Scalars['String'];
  msupplyUniversalName: Scalars['String'];
  name: Scalars['String'];
  outerPackSize: Scalars['Int'];
  stats: ItemStatsNode;
  strength: Scalars['String'];
  type: ItemNodeType;
  unitName?: Maybe<Scalars['String']>;
  volumePerOuterPack: Scalars['Float'];
  volumePerPack: Scalars['Float'];
  weight: Scalars['Float'];
};


export type ItemNodeAvailableBatchesArgs = {
  storeId: Scalars['String'];
};


export type ItemNodeStatsArgs = {
  amcLookbackMonths?: InputMaybe<Scalars['Int']>;
  storeId: Scalars['String'];
};

export enum ItemNodeType {
  NonStock = 'NON_STOCK',
  Service = 'SERVICE',
  Stock = 'STOCK'
}

export enum ItemSortFieldInput {
  Code = 'code',
  Name = 'name',
  Type = 'type'
}

export type ItemSortInput = {
  /**
   * Sort query result is sorted descending or ascending (if not provided the default is
   * ascending)
   */
  desc?: InputMaybe<Scalars['Boolean']>;
  /** Sort query result by `key` */
  key: ItemSortFieldInput;
};

export type ItemStatsNode = {
  __typename: 'ItemStatsNode';
  availableMonthsOfStockOnHand?: Maybe<Scalars['Float']>;
  availableStockOnHand: Scalars['Int'];
  averageMonthlyConsumption: Scalars['Float'];
};

export type ItemsResponse = ItemConnector;

export type JsonschemaNode = {
  __typename: 'JsonschemaNode';
  id: Scalars['String'];
  schema: Scalars['JSON'];
};

export type JsonschemaResponse = JsonschemaNode;

export type LocationConnector = {
  __typename: 'LocationConnector';
  nodes: Array<LocationNode>;
  totalCount: Scalars['Int'];
};

export type LocationFilterInput = {
  code?: InputMaybe<EqualFilterStringInput>;
  id?: InputMaybe<EqualFilterStringInput>;
  name?: InputMaybe<EqualFilterStringInput>;
  onHold?: InputMaybe<Scalars['Boolean']>;
};

export type LocationInUse = DeleteLocationErrorInterface & {
  __typename: 'LocationInUse';
  description: Scalars['String'];
  invoiceLines: InvoiceLineConnector;
  stockLines: StockLineConnector;
};

export type LocationIsOnHold = InsertOutboundShipmentLineErrorInterface & UpdateOutboundShipmentLineErrorInterface & {
  __typename: 'LocationIsOnHold';
  description: Scalars['String'];
};

export type LocationNode = {
  __typename: 'LocationNode';
  code: Scalars['String'];
  id: Scalars['String'];
  name: Scalars['String'];
  onHold: Scalars['Boolean'];
  stock: StockLineConnector;
};

export type LocationNotFound = InsertOutboundShipmentLineErrorInterface & UpdateOutboundShipmentLineErrorInterface & {
  __typename: 'LocationNotFound';
  description: Scalars['String'];
};

export enum LocationSortFieldInput {
  Code = 'code',
  Name = 'name'
}

export type LocationSortInput = {
  /**
   * Sort query result is sorted descending or ascending (if not provided the default is
   * ascending)
   */
  desc?: InputMaybe<Scalars['Boolean']>;
  /** Sort query result by `key` */
  key: LocationSortFieldInput;
};

export type LocationsResponse = LocationConnector;

export type Logout = {
  __typename: 'Logout';
  /** User id of the logged out user */
  userId: Scalars['String'];
};

export type LogoutResponse = Logout;

export type MasterListConnector = {
  __typename: 'MasterListConnector';
  nodes: Array<MasterListNode>;
  totalCount: Scalars['Int'];
};

export type MasterListFilterInput = {
  code?: InputMaybe<SimpleStringFilterInput>;
  description?: InputMaybe<SimpleStringFilterInput>;
  existsForName?: InputMaybe<SimpleStringFilterInput>;
  existsForNameId?: InputMaybe<EqualFilterStringInput>;
  existsForStoreId?: InputMaybe<EqualFilterStringInput>;
  id?: InputMaybe<EqualFilterStringInput>;
  name?: InputMaybe<SimpleStringFilterInput>;
};

export type MasterListLineConnector = {
  __typename: 'MasterListLineConnector';
  nodes: Array<MasterListLineNode>;
  totalCount: Scalars['Int'];
};

export type MasterListLineNode = {
  __typename: 'MasterListLineNode';
  id: Scalars['String'];
  item: ItemNode;
  itemId: Scalars['String'];
};

export type MasterListNode = {
  __typename: 'MasterListNode';
  code: Scalars['String'];
  description: Scalars['String'];
  id: Scalars['String'];
  lines: MasterListLineConnector;
  name: Scalars['String'];
};

export type MasterListNotFoundForThisStore = AddFromMasterListErrorInterface & {
  __typename: 'MasterListNotFoundForThisStore';
  description: Scalars['String'];
};

export enum MasterListSortFieldInput {
  Code = 'code',
  Description = 'description',
  Name = 'name'
}

export type MasterListSortInput = {
  /**
   * Sort query result is sorted descending or ascending (if not provided the default is
   * ascending)
   */
  desc?: InputMaybe<Scalars['Boolean']>;
  /** Sort query result by `key` */
  key: MasterListSortFieldInput;
};

export type MasterListsResponse = MasterListConnector;

export type MergeRequiredError = UpdateDocumentErrorInterface & {
  __typename: 'MergeRequiredError';
  autoMerge?: Maybe<RawDocumentNode>;
  description: Scalars['String'];
};

export type NameConnector = {
  __typename: 'NameConnector';
  nodes: Array<NameNode>;
  totalCount: Scalars['Int'];
};

export type NameFilterInput = {
  address1?: InputMaybe<SimpleStringFilterInput>;
  address2?: InputMaybe<SimpleStringFilterInput>;
  /** Filter by code */
  code?: InputMaybe<SimpleStringFilterInput>;
  country?: InputMaybe<SimpleStringFilterInput>;
  dateOfBirth?: InputMaybe<DateFilterInput>;
  email?: InputMaybe<SimpleStringFilterInput>;
  firstName?: InputMaybe<SimpleStringFilterInput>;
  gender?: InputMaybe<EqualFilterGenderInput>;
  id?: InputMaybe<EqualFilterStringInput>;
  /** Filter by customer property */
  isCustomer?: InputMaybe<Scalars['Boolean']>;
  /** Is this name a store */
  isStore?: InputMaybe<Scalars['Boolean']>;
  /** Filter by supplier property */
  isSupplier?: InputMaybe<Scalars['Boolean']>;
  /**
   * Show system names (defaults to false)
   * System names don't have name_store_join thus if queried with true filter, is_visible filter should also be true or null
   * if is_visible is set to true and is_system_name is also true no system names will be returned
   */
  isSystemName?: InputMaybe<Scalars['Boolean']>;
  /** Visibility in current store (based on store_id parameter and existence of name_store_join record) */
  isVisible?: InputMaybe<Scalars['Boolean']>;
  lastName?: InputMaybe<SimpleStringFilterInput>;
  /** Filter by name */
  name?: InputMaybe<SimpleStringFilterInput>;
  phone?: InputMaybe<SimpleStringFilterInput>;
  /** Code of the store if store is linked to name */
  storeCode?: InputMaybe<SimpleStringFilterInput>;
  /** Filter by name type */
  type?: InputMaybe<EqualFilterNameTypeInput>;
};

export type NameNode = {
  __typename: 'NameNode';
  address1?: Maybe<Scalars['String']>;
  address2?: Maybe<Scalars['String']>;
  chargeCode?: Maybe<Scalars['String']>;
  code: Scalars['String'];
  comment?: Maybe<Scalars['String']>;
  country?: Maybe<Scalars['String']>;
  createdDatetime?: Maybe<Scalars['DateTime']>;
  dateOfBirth?: Maybe<Scalars['NaiveDate']>;
  email?: Maybe<Scalars['String']>;
  firstName?: Maybe<Scalars['String']>;
  gender?: Maybe<GenderType>;
  id: Scalars['String'];
  isCustomer: Scalars['Boolean'];
  isDonor: Scalars['Boolean'];
  isManufacturer: Scalars['Boolean'];
  isOnHold: Scalars['Boolean'];
  isSupplier: Scalars['Boolean'];
  isSystemName: Scalars['Boolean'];
  isVisible: Scalars['Boolean'];
  lastName?: Maybe<Scalars['String']>;
  name: Scalars['String'];
  phone?: Maybe<Scalars['String']>;
  store?: Maybe<StoreNode>;
  type: NameNodeType;
  website?: Maybe<Scalars['String']>;
};

export enum NameNodeType {
  Build = 'BUILD',
  Facility = 'FACILITY',
  Invad = 'INVAD',
  Others = 'OTHERS',
  Patient = 'PATIENT',
  Repack = 'REPACK',
  Store = 'STORE'
}

export enum NameSortFieldInput {
  Code = 'code',
  Name = 'name'
}

export type NameSortInput = {
  /**
   * Sort query result is sorted descending or ascending (if not provided the default is
   * ascending)
   */
  desc?: InputMaybe<Scalars['Boolean']>;
  /** Sort query result by `key` */
  key: NameSortFieldInput;
};

export type NamesResponse = NameConnector;

export type NoRefreshTokenProvided = RefreshTokenErrorInterface & {
  __typename: 'NoRefreshTokenProvided';
  description: Scalars['String'];
};

/** Generic Error Wrapper */
export type NodeError = {
  __typename: 'NodeError';
  error: NodeErrorInterface;
};

export type NodeErrorInterface = {
  description: Scalars['String'];
};

export type NotARefreshToken = RefreshTokenErrorInterface & {
  __typename: 'NotARefreshToken';
  description: Scalars['String'];
};

export type NotAnInboundShipment = UpdateInboundShipmentLineErrorInterface & {
  __typename: 'NotAnInboundShipment';
  description: Scalars['String'];
};

export type NotAnOutboundShipmentError = UpdateErrorInterface & {
  __typename: 'NotAnOutboundShipmentError';
  description: Scalars['String'];
};

export type NotEnoughStockForReduction = InsertOutboundShipmentLineErrorInterface & UpdateOutboundShipmentLineErrorInterface & {
  __typename: 'NotEnoughStockForReduction';
  batch: StockLineResponse;
  description: Scalars['String'];
  line?: Maybe<InvoiceLineNode>;
};

export type NothingRemainingToSupply = CreateRequisitionShipmentErrorInterface & {
  __typename: 'NothingRemainingToSupply';
  description: Scalars['String'];
};

export type OtherPartyNotACustomer = InsertErrorInterface & UpdateErrorInterface & {
  __typename: 'OtherPartyNotACustomer';
  description: Scalars['String'];
};

export type OtherPartyNotASupplier = InsertInboundShipmentErrorInterface & InsertRequestRequisitionErrorInterface & UpdateInboundShipmentErrorInterface & UpdateRequestRequisitionErrorInterface & {
  __typename: 'OtherPartyNotASupplier';
  description: Scalars['String'];
};

export type OtherPartyNotVisible = InsertErrorInterface & InsertInboundShipmentErrorInterface & InsertRequestRequisitionErrorInterface & UpdateErrorInterface & UpdateInboundShipmentErrorInterface & UpdateRequestRequisitionErrorInterface & {
  __typename: 'OtherPartyNotVisible';
  description: Scalars['String'];
};

export type OutboundInvoiceCounts = {
  __typename: 'OutboundInvoiceCounts';
  created: InvoiceCountsSummary;
  /** Number of outbound shipments ready to be picked */
  toBePicked: Scalars['Int'];
};

/**
 * Pagination input.
 *
 * Option to limit the number of returned items and/or queries large lists in "pages".
 */
export type PaginationInput = {
  /** Max number of returned items */
  first?: InputMaybe<Scalars['Int']>;
  /** First returned item is at the `offset` position in the full list */
  offset?: InputMaybe<Scalars['Int']>;
};

export type PatientConnector = {
  __typename: 'PatientConnector';
  nodes: Array<PatientNode>;
  totalCount: Scalars['Int'];
};

export type PatientFilterInput = {
  address1?: InputMaybe<SimpleStringFilterInput>;
  address2?: InputMaybe<SimpleStringFilterInput>;
<<<<<<< HEAD
=======
  code?: InputMaybe<SimpleStringFilterInput>;
>>>>>>> 8e444310
  country?: InputMaybe<SimpleStringFilterInput>;
  dateOfBirth?: InputMaybe<DateFilterInput>;
  email?: InputMaybe<SimpleStringFilterInput>;
  firstName?: InputMaybe<SimpleStringFilterInput>;
  gender?: InputMaybe<EqualFilterGenderInput>;
  id?: InputMaybe<EqualFilterStringInput>;
  lastName?: InputMaybe<SimpleStringFilterInput>;
  phone?: InputMaybe<SimpleStringFilterInput>;
};

export type PatientNode = {
  __typename: 'PatientNode';
  address1?: Maybe<Scalars['String']>;
  address2?: Maybe<Scalars['String']>;
<<<<<<< HEAD
=======
  code: Scalars['String'];
>>>>>>> 8e444310
  country?: Maybe<Scalars['String']>;
  dateOfBirth?: Maybe<Scalars['NaiveDate']>;
  document: DocumentNode;
  email?: Maybe<Scalars['String']>;
  firstName?: Maybe<Scalars['String']>;
  gender?: Maybe<GenderType>;
  id: Scalars['String'];
  lastName?: Maybe<Scalars['String']>;
  name: Scalars['String'];
  phone?: Maybe<Scalars['String']>;
  website?: Maybe<Scalars['String']>;
};

export type PatientResponse = PatientConnector;

export enum PatientSortFieldInput {
  Address1 = 'address1',
  Address2 = 'address2',
  Country = 'country',
  DateOfBirth = 'dateOfBirth',
  Email = 'email',
  FirstName = 'firstName',
  Gender = 'gender',
  LastName = 'lastName',
  Name = 'name',
  Phone = 'phone'
}

export type PatientSortInput = {
  /**
   * Sort query result is sorted descending or ascending (if not provided the default is
   * ascending)
   */
  desc?: InputMaybe<Scalars['Boolean']>;
  /** Sort query result by `key` */
  key: PatientSortFieldInput;
};

export type PricingNode = {
  __typename: 'PricingNode';
  serviceTotalAfterTax: Scalars['Float'];
  serviceTotalBeforeTax: Scalars['Float'];
  stockTotalAfterTax: Scalars['Float'];
  stockTotalBeforeTax: Scalars['Float'];
  taxPercentage?: Maybe<Scalars['Float']>;
  totalAfterTax: Scalars['Float'];
  totalBeforeTax: Scalars['Float'];
};

export type PrintReportError = {
  __typename: 'PrintReportError';
  error: PrintReportErrorInterface;
};

export type PrintReportErrorInterface = {
  description: Scalars['String'];
};

export type PrintReportNode = {
  __typename: 'PrintReportNode';
  /**
   * Return the file id of the printed report.
   * The file can be fetched using the /files?id={id} endpoint
   */
  fileId: Scalars['String'];
};

export type PrintReportResponse = PrintReportError | PrintReportNode;

export type RawDocumentNode = {
  __typename: 'RawDocumentNode';
  author: Scalars['String'];
  data: Scalars['String'];
  name: Scalars['String'];
  parents: Array<Scalars['String']>;
  schemaId?: Maybe<Scalars['String']>;
  timestamp: Scalars['DateTime'];
  type: Scalars['String'];
};

export type RecordAlreadyExist = InsertLocationErrorInterface & {
  __typename: 'RecordAlreadyExist';
  description: Scalars['String'];
};

export type RecordBelongsToAnotherStore = DeleteLocationErrorInterface & UpdateLocationErrorInterface & {
  __typename: 'RecordBelongsToAnotherStore';
  description: Scalars['String'];
};

export type RecordNotFound = AddFromMasterListErrorInterface & AllocateOutboundShipmentUnallocatedLineErrorInterface & CreateRequisitionShipmentErrorInterface & DeleteErrorInterface & DeleteInboundShipmentErrorInterface & DeleteInboundShipmentLineErrorInterface & DeleteInboundShipmentServiceLineErrorInterface & DeleteLocationErrorInterface & DeleteOutboundShipmentLineErrorInterface & DeleteOutboundShipmentServiceLineErrorInterface & DeleteOutboundShipmentUnallocatedLineErrorInterface & DeleteRequestRequisitionErrorInterface & DeleteRequestRequisitionLineErrorInterface & NodeErrorInterface & RequisitionLineChartErrorInterface & SupplyRequestedQuantityErrorInterface & UpdateErrorInterface & UpdateInboundShipmentErrorInterface & UpdateInboundShipmentLineErrorInterface & UpdateInboundShipmentServiceLineErrorInterface & UpdateLocationErrorInterface & UpdateOutboundShipmentLineErrorInterface & UpdateOutboundShipmentServiceLineErrorInterface & UpdateOutboundShipmentUnallocatedLineErrorInterface & UpdateRequestRequisitionErrorInterface & UpdateRequestRequisitionLineErrorInterface & UpdateResponseRequisitionErrorInterface & UpdateResponseRequisitionLineErrorInterface & UseSuggestedQuantityErrorInterface & {
  __typename: 'RecordNotFound';
  description: Scalars['String'];
};

export type RefreshToken = {
  __typename: 'RefreshToken';
  /** New Bearer token */
  token: Scalars['String'];
};

export type RefreshTokenError = {
  __typename: 'RefreshTokenError';
  error: RefreshTokenErrorInterface;
};

export type RefreshTokenErrorInterface = {
  description: Scalars['String'];
};

export type RefreshTokenResponse = RefreshToken | RefreshTokenError;

export enum ReportCategory {
  Invoice = 'INVOICE',
  Requisition = 'REQUISITION',
  Resource = 'RESOURCE',
  Stocktake = 'STOCKTAKE'
}

export type ReportConnector = {
  __typename: 'ReportConnector';
  nodes: Array<ReportNode>;
  totalCount: Scalars['Int'];
};

export type ReportFilterInput = {
  category?: InputMaybe<EqualFilterReportCategoryInput>;
  id?: InputMaybe<EqualFilterStringInput>;
  name?: InputMaybe<SimpleStringFilterInput>;
};

export type ReportNode = {
  __typename: 'ReportNode';
  category: ReportCategory;
  id: Scalars['String'];
  /** Human readable name of the report */
  name: Scalars['String'];
};

export enum ReportSortFieldInput {
  Id = 'id',
  Name = 'name'
}

export type ReportSortInput = {
  /**
   * Sort query result is sorted descending or ascending (if not provided the default is
   * ascending)
   */
  desc?: InputMaybe<Scalars['Boolean']>;
  /** Sort query result by `key` */
  key: ReportSortFieldInput;
};

export type ReportsResponse = ReportConnector;

export type RequisitionConnector = {
  __typename: 'RequisitionConnector';
  nodes: Array<RequisitionNode>;
  totalCount: Scalars['Int'];
};

export type RequisitionFilterInput = {
  colour?: InputMaybe<EqualFilterStringInput>;
  comment?: InputMaybe<SimpleStringFilterInput>;
  createdDatetime?: InputMaybe<DatetimeFilterInput>;
  expectedDeliveryDate?: InputMaybe<DateFilterInput>;
  finalisedDatetime?: InputMaybe<DatetimeFilterInput>;
  id?: InputMaybe<EqualFilterStringInput>;
  otherPartyId?: InputMaybe<EqualFilterStringInput>;
  otherPartyName?: InputMaybe<SimpleStringFilterInput>;
  requisitionNumber?: InputMaybe<EqualFilterBigNumberInput>;
  sentDatetime?: InputMaybe<DatetimeFilterInput>;
  status?: InputMaybe<EqualFilterRequisitionStatusInput>;
  theirReference?: InputMaybe<SimpleStringFilterInput>;
  type?: InputMaybe<EqualFilterRequisitionTypeInput>;
  userId?: InputMaybe<EqualFilterStringInput>;
};

export type RequisitionLineChartError = {
  __typename: 'RequisitionLineChartError';
  error: RequisitionLineChartErrorInterface;
};

export type RequisitionLineChartErrorInterface = {
  description: Scalars['String'];
};

export type RequisitionLineChartResponse = ItemChartNode | RequisitionLineChartError;

export type RequisitionLineConnector = {
  __typename: 'RequisitionLineConnector';
  nodes: Array<RequisitionLineNode>;
  totalCount: Scalars['Int'];
};

export type RequisitionLineNode = {
  __typename: 'RequisitionLineNode';
  comment?: Maybe<Scalars['String']>;
  id: Scalars['String'];
  /** InboundShipment lines linked to requisitions line */
  inboundShipmentLines: InvoiceLineConnector;
  item: ItemNode;
  itemId: Scalars['String'];
  /**
   * For request requisition: snapshot stats (when requisition was created)
   * For response requisition current item stats
   */
  itemStats: ItemStatsNode;
  linkedRequisitionLine?: Maybe<RequisitionLineNode>;
  /** OutboundShipment lines linked to requisitions line */
  outboundShipmentLines: InvoiceLineConnector;
  /**
   * Quantity remaining to supply
   * supplyQuantity minus all (including unallocated) linked invoice lines numberOfPacks * packSize
   * Only available in response requisition, request requistion returns 0
   */
  remainingQuantityToSupply: Scalars['Int'];
  /** Quantity requested */
  requestedQuantity: Scalars['Int'];
  /**
   * Calculated quantity
   * When months_of_stock < requisition.min_months_of_stock, calculated = average_monthy_consumption * requisition.max_months_of_stock - months_of_stock
   */
  suggestedQuantity: Scalars['Int'];
  /** Quantity to be supplied in the next shipment, only used in response requisition */
  supplyQuantity: Scalars['Int'];
};


export type RequisitionLineNodeItemStatsArgs = {
  amcLookbackMonths?: InputMaybe<Scalars['Int']>;
};

export type RequisitionLineWithItemIdExists = InsertRequestRequisitionLineErrorInterface & {
  __typename: 'RequisitionLineWithItemIdExists';
  description: Scalars['String'];
};

export type RequisitionNode = {
  __typename: 'RequisitionNode';
  colour?: Maybe<Scalars['String']>;
  comment?: Maybe<Scalars['String']>;
  createdDatetime: Scalars['DateTime'];
  expectedDeliveryDate?: Maybe<Scalars['NaiveDate']>;
  finalisedDatetime?: Maybe<Scalars['DateTime']>;
  id: Scalars['String'];
  lines: RequisitionLineConnector;
  /**
   * All lines that have not been supplied
   * based on same logic as RequisitionLineNode.remainingQuantityToSupply
   * only applicable to Response requisition, Request requisition will empty connector
   */
  linesRemainingToSupply: RequisitionLineConnector;
  /** Maximum calculated quantity, used to deduce calculated quantity for each line, see calculated in requisition line */
  maxMonthsOfStock: Scalars['Float'];
  /** Minimum quantity to have for stock to be ordered, used to deduce calculated quantity for each line, see calculated in requisition line */
  minMonthsOfStock: Scalars['Float'];
  /**
   * Request Requisition: Supplying store (store that is supplying stock)
   * Response Requisition: Customer store (store that is ordering stock)
   */
  otherParty: NameNode;
  otherPartyId: Scalars['String'];
  otherPartyName: Scalars['String'];
  /** Link to request requisition */
  requestRequisition?: Maybe<RequisitionNode>;
  requisitionNumber: Scalars['Int'];
  /** Applicable to request requisition only */
  sentDatetime?: Maybe<Scalars['DateTime']>;
  /**
   * Response Requisition: Outbound Shipments linked requisition
   * Request Requisition: Inbound Shipments linked to requisition
   */
  shipments: InvoiceConnector;
  status: RequisitionNodeStatus;
  theirReference?: Maybe<Scalars['String']>;
  type: RequisitionNodeType;
  /**
   * User that last edited requisition, if user is not found in system default unknown user is returned
   * Null is returned for transfers, where response requisition has not been edited yet
   */
  user?: Maybe<UserNode>;
};


export type RequisitionNodeOtherPartyArgs = {
  storeId: Scalars['String'];
};

export enum RequisitionNodeStatus {
  /** New requisition when manually created */
  Draft = 'DRAFT',
  /**
   * Response requisition: When supplier finished fulfilling requisition, locked for future editing
   * Request requisition: When response requisition is finalised
   */
  Finalised = 'FINALISED',
  /** New requisition when automatically created, only applicable to response requisition when it's duplicated in supplying store from request requisition */
  New = 'NEW',
  /** Request requisition is sent and locked for future editing, only applicable to request requisition */
  Sent = 'SENT'
}

export enum RequisitionNodeType {
  /** Requisition created by store that is ordering stock */
  Request = 'REQUEST',
  /** Supplying store requisition in response to request requisition */
  Response = 'RESPONSE'
}

export type RequisitionResponse = RecordNotFound | RequisitionNode;

export enum RequisitionSortFieldInput {
  Comment = 'comment',
  CreatedDatetime = 'createdDatetime',
  ExpectedDeliveryDate = 'expectedDeliveryDate',
  FinalisedDatetime = 'finalisedDatetime',
  OtherPartyName = 'otherPartyName',
  RequisitionNumber = 'requisitionNumber',
  SentDatetime = 'sentDatetime',
  Status = 'status',
  TheirReference = 'theirReference',
  Type = 'type'
}

export type RequisitionSortInput = {
  /**
   * Sort query result is sorted descending or ascending (if not provided the default is
   * ascending)
   */
  desc?: InputMaybe<Scalars['Boolean']>;
  /** Sort query result by `key` */
  key: RequisitionSortFieldInput;
};

export type RequisitionsResponse = RequisitionConnector;

export type RestartNode = {
  __typename: 'RestartNode';
  message: Scalars['String'];
};

export type ServerSettingsNode = {
  __typename: 'ServerSettingsNode';
  status: ServerStatus;
  /** Currently used sync settings (may differ from what is stored in the DB) */
  syncSettings?: Maybe<SyncSettingsNode>;
  /** Returns sync settings as currently stored on the server. If null no sync settings are set. */
  syncSettingsDb?: Maybe<SyncSettingsNode>;
};

export type ServerSettingsResponse = ServerSettingsNode;

export enum ServerStatus {
  Running = 'RUNNING',
  /** Server misses configuration to start up fully */
  Stage_0 = 'STAGE_0'
}

export type SimpleStringFilterInput = {
  /** Search term must be an exact match (case sensitive) */
  equalTo?: InputMaybe<Scalars['String']>;
  /** Search term must be included in search candidate (case insensitive) */
  like?: InputMaybe<Scalars['String']>;
};

export type SnapshotCountCurrentCountMismatch = UpdateStocktakeErrorInterface & {
  __typename: 'SnapshotCountCurrentCountMismatch';
  description: Scalars['String'];
  lines: StocktakeLineConnector;
};

export type StockCounts = {
  __typename: 'StockCounts';
  expired: Scalars['Int'];
  expiringSoon: Scalars['Int'];
};

export type StockEvolutionConnector = {
  __typename: 'StockEvolutionConnector';
  nodes: Array<StockEvolutionNode>;
  totalCount: Scalars['Int'];
};

export type StockEvolutionNode = {
  __typename: 'StockEvolutionNode';
  date: Scalars['NaiveDate'];
  isHistoric: Scalars['Boolean'];
  isProjected: Scalars['Boolean'];
  maximumStockOnHand: Scalars['Int'];
  minimumStockOnHand: Scalars['Int'];
  stockOnHand: Scalars['Int'];
};

export type StockEvolutionOptionsInput = {
  /** Defaults to 30, number of data points for historic stock on hand in stock evolution chart */
  numberOfHistoricDataPoints?: InputMaybe<Scalars['Int']>;
  /** Defaults to 20, number of data points for projected stock on hand in stock evolution chart */
  numberOfProjectedDataPoints?: InputMaybe<Scalars['Int']>;
};

export type StockLineAlreadyExistsInInvoice = InsertOutboundShipmentLineErrorInterface & UpdateOutboundShipmentLineErrorInterface & {
  __typename: 'StockLineAlreadyExistsInInvoice';
  description: Scalars['String'];
  line: InvoiceLineNode;
};

export type StockLineConnector = {
  __typename: 'StockLineConnector';
  nodes: Array<StockLineNode>;
  totalCount: Scalars['Int'];
};

export type StockLineIsOnHold = InsertOutboundShipmentLineErrorInterface & UpdateOutboundShipmentLineErrorInterface & {
  __typename: 'StockLineIsOnHold';
  description: Scalars['String'];
};

export type StockLineNode = {
  __typename: 'StockLineNode';
  availableNumberOfPacks: Scalars['Int'];
  batch?: Maybe<Scalars['String']>;
  costPricePerPack: Scalars['Float'];
  expiryDate?: Maybe<Scalars['NaiveDate']>;
  id: Scalars['String'];
  item: ItemNode;
  itemId: Scalars['String'];
  location?: Maybe<LocationNode>;
  locationId?: Maybe<Scalars['String']>;
  locationName?: Maybe<Scalars['String']>;
  note?: Maybe<Scalars['String']>;
  onHold: Scalars['Boolean'];
  packSize: Scalars['Int'];
  sellPricePerPack: Scalars['Float'];
  storeId: Scalars['String'];
  totalNumberOfPacks: Scalars['Int'];
};

export type StockLineResponse = NodeError | StockLineNode;

export type StocktakeConnector = {
  __typename: 'StocktakeConnector';
  nodes: Array<StocktakeNode>;
  totalCount: Scalars['Int'];
};

export type StocktakeFilterInput = {
  comment?: InputMaybe<SimpleStringFilterInput>;
  createdDatetime?: InputMaybe<DatetimeFilterInput>;
  description?: InputMaybe<SimpleStringFilterInput>;
  finalisedDatetime?: InputMaybe<DatetimeFilterInput>;
  id?: InputMaybe<EqualFilterStringInput>;
  inventoryAdjustmentId?: InputMaybe<EqualFilterStringInput>;
  isLocked?: InputMaybe<Scalars['Boolean']>;
  status?: InputMaybe<EqualFilterStocktakeStatusInput>;
  stocktakeDate?: InputMaybe<DateFilterInput>;
  stocktakeNumber?: InputMaybe<EqualFilterBigNumberInput>;
  userId?: InputMaybe<EqualFilterStringInput>;
};

export type StocktakeIsLocked = UpdateStocktakeErrorInterface & {
  __typename: 'StocktakeIsLocked';
  description: Scalars['String'];
};

export type StocktakeLineConnector = {
  __typename: 'StocktakeLineConnector';
  nodes: Array<StocktakeLineNode>;
  totalCount: Scalars['Int'];
};

export type StocktakeLineNode = {
  __typename: 'StocktakeLineNode';
  batch?: Maybe<Scalars['String']>;
  comment?: Maybe<Scalars['String']>;
  costPricePerPack?: Maybe<Scalars['Float']>;
  countedNumberOfPacks?: Maybe<Scalars['Int']>;
  expiryDate?: Maybe<Scalars['NaiveDate']>;
  id: Scalars['String'];
  item: ItemNode;
  itemId: Scalars['String'];
  location?: Maybe<LocationNode>;
  note?: Maybe<Scalars['String']>;
  packSize?: Maybe<Scalars['Int']>;
  sellPricePerPack?: Maybe<Scalars['Float']>;
  snapshotNumberOfPacks: Scalars['Int'];
  stockLine?: Maybe<StockLineNode>;
  stocktakeId: Scalars['String'];
};

export type StocktakeNode = {
  __typename: 'StocktakeNode';
  comment?: Maybe<Scalars['String']>;
  createdDatetime: Scalars['DateTime'];
  description?: Maybe<Scalars['String']>;
  finalisedDatetime?: Maybe<Scalars['DateTime']>;
  id: Scalars['String'];
  inventoryAdjustment?: Maybe<InvoiceNode>;
  inventoryAdjustmentId?: Maybe<Scalars['String']>;
  isLocked: Scalars['Boolean'];
  lines: StocktakeLineConnector;
  status: StocktakeNodeStatus;
  stocktakeDate?: Maybe<Scalars['NaiveDate']>;
  stocktakeNumber: Scalars['Int'];
  storeId: Scalars['String'];
  /** User that created stocktake, if user is not found in system default unknown user is returned */
  user: UserNode;
};

export enum StocktakeNodeStatus {
  Finalised = 'FINALISED',
  New = 'NEW'
}

export type StocktakeResponse = NodeError | StocktakeNode;

export enum StocktakeSortFieldInput {
  Comment = 'comment',
  CreatedDatetime = 'createdDatetime',
  Description = 'description',
  FinalisedDatetime = 'finalisedDatetime',
  Status = 'status',
  StocktakeDate = 'stocktakeDate',
  StocktakeNumber = 'stocktakeNumber'
}

export type StocktakeSortInput = {
  /**
   * Sort query result is sorted descending or ascending (if not provided the default is
   * ascending)
   */
  desc?: InputMaybe<Scalars['Boolean']>;
  /** Sort query result by `key` */
  key: StocktakeSortFieldInput;
};

export type StocktakesResponse = StocktakeConnector;

export type StoreConnector = {
  __typename: 'StoreConnector';
  nodes: Array<StoreNode>;
  totalCount: Scalars['Int'];
};

export type StoreFilterInput = {
  code?: InputMaybe<SimpleStringFilterInput>;
  id?: InputMaybe<EqualFilterStringInput>;
  name?: InputMaybe<SimpleStringFilterInput>;
  nameCode?: InputMaybe<SimpleStringFilterInput>;
  siteId?: InputMaybe<EqualFilterNumberInput>;
};

export type StoreNode = {
  __typename: 'StoreNode';
  code: Scalars['String'];
  id: Scalars['String'];
  name: NameNode;
  siteId: Scalars['Int'];
  storeName: Scalars['String'];
};


export type StoreNodeNameArgs = {
  storeId: Scalars['String'];
};

export type StoreResponse = NodeError | StoreNode;

export enum StoreSortFieldInput {
  Code = 'code',
  Name = 'name',
  NameCode = 'nameCode'
}

export type StoreSortInput = {
  /**
   * Sort query result is sorted descending or ascending (if not provided the default is
   * ascending)
   */
  desc?: InputMaybe<Scalars['Boolean']>;
  /** Sort query result by `key` */
  key: StoreSortFieldInput;
};

export type StoresResponse = StoreConnector;

export type SuggestedQuantityCalculationNode = {
  __typename: 'SuggestedQuantityCalculationNode';
  averageMonthlyConsumption: Scalars['Int'];
  maximumStockOnHand: Scalars['Int'];
  minimumStockOnHand: Scalars['Int'];
  stockOnHand: Scalars['Int'];
  suggestedQuantity: Scalars['Int'];
};

export type SupplyRequestedQuantityError = {
  __typename: 'SupplyRequestedQuantityError';
  error: SupplyRequestedQuantityErrorInterface;
};

export type SupplyRequestedQuantityErrorInterface = {
  description: Scalars['String'];
};

export type SupplyRequestedQuantityInput = {
  responseRequisitionId: Scalars['String'];
};

export type SupplyRequestedQuantityResponse = RequisitionLineConnector | SupplyRequestedQuantityError;

export type SyncSettingsNode = {
  __typename: 'SyncSettingsNode';
  centralServerSiteId: Scalars['Int'];
  /** How frequently central data is synced */
  intervalSec: Scalars['Int'];
  siteHardwareId: Scalars['String'];
  siteId: Scalars['Int'];
  /** Central server url */
  url: Scalars['String'];
  /** Central server username */
  username: Scalars['String'];
};

export type TaxUpdate = {
  /** Set or unset the tax value (in percentage) */
  percentage?: InputMaybe<Scalars['Float']>;
};

export type TokenExpired = RefreshTokenErrorInterface & {
  __typename: 'TokenExpired';
  description: Scalars['String'];
};

export type UnallocatedLineForItemAlreadyExists = InsertOutboundShipmentUnallocatedLineErrorInterface & {
  __typename: 'UnallocatedLineForItemAlreadyExists';
  description: Scalars['String'];
};

export type UnallocatedLinesOnlyEditableInNewInvoice = InsertOutboundShipmentUnallocatedLineErrorInterface & {
  __typename: 'UnallocatedLinesOnlyEditableInNewInvoice';
  description: Scalars['String'];
};

export enum UniqueValueKey {
  Code = 'code'
}

export type UniqueValueViolation = InsertLocationErrorInterface & UpdateLocationErrorInterface & {
  __typename: 'UniqueValueViolation';
  description: Scalars['String'];
  field: UniqueValueKey;
};

export type UpdateDocumentError = {
  __typename: 'UpdateDocumentError';
  error: UpdateDocumentErrorInterface;
};

export type UpdateDocumentErrorInterface = {
  description: Scalars['String'];
};

export type UpdateDocumentInput = {
  author: Scalars['String'];
  data: Scalars['JSON'];
  name: Scalars['String'];
  parents: Array<Scalars['String']>;
  schemaId?: InputMaybe<Scalars['String']>;
  timestamp: Scalars['DateTime'];
  type: Scalars['String'];
};

export type UpdateDocumentResponse = DocumentNode | UpdateDocumentError;

export type UpdateErrorInterface = {
  description: Scalars['String'];
};

export type UpdateInboundShipmentError = {
  __typename: 'UpdateInboundShipmentError';
  error: UpdateInboundShipmentErrorInterface;
};

export type UpdateInboundShipmentErrorInterface = {
  description: Scalars['String'];
};

export type UpdateInboundShipmentInput = {
  colour?: InputMaybe<Scalars['String']>;
  comment?: InputMaybe<Scalars['String']>;
  id: Scalars['String'];
  onHold?: InputMaybe<Scalars['Boolean']>;
  otherPartyId?: InputMaybe<Scalars['String']>;
  status?: InputMaybe<UpdateInboundShipmentStatusInput>;
  theirReference?: InputMaybe<Scalars['String']>;
};

export type UpdateInboundShipmentLineError = {
  __typename: 'UpdateInboundShipmentLineError';
  error: UpdateInboundShipmentLineErrorInterface;
};

export type UpdateInboundShipmentLineErrorInterface = {
  description: Scalars['String'];
};

export type UpdateInboundShipmentLineInput = {
  batch?: InputMaybe<Scalars['String']>;
  costPricePerPack?: InputMaybe<Scalars['Float']>;
  expiryDate?: InputMaybe<Scalars['NaiveDate']>;
  id: Scalars['String'];
  invoiceId: Scalars['String'];
  itemId?: InputMaybe<Scalars['String']>;
  locationId?: InputMaybe<Scalars['String']>;
  numberOfPacks?: InputMaybe<Scalars['Int']>;
  packSize?: InputMaybe<Scalars['Int']>;
  sellPricePerPack?: InputMaybe<Scalars['Float']>;
};

export type UpdateInboundShipmentLineResponse = InvoiceLineNode | UpdateInboundShipmentLineError;

export type UpdateInboundShipmentLineResponseWithId = {
  __typename: 'UpdateInboundShipmentLineResponseWithId';
  id: Scalars['String'];
  response: UpdateInboundShipmentLineResponse;
};

export type UpdateInboundShipmentResponse = InvoiceNode | UpdateInboundShipmentError;

export type UpdateInboundShipmentResponseWithId = {
  __typename: 'UpdateInboundShipmentResponseWithId';
  id: Scalars['String'];
  response: UpdateInboundShipmentResponse;
};

export type UpdateInboundShipmentServiceLineError = {
  __typename: 'UpdateInboundShipmentServiceLineError';
  error: UpdateInboundShipmentServiceLineErrorInterface;
};

export type UpdateInboundShipmentServiceLineErrorInterface = {
  description: Scalars['String'];
};

export type UpdateInboundShipmentServiceLineInput = {
  id: Scalars['String'];
  invoiceId: Scalars['String'];
  itemId?: InputMaybe<Scalars['String']>;
  name?: InputMaybe<Scalars['String']>;
  note?: InputMaybe<Scalars['String']>;
  tax?: InputMaybe<TaxUpdate>;
  totalAfterTax?: InputMaybe<Scalars['Float']>;
  totalBeforeTax?: InputMaybe<Scalars['Float']>;
};

export type UpdateInboundShipmentServiceLineResponse = InvoiceLineNode | UpdateInboundShipmentServiceLineError;

export type UpdateInboundShipmentServiceLineResponseWithId = {
  __typename: 'UpdateInboundShipmentServiceLineResponseWithId';
  id: Scalars['String'];
  response: UpdateInboundShipmentServiceLineResponse;
};

export enum UpdateInboundShipmentStatusInput {
  Delivered = 'DELIVERED',
  Verified = 'VERIFIED'
}

export type UpdateLocationError = {
  __typename: 'UpdateLocationError';
  error: UpdateLocationErrorInterface;
};

export type UpdateLocationErrorInterface = {
  description: Scalars['String'];
};

export type UpdateLocationInput = {
  code?: InputMaybe<Scalars['String']>;
  id: Scalars['String'];
  name?: InputMaybe<Scalars['String']>;
  onHold?: InputMaybe<Scalars['Boolean']>;
};

export type UpdateLocationResponse = LocationNode | UpdateLocationError;

export type UpdateOutboundShipmentError = {
  __typename: 'UpdateOutboundShipmentError';
  error: UpdateErrorInterface;
};

export type UpdateOutboundShipmentInput = {
  colour?: InputMaybe<Scalars['String']>;
  comment?: InputMaybe<Scalars['String']>;
  /** The new invoice id provided by the client */
  id: Scalars['String'];
  onHold?: InputMaybe<Scalars['Boolean']>;
  /**
   * The other party must be a customer of the current store.
   * This field can be used to change the other_party of an invoice
   */
  otherPartyId?: InputMaybe<Scalars['String']>;
  /**
   * When changing the status from DRAFT to CONFIRMED or FINALISED the total_number_of_packs for
   * existing invoice items gets updated.
   */
  status?: InputMaybe<UpdateOutboundShipmentStatusInput>;
  /** External invoice reference, e.g. purchase or shipment number */
  theirReference?: InputMaybe<Scalars['String']>;
  transportReference?: InputMaybe<Scalars['String']>;
};

export type UpdateOutboundShipmentLineError = {
  __typename: 'UpdateOutboundShipmentLineError';
  error: UpdateOutboundShipmentLineErrorInterface;
};

export type UpdateOutboundShipmentLineErrorInterface = {
  description: Scalars['String'];
};

export type UpdateOutboundShipmentLineInput = {
  id: Scalars['String'];
  invoiceId: Scalars['String'];
  itemId?: InputMaybe<Scalars['String']>;
  numberOfPacks?: InputMaybe<Scalars['Int']>;
  stockLineId?: InputMaybe<Scalars['String']>;
  tax?: InputMaybe<TaxUpdate>;
  totalAfterTax?: InputMaybe<Scalars['Float']>;
  totalBeforeTax?: InputMaybe<Scalars['Float']>;
};

export type UpdateOutboundShipmentLineResponse = InvoiceLineNode | UpdateOutboundShipmentLineError;

export type UpdateOutboundShipmentLineResponseWithId = {
  __typename: 'UpdateOutboundShipmentLineResponseWithId';
  id: Scalars['String'];
  response: UpdateOutboundShipmentLineResponse;
};

export type UpdateOutboundShipmentResponse = InvoiceNode | NodeError | UpdateOutboundShipmentError;

export type UpdateOutboundShipmentResponseWithId = {
  __typename: 'UpdateOutboundShipmentResponseWithId';
  id: Scalars['String'];
  response: UpdateOutboundShipmentResponse;
};

export type UpdateOutboundShipmentServiceLineError = {
  __typename: 'UpdateOutboundShipmentServiceLineError';
  error: UpdateOutboundShipmentServiceLineErrorInterface;
};

export type UpdateOutboundShipmentServiceLineErrorInterface = {
  description: Scalars['String'];
};

export type UpdateOutboundShipmentServiceLineInput = {
  id: Scalars['String'];
  invoiceId: Scalars['String'];
  itemId?: InputMaybe<Scalars['String']>;
  name?: InputMaybe<Scalars['String']>;
  note?: InputMaybe<Scalars['String']>;
  tax?: InputMaybe<TaxUpdate>;
  totalAfterTax?: InputMaybe<Scalars['Float']>;
  totalBeforeTax?: InputMaybe<Scalars['Float']>;
};

export type UpdateOutboundShipmentServiceLineResponse = InvoiceLineNode | UpdateOutboundShipmentServiceLineError;

export type UpdateOutboundShipmentServiceLineResponseWithId = {
  __typename: 'UpdateOutboundShipmentServiceLineResponseWithId';
  id: Scalars['String'];
  response: UpdateOutboundShipmentServiceLineResponse;
};

export enum UpdateOutboundShipmentStatusInput {
  Allocated = 'ALLOCATED',
  Picked = 'PICKED',
  Shipped = 'SHIPPED'
}

export type UpdateOutboundShipmentUnallocatedLineError = {
  __typename: 'UpdateOutboundShipmentUnallocatedLineError';
  error: UpdateOutboundShipmentUnallocatedLineErrorInterface;
};

export type UpdateOutboundShipmentUnallocatedLineErrorInterface = {
  description: Scalars['String'];
};

export type UpdateOutboundShipmentUnallocatedLineInput = {
  id: Scalars['String'];
  quantity: Scalars['Int'];
};

export type UpdateOutboundShipmentUnallocatedLineResponse = InvoiceLineNode | UpdateOutboundShipmentUnallocatedLineError;

export type UpdateOutboundShipmentUnallocatedLineResponseWithId = {
  __typename: 'UpdateOutboundShipmentUnallocatedLineResponseWithId';
  id: Scalars['String'];
  response: UpdateOutboundShipmentUnallocatedLineResponse;
};

export type UpdateRequestRequisitionError = {
  __typename: 'UpdateRequestRequisitionError';
  error: UpdateRequestRequisitionErrorInterface;
};

export type UpdateRequestRequisitionErrorInterface = {
  description: Scalars['String'];
};

export type UpdateRequestRequisitionInput = {
  colour?: InputMaybe<Scalars['String']>;
  comment?: InputMaybe<Scalars['String']>;
  expectedDeliveryDate?: InputMaybe<Scalars['NaiveDate']>;
  id: Scalars['String'];
  maxMonthsOfStock?: InputMaybe<Scalars['Float']>;
  minMonthsOfStock?: InputMaybe<Scalars['Float']>;
  otherPartyId?: InputMaybe<Scalars['String']>;
  status?: InputMaybe<UpdateRequestRequisitionStatusInput>;
  theirReference?: InputMaybe<Scalars['String']>;
};

export type UpdateRequestRequisitionLineError = {
  __typename: 'UpdateRequestRequisitionLineError';
  error: UpdateRequestRequisitionLineErrorInterface;
};

export type UpdateRequestRequisitionLineErrorInterface = {
  description: Scalars['String'];
};

export type UpdateRequestRequisitionLineInput = {
  comment?: InputMaybe<Scalars['String']>;
  id: Scalars['String'];
  requestedQuantity?: InputMaybe<Scalars['Int']>;
};

export type UpdateRequestRequisitionLineResponse = RequisitionLineNode | UpdateRequestRequisitionLineError;

export type UpdateRequestRequisitionLineResponseWithId = {
  __typename: 'UpdateRequestRequisitionLineResponseWithId';
  id: Scalars['String'];
  response: UpdateRequestRequisitionLineResponse;
};

export type UpdateRequestRequisitionResponse = RequisitionNode | UpdateRequestRequisitionError;

export type UpdateRequestRequisitionResponseWithId = {
  __typename: 'UpdateRequestRequisitionResponseWithId';
  id: Scalars['String'];
  response: UpdateRequestRequisitionResponse;
};

export enum UpdateRequestRequisitionStatusInput {
  Sent = 'SENT'
}

export type UpdateResponseRequisitionError = {
  __typename: 'UpdateResponseRequisitionError';
  error: UpdateResponseRequisitionErrorInterface;
};

export type UpdateResponseRequisitionErrorInterface = {
  description: Scalars['String'];
};

export type UpdateResponseRequisitionInput = {
  colour?: InputMaybe<Scalars['String']>;
  comment?: InputMaybe<Scalars['String']>;
  id: Scalars['String'];
  status?: InputMaybe<UpdateResponseRequisitionStatusInput>;
  theirReference?: InputMaybe<Scalars['String']>;
};

export type UpdateResponseRequisitionLineError = {
  __typename: 'UpdateResponseRequisitionLineError';
  error: UpdateResponseRequisitionLineErrorInterface;
};

export type UpdateResponseRequisitionLineErrorInterface = {
  description: Scalars['String'];
};

export type UpdateResponseRequisitionLineInput = {
  comment?: InputMaybe<Scalars['String']>;
  id: Scalars['String'];
  supplyQuantity?: InputMaybe<Scalars['Int']>;
};

export type UpdateResponseRequisitionLineResponse = RequisitionLineNode | UpdateResponseRequisitionLineError;

export type UpdateResponseRequisitionResponse = RequisitionNode | UpdateResponseRequisitionError;

export enum UpdateResponseRequisitionStatusInput {
  Finalised = 'FINALISED'
}

export type UpdateServerSettingsInput = {
  syncSettings?: InputMaybe<UpdateSyncSettingsInput>;
};

export type UpdateServerSettingsResponse = ServerSettingsNode;

export type UpdateStocktakeError = {
  __typename: 'UpdateStocktakeError';
  error: UpdateStocktakeErrorInterface;
};

export type UpdateStocktakeErrorInterface = {
  description: Scalars['String'];
};

export type UpdateStocktakeInput = {
  comment?: InputMaybe<Scalars['String']>;
  description?: InputMaybe<Scalars['String']>;
  id: Scalars['String'];
  isLocked?: InputMaybe<Scalars['Boolean']>;
  status?: InputMaybe<StocktakeNodeStatus>;
  stocktakeDate?: InputMaybe<Scalars['NaiveDate']>;
};

export type UpdateStocktakeLineError = {
  __typename: 'UpdateStocktakeLineError';
  error: UpdateStocktakeLineErrorInterface;
};

export type UpdateStocktakeLineErrorInterface = {
  description: Scalars['String'];
};

export type UpdateStocktakeLineInput = {
  batch?: InputMaybe<Scalars['String']>;
  comment?: InputMaybe<Scalars['String']>;
  costPricePerPack?: InputMaybe<Scalars['Float']>;
  countedNumberOfPacks?: InputMaybe<Scalars['Int']>;
  expiryDate?: InputMaybe<Scalars['NaiveDate']>;
  id: Scalars['String'];
  locationId?: InputMaybe<Scalars['String']>;
  note?: InputMaybe<Scalars['String']>;
  packSize?: InputMaybe<Scalars['Int']>;
  sellPricePerPack?: InputMaybe<Scalars['Float']>;
  snapshotNumberOfPacks?: InputMaybe<Scalars['Int']>;
};

export type UpdateStocktakeLineResponse = StocktakeLineNode | UpdateStocktakeLineError;

export type UpdateStocktakeLineResponseWithId = {
  __typename: 'UpdateStocktakeLineResponseWithId';
  id: Scalars['String'];
  response: UpdateStocktakeLineResponse;
};

export type UpdateStocktakeResponse = StocktakeNode | UpdateStocktakeError;

export type UpdateStocktakeResponseWithId = {
  __typename: 'UpdateStocktakeResponseWithId';
  id: Scalars['String'];
  response: UpdateStocktakeResponse;
};

export type UpdateSyncSettingsInput = {
  centralServerSiteId: Scalars['Int'];
  /** Sync interval in sec */
  intervalSec: Scalars['Int'];
  /** Plain text password */
  password: Scalars['String'];
  siteHardwareId: Scalars['String'];
  siteId: Scalars['Int'];
  url: Scalars['String'];
  username: Scalars['String'];
};

export type UseSuggestedQuantityError = {
  __typename: 'UseSuggestedQuantityError';
  error: UseSuggestedQuantityErrorInterface;
};

export type UseSuggestedQuantityErrorInterface = {
  description: Scalars['String'];
};

export type UseSuggestedQuantityInput = {
  requestRequisitionId: Scalars['String'];
};

export type UseSuggestedQuantityResponse = RequisitionLineConnector | UseSuggestedQuantityError;

export type UserNode = {
  __typename: 'UserNode';
  defaultStore?: Maybe<UserStoreNode>;
  /** The user's email address */
  email?: Maybe<Scalars['String']>;
  stores: UserStoreConnector;
  /** Internal user id */
  userId: Scalars['String'];
  username: Scalars['String'];
};

export type UserResponse = UserNode;

export type UserStoreConnector = {
  __typename: 'UserStoreConnector';
  nodes: Array<UserStoreNode>;
  totalCount: Scalars['Int'];
};

export type UserStoreNode = {
  __typename: 'UserStoreNode';
  code: Scalars['String'];
  id: Scalars['String'];
  name: Scalars['String'];
};<|MERGE_RESOLUTION|>--- conflicted
+++ resolved
@@ -2278,10 +2278,7 @@
 export type PatientFilterInput = {
   address1?: InputMaybe<SimpleStringFilterInput>;
   address2?: InputMaybe<SimpleStringFilterInput>;
-<<<<<<< HEAD
-=======
   code?: InputMaybe<SimpleStringFilterInput>;
->>>>>>> 8e444310
   country?: InputMaybe<SimpleStringFilterInput>;
   dateOfBirth?: InputMaybe<DateFilterInput>;
   email?: InputMaybe<SimpleStringFilterInput>;
@@ -2296,10 +2293,7 @@
   __typename: 'PatientNode';
   address1?: Maybe<Scalars['String']>;
   address2?: Maybe<Scalars['String']>;
-<<<<<<< HEAD
-=======
   code: Scalars['String'];
->>>>>>> 8e444310
   country?: Maybe<Scalars['String']>;
   dateOfBirth?: Maybe<Scalars['NaiveDate']>;
   document: DocumentNode;
