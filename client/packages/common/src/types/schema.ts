export type Maybe<T> = T | null;
export type InputMaybe<T> = Maybe<T>;
export type Exact<T extends { [key: string]: unknown }> = { [K in keyof T]: T[K] };
export type MakeOptional<T, K extends keyof T> = Omit<T, K> & { [SubKey in K]?: Maybe<T[SubKey]> };
export type MakeMaybe<T, K extends keyof T> = Omit<T, K> & { [SubKey in K]: Maybe<T[SubKey]> };
/** All built-in and custom scalars, mapped to their actual values */
export type Scalars = {
  ID: string;
  String: string;
  Boolean: boolean;
  Int: number;
  Float: number;
  /**
   * Implement the DateTime<Utc> scalar
   *
   * The input/output is a string in RFC3339 format.
   */
  DateTime: string;
  /** A scalar that can represent any JSON value. */
  JSON: any;
  /**
   * ISO 8601 calendar date without timezone.
   * Format: %Y-%m-%d
   *
   * # Examples
   *
   * * `1994-11-13`
   * * `2000-02-24`
   */
  NaiveDate: string;
};

export type ActivityLogConnector = {
  __typename: 'ActivityLogConnector';
  nodes: Array<ActivityLogNode>;
  totalCount: Scalars['Int'];
};

export type ActivityLogFilterInput = {
  id?: InputMaybe<EqualFilterStringInput>;
  recordId?: InputMaybe<EqualFilterStringInput>;
  storeId?: InputMaybe<EqualFilterStringInput>;
  type?: InputMaybe<EqualFilterActivityLogTypeInput>;
  userId?: InputMaybe<EqualFilterStringInput>;
};

export type ActivityLogNode = {
  __typename: 'ActivityLogNode';
  datetime: Scalars['DateTime'];
  event?: Maybe<Scalars['String']>;
  id: Scalars['String'];
  recordId?: Maybe<Scalars['String']>;
  store?: Maybe<StoreNode>;
  storeId?: Maybe<Scalars['String']>;
  type: ActivityLogNodeType;
  user?: Maybe<UserNode>;
};

export enum ActivityLogNodeType {
  InvoiceCreated = 'INVOICE_CREATED',
  InvoiceDeleted = 'INVOICE_DELETED',
  InvoiceNumberAllocated = 'INVOICE_NUMBER_ALLOCATED',
  InvoiceStatusAllocated = 'INVOICE_STATUS_ALLOCATED',
  InvoiceStatusDelivered = 'INVOICE_STATUS_DELIVERED',
  InvoiceStatusPicked = 'INVOICE_STATUS_PICKED',
  InvoiceStatusShipped = 'INVOICE_STATUS_SHIPPED',
  InvoiceStatusVerified = 'INVOICE_STATUS_VERIFIED',
  RequisitionCreated = 'REQUISITION_CREATED',
  RequisitionDeleted = 'REQUISITION_DELETED',
  RequisitionNumberAllocated = 'REQUISITION_NUMBER_ALLOCATED',
  RequisitionStatusFinalised = 'REQUISITION_STATUS_FINALISED',
  RequisitionStatusSent = 'REQUISITION_STATUS_SENT',
  StocktakeCreated = 'STOCKTAKE_CREATED',
  StocktakeDeleted = 'STOCKTAKE_DELETED',
  StocktakeStatusFinalised = 'STOCKTAKE_STATUS_FINALISED',
  StockBatchChange = 'STOCK_BATCH_CHANGE',
  StockCostPriceChange = 'STOCK_COST_PRICE_CHANGE',
  StockExpiryDateChange = 'STOCK_EXPIRY_DATE_CHANGE',
  StockLocationChange = 'STOCK_LOCATION_CHANGE',
  StockOffHold = 'STOCK_OFF_HOLD',
  StockOnHold = 'STOCK_ON_HOLD',
  StockSellPriceChange = 'STOCK_SELL_PRICE_CHANGE',
  UserLoggedIn = 'USER_LOGGED_IN'
}

export type ActivityLogResponse = ActivityLogConnector;

export enum ActivityLogSortFieldInput {
  ActivityLogType = 'activityLogType',
  Id = 'id',
  RecordId = 'recordId',
  UserId = 'userId'
}

export type ActivityLogSortInput = {
  /**
   * 	Sort query result is sorted descending or ascending (if not provided the default is
   * ascending)
   */
  desc?: InputMaybe<Scalars['Boolean']>;
  /** Sort query result by `key` */
  key: ActivityLogSortFieldInput;
};

export type AddFromMasterListError = {
  __typename: 'AddFromMasterListError';
  error: AddFromMasterListErrorInterface;
};

export type AddFromMasterListErrorInterface = {
  description: Scalars['String'];
};

export type AddFromMasterListInput = {
  masterListId: Scalars['String'];
  requestRequisitionId: Scalars['String'];
};

export type AddFromMasterListResponse = AddFromMasterListError | RequisitionLineConnector;

export type AddToInboundShipmentFromMasterListError = {
  __typename: 'AddToInboundShipmentFromMasterListError';
  error: AddToInboundShipmentFromMasterListErrorInterface;
};

export type AddToInboundShipmentFromMasterListErrorInterface = {
  description: Scalars['String'];
};

export type AddToInboundShipmentFromMasterListResponse = AddToInboundShipmentFromMasterListError | InvoiceLineConnector;

export type AddToOutboundShipmentFromMasterListError = {
  __typename: 'AddToOutboundShipmentFromMasterListError';
  error: AddToOutboundShipmentFromMasterListErrorInterface;
};

export type AddToOutboundShipmentFromMasterListErrorInterface = {
  description: Scalars['String'];
};

export type AddToOutboundShipmentFromMasterListResponse = AddToOutboundShipmentFromMasterListError | InvoiceLineConnector;

export type AddToShipmentFromMasterListInput = {
  masterListId: Scalars['String'];
  shipmentId: Scalars['String'];
};

export type AdjustmentReasonNotProvided = InsertStocktakeLineErrorInterface & UpdateStocktakeLineErrorInterface & {
  __typename: 'AdjustmentReasonNotProvided';
  description: Scalars['String'];
};

export type AdjustmentReasonNotValid = InsertStocktakeLineErrorInterface & UpdateStocktakeLineErrorInterface & {
  __typename: 'AdjustmentReasonNotValid';
  description: Scalars['String'];
};

export type AllocateOutboundShipmentUnallocatedLineError = {
  __typename: 'AllocateOutboundShipmentUnallocatedLineError';
  error: AllocateOutboundShipmentUnallocatedLineErrorInterface;
};

export type AllocateOutboundShipmentUnallocatedLineErrorInterface = {
  description: Scalars['String'];
};

export type AllocateOutboundShipmentUnallocatedLineNode = {
  __typename: 'AllocateOutboundShipmentUnallocatedLineNode';
  deletes: Array<DeleteResponse>;
  inserts: InvoiceLineConnector;
  issuedExpiringSoonStockLines: StockLineConnector;
  skippedExpiredStockLines: StockLineConnector;
  skippedOnHoldStockLines: StockLineConnector;
  updates: InvoiceLineConnector;
};

export type AllocateOutboundShipmentUnallocatedLineResponse = AllocateOutboundShipmentUnallocatedLineError | AllocateOutboundShipmentUnallocatedLineNode;

export type AllocateOutboundShipmentUnallocatedLineResponseWithId = {
  __typename: 'AllocateOutboundShipmentUnallocatedLineResponseWithId';
  id: Scalars['String'];
  response: AllocateOutboundShipmentUnallocatedLineResponse;
};

export type AllocateProgramNumberInput = {
  numberName: Scalars['String'];
};

export type AllocateProgramNumberResponse = NumberNode;

export type AuthToken = {
  __typename: 'AuthToken';
  /** Bearer token */
  token: Scalars['String'];
};

export type AuthTokenError = {
  __typename: 'AuthTokenError';
  error: AuthTokenErrorInterface;
};

export type AuthTokenErrorInterface = {
  description: Scalars['String'];
};

export type AuthTokenResponse = AuthToken | AuthTokenError;

export type BarcodeConnector = {
  __typename: 'BarcodeConnector';
  nodes: Array<BarcodeNode>;
  totalCount: Scalars['Int'];
};

export type BarcodeFilterInput = {
  id?: InputMaybe<EqualFilterStringInput>;
  itemId?: InputMaybe<EqualFilterStringInput>;
  packSize?: InputMaybe<EqualFilterNumberInput>;
  value?: InputMaybe<EqualFilterStringInput>;
};

export type BarcodeNode = {
  __typename: 'BarcodeNode';
  id: Scalars['String'];
  itemId?: Maybe<Scalars['String']>;
  manufacturerId?: Maybe<Scalars['String']>;
  packSize?: Maybe<Scalars['Int']>;
  parentId?: Maybe<Scalars['String']>;
  value: Scalars['String'];
};

export enum BarcodeSortFieldInput {
  Barcode = 'BARCODE',
  Id = 'ID'
}

export type BarcodeSortInput = {
  /**
   * 	Sort query result is sorted descending or ascending (if not provided the default is
   * ascending)
   */
  desc?: InputMaybe<Scalars['Boolean']>;
  /** Sort query result by `key` */
  key: BarcodeSortFieldInput;
};

export type BarcodesResponse = BarcodeConnector;

export type BatchInboundShipmentInput = {
  continueOnError?: InputMaybe<Scalars['Boolean']>;
  deleteInboundShipmentLines?: InputMaybe<Array<DeleteInboundShipmentLineInput>>;
  deleteInboundShipmentServiceLines?: InputMaybe<Array<DeleteInboundShipmentServiceLineInput>>;
  deleteInboundShipments?: InputMaybe<Array<DeleteInboundShipmentInput>>;
  insertInboundShipmentLines?: InputMaybe<Array<InsertInboundShipmentLineInput>>;
  insertInboundShipmentServiceLines?: InputMaybe<Array<InsertInboundShipmentServiceLineInput>>;
  insertInboundShipments?: InputMaybe<Array<InsertInboundShipmentInput>>;
  updateInboundShipmentLines?: InputMaybe<Array<UpdateInboundShipmentLineInput>>;
  updateInboundShipmentServiceLines?: InputMaybe<Array<UpdateInboundShipmentServiceLineInput>>;
  updateInboundShipments?: InputMaybe<Array<UpdateInboundShipmentInput>>;
};

export type BatchInboundShipmentResponse = {
  __typename: 'BatchInboundShipmentResponse';
  deleteInboundShipmentLines?: Maybe<Array<DeleteInboundShipmentLineResponseWithId>>;
  deleteInboundShipmentServiceLines?: Maybe<Array<DeleteInboundShipmentServiceLineResponseWithId>>;
  deleteInboundShipments?: Maybe<Array<DeleteInboundShipmentResponseWithId>>;
  insertInboundShipmentLines?: Maybe<Array<InsertInboundShipmentLineResponseWithId>>;
  insertInboundShipmentServiceLines?: Maybe<Array<InsertInboundShipmentServiceLineResponseWithId>>;
  insertInboundShipments?: Maybe<Array<InsertInboundShipmentResponseWithId>>;
  updateInboundShipmentLines?: Maybe<Array<UpdateInboundShipmentLineResponseWithId>>;
  updateInboundShipmentServiceLines?: Maybe<Array<UpdateInboundShipmentServiceLineResponseWithId>>;
  updateInboundShipments?: Maybe<Array<UpdateInboundShipmentResponseWithId>>;
};

export type BatchIsReserved = DeleteInboundShipmentLineErrorInterface & UpdateInboundShipmentLineErrorInterface & {
  __typename: 'BatchIsReserved';
  description: Scalars['String'];
};

export type BatchOutboundShipmentInput = {
  allocatedOutboundShipmentUnallocatedLines?: InputMaybe<Array<Scalars['String']>>;
  continueOnError?: InputMaybe<Scalars['Boolean']>;
  deleteOutboundShipmentLines?: InputMaybe<Array<DeleteOutboundShipmentLineInput>>;
  deleteOutboundShipmentServiceLines?: InputMaybe<Array<DeleteOutboundShipmentServiceLineInput>>;
  deleteOutboundShipmentUnallocatedLines?: InputMaybe<Array<DeleteOutboundShipmentUnallocatedLineInput>>;
  deleteOutboundShipments?: InputMaybe<Array<Scalars['String']>>;
  insertOutboundShipmentLines?: InputMaybe<Array<InsertOutboundShipmentLineInput>>;
  insertOutboundShipmentServiceLines?: InputMaybe<Array<InsertOutboundShipmentServiceLineInput>>;
  insertOutboundShipmentUnallocatedLines?: InputMaybe<Array<InsertOutboundShipmentUnallocatedLineInput>>;
  insertOutboundShipments?: InputMaybe<Array<InsertOutboundShipmentInput>>;
  updateOutboundShipmentLines?: InputMaybe<Array<UpdateOutboundShipmentLineInput>>;
  updateOutboundShipmentServiceLines?: InputMaybe<Array<UpdateOutboundShipmentServiceLineInput>>;
  updateOutboundShipmentUnallocatedLines?: InputMaybe<Array<UpdateOutboundShipmentUnallocatedLineInput>>;
  updateOutboundShipments?: InputMaybe<Array<UpdateOutboundShipmentInput>>;
};

export type BatchOutboundShipmentResponse = {
  __typename: 'BatchOutboundShipmentResponse';
  allocateOutboundShipmentUnallocatedLines?: Maybe<Array<AllocateOutboundShipmentUnallocatedLineResponseWithId>>;
  deleteOutboundShipmentLines?: Maybe<Array<DeleteOutboundShipmentLineResponseWithId>>;
  deleteOutboundShipmentServiceLines?: Maybe<Array<DeleteOutboundShipmentServiceLineResponseWithId>>;
  deleteOutboundShipmentUnallocatedLines?: Maybe<Array<DeleteOutboundShipmentUnallocatedLineResponseWithId>>;
  deleteOutboundShipments?: Maybe<Array<DeleteOutboundShipmentResponseWithId>>;
  insertOutboundShipmentLines?: Maybe<Array<InsertOutboundShipmentLineResponseWithId>>;
  insertOutboundShipmentServiceLines?: Maybe<Array<InsertOutboundShipmentServiceLineResponseWithId>>;
  insertOutboundShipmentUnallocatedLines?: Maybe<Array<InsertOutboundShipmentUnallocatedLineResponseWithId>>;
  insertOutboundShipments?: Maybe<Array<InsertOutboundShipmentResponseWithId>>;
  updateOutboundShipmentLines?: Maybe<Array<UpdateOutboundShipmentLineResponseWithId>>;
  updateOutboundShipmentServiceLines?: Maybe<Array<UpdateOutboundShipmentServiceLineResponseWithId>>;
  updateOutboundShipmentUnallocatedLines?: Maybe<Array<UpdateOutboundShipmentUnallocatedLineResponseWithId>>;
  updateOutboundShipments?: Maybe<Array<UpdateOutboundShipmentResponseWithId>>;
};

export type BatchRequestRequisitionInput = {
  continueOnError?: InputMaybe<Scalars['Boolean']>;
  deleteRequestRequisitionLines?: InputMaybe<Array<DeleteRequestRequisitionLineInput>>;
  deleteRequestRequisitions?: InputMaybe<Array<DeleteRequestRequisitionInput>>;
  insertRequestRequisitionLines?: InputMaybe<Array<InsertRequestRequisitionLineInput>>;
  insertRequestRequisitions?: InputMaybe<Array<InsertRequestRequisitionInput>>;
  updateRequestRequisitionLines?: InputMaybe<Array<UpdateRequestRequisitionLineInput>>;
  updateRequestRequisitions?: InputMaybe<Array<UpdateRequestRequisitionInput>>;
};

export type BatchRequestRequisitionResponse = {
  __typename: 'BatchRequestRequisitionResponse';
  deleteRequestRequisitionLines?: Maybe<Array<DeleteRequestRequisitionLineResponseWithId>>;
  deleteRequestRequisitions?: Maybe<Array<DeleteRequestRequisitionResponseWithId>>;
  insertRequestRequisitionLines?: Maybe<Array<InsertRequestRequisitionLineResponseWithId>>;
  insertRequestRequisitions?: Maybe<Array<InsertRequestRequisitionResponseWithId>>;
  updateRequestRequisitionLines?: Maybe<Array<UpdateRequestRequisitionLineResponseWithId>>;
  updateRequestRequisitions?: Maybe<Array<UpdateRequestRequisitionResponseWithId>>;
};

export type BatchStocktakeInput = {
  continueOnError?: InputMaybe<Scalars['Boolean']>;
  deleteStocktakeLines?: InputMaybe<Array<DeleteStocktakeLineInput>>;
  deleteStocktakes?: InputMaybe<Array<DeleteStocktakeInput>>;
  insertStocktakeLines?: InputMaybe<Array<InsertStocktakeLineInput>>;
  insertStocktakes?: InputMaybe<Array<InsertStocktakeInput>>;
  updateStocktakeLines?: InputMaybe<Array<UpdateStocktakeLineInput>>;
  updateStocktakes?: InputMaybe<Array<UpdateStocktakeInput>>;
};

export type BatchStocktakeResponse = {
  __typename: 'BatchStocktakeResponse';
  deleteStocktakeLines?: Maybe<Array<DeleteStocktakeLineResponseWithId>>;
  deleteStocktakes?: Maybe<Array<DeleteStocktakeResponseWithId>>;
  insertStocktakeLines?: Maybe<Array<InsertStocktakeLineResponseWithId>>;
  insertStocktakes?: Maybe<Array<InsertStocktakeResponseWithId>>;
  updateStocktakeLines?: Maybe<Array<UpdateStocktakeLineResponseWithId>>;
  updateStocktakes?: Maybe<Array<UpdateStocktakeResponseWithId>>;
};

export type CanOnlyChangeToAllocatedWhenNoUnallocatedLines = UpdateErrorInterface & {
  __typename: 'CanOnlyChangeToAllocatedWhenNoUnallocatedLines';
  description: Scalars['String'];
  invoiceLines: InvoiceLineConnector;
};

export type CannotChangeStatusOfInvoiceOnHold = UpdateErrorInterface & UpdateInboundShipmentErrorInterface & {
  __typename: 'CannotChangeStatusOfInvoiceOnHold';
  description: Scalars['String'];
};

export type CannotDeleteInvoiceWithLines = DeleteErrorInterface & DeleteInboundShipmentErrorInterface & {
  __typename: 'CannotDeleteInvoiceWithLines';
  description: Scalars['String'];
  lines: InvoiceLineConnector;
};

export type CannotDeleteRequisitionWithLines = DeleteRequestRequisitionErrorInterface & {
  __typename: 'CannotDeleteRequisitionWithLines';
  description: Scalars['String'];
};

export type CannotEditInvoice = AddToInboundShipmentFromMasterListErrorInterface & AddToOutboundShipmentFromMasterListErrorInterface & DeleteErrorInterface & DeleteInboundShipmentErrorInterface & DeleteInboundShipmentLineErrorInterface & DeleteInboundShipmentServiceLineErrorInterface & DeleteOutboundShipmentLineErrorInterface & DeleteOutboundShipmentServiceLineErrorInterface & InsertInboundShipmentLineErrorInterface & InsertInboundShipmentServiceLineErrorInterface & InsertOutboundShipmentLineErrorInterface & InsertOutboundShipmentServiceLineErrorInterface & UpdateInboundShipmentErrorInterface & UpdateInboundShipmentLineErrorInterface & UpdateInboundShipmentServiceLineErrorInterface & UpdateOutboundShipmentLineErrorInterface & UpdateOutboundShipmentServiceLineErrorInterface & {
  __typename: 'CannotEditInvoice';
  description: Scalars['String'];
};

export type CannotEditRequisition = AddFromMasterListErrorInterface & CreateRequisitionShipmentErrorInterface & DeleteRequestRequisitionErrorInterface & DeleteRequestRequisitionLineErrorInterface & InsertRequestRequisitionLineErrorInterface & SupplyRequestedQuantityErrorInterface & UpdateRequestRequisitionErrorInterface & UpdateRequestRequisitionLineErrorInterface & UpdateResponseRequisitionErrorInterface & UpdateResponseRequisitionLineErrorInterface & UseSuggestedQuantityErrorInterface & {
  __typename: 'CannotEditRequisition';
  description: Scalars['String'];
};

export type CannotEditStocktake = DeleteStocktakeErrorInterface & DeleteStocktakeLineErrorInterface & InsertStocktakeLineErrorInterface & UpdateStocktakeErrorInterface & UpdateStocktakeLineErrorInterface & {
  __typename: 'CannotEditStocktake';
  description: Scalars['String'];
};

export type CannotReverseInvoiceStatus = UpdateErrorInterface & UpdateInboundShipmentErrorInterface & {
  __typename: 'CannotReverseInvoiceStatus';
  description: Scalars['String'];
};

export type ClinicianConnector = {
  __typename: 'ClinicianConnector';
  nodes: Array<ClinicianNode>;
  totalCount: Scalars['Int'];
};

export type ClinicianFilterInput = {
  address1?: InputMaybe<SimpleStringFilterInput>;
  address2?: InputMaybe<SimpleStringFilterInput>;
  code?: InputMaybe<SimpleStringFilterInput>;
  email?: InputMaybe<SimpleStringFilterInput>;
  firstName?: InputMaybe<SimpleStringFilterInput>;
  id?: InputMaybe<EqualFilterStringInput>;
  initials?: InputMaybe<SimpleStringFilterInput>;
  lastName?: InputMaybe<SimpleStringFilterInput>;
  mobile?: InputMaybe<SimpleStringFilterInput>;
  phone?: InputMaybe<SimpleStringFilterInput>;
};

export type ClinicianNode = {
  __typename: 'ClinicianNode';
  address1?: Maybe<Scalars['String']>;
  address2?: Maybe<Scalars['String']>;
  code: Scalars['String'];
  email?: Maybe<Scalars['String']>;
  firstName?: Maybe<Scalars['String']>;
  gender?: Maybe<GenderType>;
  id: Scalars['String'];
  initials: Scalars['String'];
  lastName: Scalars['String'];
  mobile?: Maybe<Scalars['String']>;
  phone?: Maybe<Scalars['String']>;
};

export enum ClinicianSortFieldInput {
  Address1 = 'address1',
  Address2 = 'address2',
  Code = 'code',
  Email = 'email',
  FirstName = 'firstName',
  Initials = 'initials',
  LastName = 'lastName',
  Mobile = 'mobile',
  Phone = 'phone'
}

export type ClinicianSortInput = {
  /**
   * 	Sort query result is sorted descending or ascending (if not provided the default is
   * ascending)
   */
  desc?: InputMaybe<Scalars['Boolean']>;
  /** Sort query result by `key` */
  key: ClinicianSortFieldInput;
};

export type CliniciansResponse = ClinicianConnector;

export type ConsumptionHistoryConnector = {
  __typename: 'ConsumptionHistoryConnector';
  nodes: Array<ConsumptionHistoryNode>;
  totalCount: Scalars['Int'];
};

export type ConsumptionHistoryNode = {
  __typename: 'ConsumptionHistoryNode';
  averageMonthlyConsumption: Scalars['Int'];
  consumption: Scalars['Int'];
  date: Scalars['NaiveDate'];
  isCurrent: Scalars['Boolean'];
  isHistoric: Scalars['Boolean'];
};

export type ConsumptionOptionsInput = {
  /** Defaults to 3 months */
  amcLookbackMonths?: InputMaybe<Scalars['Int']>;
  /** Defaults to 12 */
  numberOfDataPoints?: InputMaybe<Scalars['Int']>;
};

export type CreateRequisitionShipmentError = {
  __typename: 'CreateRequisitionShipmentError';
  error: CreateRequisitionShipmentErrorInterface;
};

export type CreateRequisitionShipmentErrorInterface = {
  description: Scalars['String'];
};

export type CreateRequisitionShipmentInput = {
  responseRequisitionId: Scalars['String'];
};

export type CreateRequisitionShipmentResponse = CreateRequisitionShipmentError | InvoiceNode;

export type DatabaseError = DeleteLocationErrorInterface & InsertLocationErrorInterface & NodeErrorInterface & RefreshTokenErrorInterface & UpdateLocationErrorInterface & {
  __typename: 'DatabaseError';
  description: Scalars['String'];
  fullError: Scalars['String'];
};

export type DateFilterInput = {
  afterOrEqualTo?: InputMaybe<Scalars['NaiveDate']>;
  beforeOrEqualTo?: InputMaybe<Scalars['NaiveDate']>;
  equalTo?: InputMaybe<Scalars['NaiveDate']>;
};

export type DatetimeFilterInput = {
  afterOrEqualTo?: InputMaybe<Scalars['DateTime']>;
  beforeOrEqualTo?: InputMaybe<Scalars['DateTime']>;
  equalTo?: InputMaybe<Scalars['DateTime']>;
};

export type DeleteDocumentInput = {
  id: Scalars['String'];
};

export type DeleteDocumentResponse = DeleteResponse;

export type DeleteErrorInterface = {
  description: Scalars['String'];
};

export type DeleteInboundShipmentError = {
  __typename: 'DeleteInboundShipmentError';
  error: DeleteInboundShipmentErrorInterface;
};

export type DeleteInboundShipmentErrorInterface = {
  description: Scalars['String'];
};

export type DeleteInboundShipmentInput = {
  id: Scalars['String'];
};

export type DeleteInboundShipmentLineError = {
  __typename: 'DeleteInboundShipmentLineError';
  error: DeleteInboundShipmentLineErrorInterface;
};

export type DeleteInboundShipmentLineErrorInterface = {
  description: Scalars['String'];
};

export type DeleteInboundShipmentLineInput = {
  id: Scalars['String'];
};

export type DeleteInboundShipmentLineResponse = DeleteInboundShipmentLineError | DeleteResponse;

export type DeleteInboundShipmentLineResponseWithId = {
  __typename: 'DeleteInboundShipmentLineResponseWithId';
  id: Scalars['String'];
  response: DeleteInboundShipmentLineResponse;
};

export type DeleteInboundShipmentResponse = DeleteInboundShipmentError | DeleteResponse;

export type DeleteInboundShipmentResponseWithId = {
  __typename: 'DeleteInboundShipmentResponseWithId';
  id: Scalars['String'];
  response: DeleteInboundShipmentResponse;
};

export type DeleteInboundShipmentServiceLineError = {
  __typename: 'DeleteInboundShipmentServiceLineError';
  error: DeleteInboundShipmentServiceLineErrorInterface;
};

export type DeleteInboundShipmentServiceLineErrorInterface = {
  description: Scalars['String'];
};

export type DeleteInboundShipmentServiceLineInput = {
  id: Scalars['String'];
};

export type DeleteInboundShipmentServiceLineResponse = DeleteInboundShipmentServiceLineError | DeleteResponse;

export type DeleteInboundShipmentServiceLineResponseWithId = {
  __typename: 'DeleteInboundShipmentServiceLineResponseWithId';
  id: Scalars['String'];
  response: DeleteInboundShipmentServiceLineResponse;
};

export type DeleteLocationError = {
  __typename: 'DeleteLocationError';
  error: DeleteLocationErrorInterface;
};

export type DeleteLocationErrorInterface = {
  description: Scalars['String'];
};

export type DeleteLocationInput = {
  id: Scalars['String'];
};

export type DeleteLocationResponse = DeleteLocationError | DeleteResponse;

export type DeleteOutboundShipmentError = {
  __typename: 'DeleteOutboundShipmentError';
  error: DeleteErrorInterface;
};

export type DeleteOutboundShipmentLineError = {
  __typename: 'DeleteOutboundShipmentLineError';
  error: DeleteOutboundShipmentLineErrorInterface;
};

export type DeleteOutboundShipmentLineErrorInterface = {
  description: Scalars['String'];
};

export type DeleteOutboundShipmentLineInput = {
  id: Scalars['String'];
};

export type DeleteOutboundShipmentLineResponse = DeleteOutboundShipmentLineError | DeleteResponse;

export type DeleteOutboundShipmentLineResponseWithId = {
  __typename: 'DeleteOutboundShipmentLineResponseWithId';
  id: Scalars['String'];
  response: DeleteOutboundShipmentLineResponse;
};

export type DeleteOutboundShipmentResponse = DeleteOutboundShipmentError | DeleteResponse;

export type DeleteOutboundShipmentResponseWithId = {
  __typename: 'DeleteOutboundShipmentResponseWithId';
  id: Scalars['String'];
  response: DeleteOutboundShipmentResponse;
};

export type DeleteOutboundShipmentServiceLineError = {
  __typename: 'DeleteOutboundShipmentServiceLineError';
  error: DeleteOutboundShipmentServiceLineErrorInterface;
};

export type DeleteOutboundShipmentServiceLineErrorInterface = {
  description: Scalars['String'];
};

export type DeleteOutboundShipmentServiceLineInput = {
  id: Scalars['String'];
};

export type DeleteOutboundShipmentServiceLineResponse = DeleteOutboundShipmentServiceLineError | DeleteResponse;

export type DeleteOutboundShipmentServiceLineResponseWithId = {
  __typename: 'DeleteOutboundShipmentServiceLineResponseWithId';
  id: Scalars['String'];
  response: DeleteOutboundShipmentServiceLineResponse;
};

export type DeleteOutboundShipmentUnallocatedLineError = {
  __typename: 'DeleteOutboundShipmentUnallocatedLineError';
  error: DeleteOutboundShipmentUnallocatedLineErrorInterface;
};

export type DeleteOutboundShipmentUnallocatedLineErrorInterface = {
  description: Scalars['String'];
};

export type DeleteOutboundShipmentUnallocatedLineInput = {
  id: Scalars['String'];
};

export type DeleteOutboundShipmentUnallocatedLineResponse = DeleteOutboundShipmentUnallocatedLineError | DeleteResponse;

export type DeleteOutboundShipmentUnallocatedLineResponseWithId = {
  __typename: 'DeleteOutboundShipmentUnallocatedLineResponseWithId';
  id: Scalars['String'];
  response: DeleteOutboundShipmentUnallocatedLineResponse;
};

export type DeleteRequestRequisitionError = {
  __typename: 'DeleteRequestRequisitionError';
  error: DeleteRequestRequisitionErrorInterface;
};

export type DeleteRequestRequisitionErrorInterface = {
  description: Scalars['String'];
};

export type DeleteRequestRequisitionInput = {
  id: Scalars['String'];
};

export type DeleteRequestRequisitionLineError = {
  __typename: 'DeleteRequestRequisitionLineError';
  error: DeleteRequestRequisitionLineErrorInterface;
};

export type DeleteRequestRequisitionLineErrorInterface = {
  description: Scalars['String'];
};

export type DeleteRequestRequisitionLineInput = {
  id: Scalars['String'];
};

export type DeleteRequestRequisitionLineResponse = DeleteRequestRequisitionLineError | DeleteResponse;

export type DeleteRequestRequisitionLineResponseWithId = {
  __typename: 'DeleteRequestRequisitionLineResponseWithId';
  id: Scalars['String'];
  response: DeleteRequestRequisitionLineResponse;
};

export type DeleteRequestRequisitionResponse = DeleteRequestRequisitionError | DeleteResponse;

export type DeleteRequestRequisitionResponseWithId = {
  __typename: 'DeleteRequestRequisitionResponseWithId';
  id: Scalars['String'];
  response: DeleteRequestRequisitionResponse;
};

export type DeleteResponse = {
  __typename: 'DeleteResponse';
  id: Scalars['String'];
};

export type DeleteStocktakeError = {
  __typename: 'DeleteStocktakeError';
  error: DeleteStocktakeErrorInterface;
};

export type DeleteStocktakeErrorInterface = {
  description: Scalars['String'];
};

export type DeleteStocktakeInput = {
  id: Scalars['String'];
};

export type DeleteStocktakeLineError = {
  __typename: 'DeleteStocktakeLineError';
  error: DeleteStocktakeLineErrorInterface;
};

export type DeleteStocktakeLineErrorInterface = {
  description: Scalars['String'];
};

export type DeleteStocktakeLineInput = {
  id: Scalars['String'];
};

export type DeleteStocktakeLineResponse = DeleteResponse | DeleteStocktakeLineError;

export type DeleteStocktakeLineResponseWithId = {
  __typename: 'DeleteStocktakeLineResponseWithId';
  id: Scalars['String'];
  response: DeleteStocktakeLineResponse;
};

export type DeleteStocktakeResponse = DeleteResponse | DeleteStocktakeError;

export type DeleteStocktakeResponseWithId = {
  __typename: 'DeleteStocktakeResponseWithId';
  id: Scalars['String'];
  response: DeleteStocktakeResponse;
};

export type DisplaySettingNode = {
  __typename: 'DisplaySettingNode';
  hash: Scalars['String'];
  value: Scalars['String'];
};

export type DisplaySettingsHash = {
  logo: Scalars['String'];
  theme: Scalars['String'];
};

export type DisplaySettingsInput = {
  customLogo?: InputMaybe<Scalars['String']>;
  customTheme?: InputMaybe<Scalars['String']>;
};

export type DisplaySettingsNode = {
  __typename: 'DisplaySettingsNode';
  customLogo?: Maybe<DisplaySettingNode>;
  customTheme?: Maybe<DisplaySettingNode>;
};

export type DocumentConnector = {
  __typename: 'DocumentConnector';
  nodes: Array<DocumentNode>;
  totalCount: Scalars['Int'];
};

export type DocumentFilterInput = {
  context?: InputMaybe<EqualFilterStringInput>;
  /**
   * 	This filter makes it possible to search the raw text json data.
   * Be beware of potential performance issues.
   */
  data?: InputMaybe<SimpleStringFilterInput>;
  datetime?: InputMaybe<DatetimeFilterInput>;
  name?: InputMaybe<EqualFilterStringInput>;
  owner?: InputMaybe<EqualFilterStringInput>;
  type?: InputMaybe<EqualFilterStringInput>;
};

export type DocumentHistoryResponse = DocumentConnector;

export type DocumentNode = {
  __typename: 'DocumentNode';
  data: Scalars['JSON'];
  documentRegistry?: Maybe<DocumentRegistryNode>;
  id: Scalars['String'];
  name: Scalars['String'];
  parents: Array<Scalars['String']>;
  schema?: Maybe<JsonschemaNode>;
  timestamp: Scalars['DateTime'];
  type: Scalars['String'];
  user: UserNode;
  userId: Scalars['String'];
};

export type DocumentRegistryConnector = {
  __typename: 'DocumentRegistryConnector';
  nodes: Array<DocumentRegistryNode>;
  totalCount: Scalars['Int'];
};

export type DocumentRegistryFilterInput = {
  context?: InputMaybe<EqualFilterDocumentRegistryContextInput>;
  documentType?: InputMaybe<EqualFilterStringInput>;
  id?: InputMaybe<EqualFilterStringInput>;
  parentId?: InputMaybe<EqualFilterStringInput>;
};

export type DocumentRegistryNode = {
  __typename: 'DocumentRegistryNode';
  children: Array<DocumentRegistryNode>;
  context: DocumentRegistryNodeContext;
  documentType: Scalars['String'];
  formSchemaId: Scalars['String'];
  id: Scalars['String'];
  jsonSchema: Scalars['JSON'];
  name?: Maybe<Scalars['String']>;
  parentId?: Maybe<Scalars['String']>;
  uiSchema: Scalars['JSON'];
  uiSchemaType: Scalars['String'];
};

export enum DocumentRegistryNodeContext {
  Custom = 'CUSTOM',
  Encounter = 'ENCOUNTER',
  Patient = 'PATIENT',
  Program = 'PROGRAM'
}

export type DocumentRegistryResponse = DocumentRegistryConnector;

export enum DocumentRegistrySortFieldInput {
  Context = 'context',
  DocumentType = 'documentType'
}

export type DocumentRegistrySortInput = {
  /**
   * 	Sort query result is sorted descending or ascending (if not provided the default is
   * ascending)
   */
  desc?: InputMaybe<Scalars['Boolean']>;
  /** Sort query result by `key` */
  key: DocumentRegistrySortFieldInput;
};

export type DocumentResponse = DocumentConnector;

export enum DocumentSortFieldInput {
  Context = 'context',
  Datetime = 'datetime',
  Name = 'name',
  Owner = 'owner',
  Type = 'type'
}

export type DocumentSortInput = {
  /**
   * 	Sort query result is sorted descending or ascending (if not provided the default is
   * ascending)
   */
  desc?: InputMaybe<Scalars['Boolean']>;
  /** Sort query result by `key` */
  key: DocumentSortFieldInput;
};

export type EncounterConnector = {
  __typename: 'EncounterConnector';
  nodes: Array<EncounterNode>;
  totalCount: Scalars['Int'];
};

export type EncounterEventFilterInput = {
  /**
   * 	Only include events that are for the current encounter, i.e. have matching encounter type
   * and matching encounter name of the current encounter. If not set all events with matching
   * encounter type are returned.
   */
  isCurrentEncounter?: InputMaybe<Scalars['Boolean']>;
  type?: InputMaybe<EqualFilterStringInput>;
};

export type EncounterFieldsConnector = {
  __typename: 'EncounterFieldsConnector';
  nodes: Array<EncounterFieldsNode>;
  totalCount: Scalars['Int'];
};

export type EncounterFieldsInput = {
  fields: Array<Scalars['String']>;
};

export type EncounterFieldsNode = {
  __typename: 'EncounterFieldsNode';
  encounter: EncounterNode;
  fields: Array<Scalars['JSON']>;
};

export type EncounterFieldsResponse = EncounterFieldsConnector;

export type EncounterFilterInput = {
  clinicianId?: InputMaybe<EqualFilterStringInput>;
  createdDatetime?: InputMaybe<DatetimeFilterInput>;
  documentData?: InputMaybe<SimpleStringFilterInput>;
  documentName?: InputMaybe<EqualFilterStringInput>;
  endDatetime?: InputMaybe<DatetimeFilterInput>;
  id?: InputMaybe<EqualFilterStringInput>;
  patientId?: InputMaybe<EqualFilterStringInput>;
  program?: InputMaybe<EqualFilterStringInput>;
  startDatetime?: InputMaybe<DatetimeFilterInput>;
  status?: InputMaybe<EqualFilterEncounterStatusInput>;
  type?: InputMaybe<EqualFilterStringInput>;
};

export type EncounterNode = {
  __typename: 'EncounterNode';
  clinician?: Maybe<ClinicianNode>;
  createdDatetime: Scalars['DateTime'];
  /** The encounter document */
  document: DocumentNode;
  endDatetime?: Maybe<Scalars['DateTime']>;
  events: Array<ProgramEventNode>;
  id: Scalars['String'];
  name: Scalars['String'];
  patient: NameNode;
  patientId: Scalars['String'];
  program: Scalars['String'];
  /** Returns the matching program enrolment for the patient of this encounter */
  programEnrolment?: Maybe<ProgramEnrolmentNode>;
  startDatetime: Scalars['DateTime'];
  status?: Maybe<EncounterNodeStatus>;
  type: Scalars['String'];
};


export type EncounterNodeEventsArgs = {
  at?: InputMaybe<Scalars['DateTime']>;
  filter?: InputMaybe<EncounterEventFilterInput>;
};

export enum EncounterNodeStatus {
  Cancelled = 'CANCELLED',
  Pending = 'PENDING',
  Visited = 'VISITED'
}

export type EncounterResponse = EncounterConnector;

export enum EncounterSortFieldInput {
  CreatedDatetime = 'createdDatetime',
  EndDatetime = 'endDatetime',
  PatientId = 'patientId',
  Program = 'program',
  StartDatetime = 'startDatetime',
  Status = 'status',
  Type = 'type'
}

export type EncounterSortInput = {
  /**
   * 	Sort query result is sorted descending or ascending (if not provided the default is
   * ascending)
   */
  desc?: InputMaybe<Scalars['Boolean']>;
  /** Sort query result by `key` */
  key: EncounterSortFieldInput;
};

export type EqualFilterActivityLogTypeInput = {
  equalAny?: InputMaybe<Array<ActivityLogNodeType>>;
  equalTo?: InputMaybe<ActivityLogNodeType>;
  notEqualTo?: InputMaybe<ActivityLogNodeType>;
};

export type EqualFilterBigNumberInput = {
  equalAny?: InputMaybe<Array<Scalars['Int']>>;
  equalTo?: InputMaybe<Scalars['Int']>;
  notEqualTo?: InputMaybe<Scalars['Int']>;
};

export type EqualFilterDocumentRegistryContextInput = {
  equalAny?: InputMaybe<Array<DocumentRegistryNodeContext>>;
  equalTo?: InputMaybe<DocumentRegistryNodeContext>;
  notEqualTo?: InputMaybe<DocumentRegistryNodeContext>;
};

export type EqualFilterEncounterStatusInput = {
  equalAny?: InputMaybe<Array<EncounterNodeStatus>>;
  equalTo?: InputMaybe<EncounterNodeStatus>;
  notEqualTo?: InputMaybe<EncounterNodeStatus>;
};

export type EqualFilterGenderInput = {
  equalAny?: InputMaybe<Array<GenderInput>>;
  equalTo?: InputMaybe<GenderInput>;
  notEqualTo?: InputMaybe<GenderInput>;
};

export type EqualFilterInventoryAdjustmentReasonTypeInput = {
  equalAny?: InputMaybe<Array<InventoryAdjustmentReasonNodeType>>;
  equalTo?: InputMaybe<InventoryAdjustmentReasonNodeType>;
  notEqualTo?: InputMaybe<InventoryAdjustmentReasonNodeType>;
};

export type EqualFilterInvoiceStatusInput = {
  equalAny?: InputMaybe<Array<InvoiceNodeStatus>>;
  equalTo?: InputMaybe<InvoiceNodeStatus>;
  notEqualTo?: InputMaybe<InvoiceNodeStatus>;
};

export type EqualFilterInvoiceTypeInput = {
  equalAny?: InputMaybe<Array<InvoiceNodeType>>;
  equalTo?: InputMaybe<InvoiceNodeType>;
  notEqualTo?: InputMaybe<InvoiceNodeType>;
};

export type EqualFilterItemTypeInput = {
  equalAny?: InputMaybe<Array<ItemNodeType>>;
  equalTo?: InputMaybe<ItemNodeType>;
  notEqualTo?: InputMaybe<ItemNodeType>;
};

export type EqualFilterNumberInput = {
  equalAny?: InputMaybe<Array<Scalars['Int']>>;
  equalTo?: InputMaybe<Scalars['Int']>;
  notEqualTo?: InputMaybe<Scalars['Int']>;
};

export type EqualFilterProgramEnrolmentStatusInput = {
  equalAny?: InputMaybe<Array<ProgramEnrolmentNodeStatus>>;
  equalTo?: InputMaybe<ProgramEnrolmentNodeStatus>;
  notEqualTo?: InputMaybe<ProgramEnrolmentNodeStatus>;
};

export type EqualFilterReportContextInput = {
  equalAny?: InputMaybe<Array<ReportContext>>;
  equalTo?: InputMaybe<ReportContext>;
  notEqualTo?: InputMaybe<ReportContext>;
};

export type EqualFilterRequisitionStatusInput = {
  equalAny?: InputMaybe<Array<RequisitionNodeStatus>>;
  equalTo?: InputMaybe<RequisitionNodeStatus>;
  notEqualTo?: InputMaybe<RequisitionNodeStatus>;
};

export type EqualFilterRequisitionTypeInput = {
  equalAny?: InputMaybe<Array<RequisitionNodeType>>;
  equalTo?: InputMaybe<RequisitionNodeType>;
  notEqualTo?: InputMaybe<RequisitionNodeType>;
};

export type EqualFilterStocktakeStatusInput = {
  equalAny?: InputMaybe<Array<StocktakeNodeStatus>>;
  equalTo?: InputMaybe<StocktakeNodeStatus>;
  notEqualTo?: InputMaybe<StocktakeNodeStatus>;
};

export type EqualFilterStringInput = {
  equalAny?: InputMaybe<Array<Scalars['String']>>;
  equalTo?: InputMaybe<Scalars['String']>;
  notEqualTo?: InputMaybe<Scalars['String']>;
};

export type EqualFilterTypeInput = {
  equalAny?: InputMaybe<Array<NameNodeType>>;
  equalTo?: InputMaybe<NameNodeType>;
  notEqualTo?: InputMaybe<NameNodeType>;
};

export type FailedToFetchReportData = PrintReportErrorInterface & {
  __typename: 'FailedToFetchReportData';
  description: Scalars['String'];
  errors: Scalars['JSON'];
};

export enum ForeignKey {
  InvoiceId = 'invoiceId',
  ItemId = 'itemId',
  LocationId = 'locationId',
  OtherPartyId = 'otherPartyId',
  RequisitionId = 'requisitionId',
  StockLineId = 'stockLineId'
}

export type ForeignKeyError = DeleteInboundShipmentLineErrorInterface & DeleteInboundShipmentServiceLineErrorInterface & DeleteOutboundShipmentLineErrorInterface & DeleteOutboundShipmentServiceLineErrorInterface & DeleteOutboundShipmentUnallocatedLineErrorInterface & InsertInboundShipmentLineErrorInterface & InsertInboundShipmentServiceLineErrorInterface & InsertOutboundShipmentLineErrorInterface & InsertOutboundShipmentServiceLineErrorInterface & InsertOutboundShipmentUnallocatedLineErrorInterface & InsertRequestRequisitionLineErrorInterface & UpdateInboundShipmentLineErrorInterface & UpdateInboundShipmentServiceLineErrorInterface & UpdateOutboundShipmentLineErrorInterface & UpdateOutboundShipmentServiceLineErrorInterface & UpdateOutboundShipmentUnallocatedLineErrorInterface & UpdateRequestRequisitionLineErrorInterface & UpdateResponseRequisitionLineErrorInterface & {
  __typename: 'ForeignKeyError';
  description: Scalars['String'];
  key: ForeignKey;
};

export type FormSchemaFilterInput = {
  id?: InputMaybe<EqualFilterStringInput>;
  type?: InputMaybe<EqualFilterStringInput>;
};

export type FormSchemaNode = {
  __typename: 'FormSchemaNode';
  id: Scalars['String'];
  jsonSchema: Scalars['JSON'];
  type: Scalars['String'];
  uiSchema: Scalars['JSON'];
};

export type FullSyncStatusNode = {
  __typename: 'FullSyncStatusNode';
  error?: Maybe<SyncErrorNode>;
  integration?: Maybe<SyncStatusNode>;
  isSyncing: Scalars['Boolean'];
  prepareInitial?: Maybe<SyncStatusNode>;
  pullCentral?: Maybe<SyncStatusWithProgressNode>;
  pullRemote?: Maybe<SyncStatusWithProgressNode>;
  push?: Maybe<SyncStatusWithProgressNode>;
  summary: SyncStatusNode;
};

export enum GenderInput {
  Female = 'FEMALE',
  Male = 'MALE',
  NonBinary = 'NON_BINARY',
  TransgenderFemale = 'TRANSGENDER_FEMALE',
  TransgenderFemaleHormone = 'TRANSGENDER_FEMALE_HORMONE',
  TransgenderFemaleSurgical = 'TRANSGENDER_FEMALE_SURGICAL',
  TransgenderMale = 'TRANSGENDER_MALE',
  TransgenderMaleHormone = 'TRANSGENDER_MALE_HORMONE',
  TransgenderMaleSurgical = 'TRANSGENDER_MALE_SURGICAL',
  Unknown = 'UNKNOWN'
}

export enum GenderType {
  Female = 'FEMALE',
  Male = 'MALE',
  NonBinary = 'NON_BINARY',
  Transgender = 'TRANSGENDER',
  TransgenderFemale = 'TRANSGENDER_FEMALE',
  TransgenderFemaleHormone = 'TRANSGENDER_FEMALE_HORMONE',
  TransgenderFemaleSurgical = 'TRANSGENDER_FEMALE_SURGICAL',
  TransgenderMale = 'TRANSGENDER_MALE',
  TransgenderMaleHormone = 'TRANSGENDER_MALE_HORMONE',
  TransgenderMaleSurgical = 'TRANSGENDER_MALE_SURGICAL',
  Unknown = 'UNKNOWN'
}

export type InboundInvoiceCounts = {
  __typename: 'InboundInvoiceCounts';
  created: InvoiceCountsSummary;
  notDelivered: Scalars['Int'];
};

export type InitialisationStatusNode = {
  __typename: 'InitialisationStatusNode';
  siteName?: Maybe<Scalars['String']>;
  status: InitialisationStatusType;
};

export enum InitialisationStatusType {
  Initialised = 'INITIALISED',
  Initialising = 'INITIALISING',
  PreInitialisation = 'PRE_INITIALISATION'
}

export type InitialiseSiteResponse = SyncErrorNode | SyncSettingsNode;

export type InsertDocumentRegistryInput = {
  context: DocumentRegistryNodeContext;
  documentType: Scalars['String'];
  formSchemaId: Scalars['String'];
  id: Scalars['String'];
  name?: InputMaybe<Scalars['String']>;
  parentId?: InputMaybe<Scalars['String']>;
};

export type InsertDocumentResponse = DocumentRegistryNode;

export type InsertEncounterInput = {
  /** Encounter document data */
  data: Scalars['JSON'];
  patientId: Scalars['String'];
  /** The program type */
  programType: Scalars['String'];
  /** The schema id used for the encounter data */
  schemaId: Scalars['String'];
  /** The encounter type */
  type: Scalars['String'];
};

export type InsertEncounterResponse = EncounterNode;

export type InsertErrorInterface = {
  description: Scalars['String'];
};

export type InsertFormSchemaInput = {
  id: Scalars['String'];
  jsonSchema: Scalars['JSON'];
  type: Scalars['String'];
  uiSchema: Scalars['JSON'];
};

export type InsertFormSchemaResponse = FormSchemaNode;

export type InsertInboundShipmentError = {
  __typename: 'InsertInboundShipmentError';
  error: InsertInboundShipmentErrorInterface;
};

export type InsertInboundShipmentErrorInterface = {
  description: Scalars['String'];
};

export type InsertInboundShipmentInput = {
  colour?: InputMaybe<Scalars['String']>;
  comment?: InputMaybe<Scalars['String']>;
  id: Scalars['String'];
  onHold?: InputMaybe<Scalars['Boolean']>;
  otherPartyId: Scalars['String'];
  theirReference?: InputMaybe<Scalars['String']>;
};

export type InsertInboundShipmentLineError = {
  __typename: 'InsertInboundShipmentLineError';
  error: InsertInboundShipmentLineErrorInterface;
};

export type InsertInboundShipmentLineErrorInterface = {
  description: Scalars['String'];
};

export type InsertInboundShipmentLineInput = {
  batch?: InputMaybe<Scalars['String']>;
  costPricePerPack: Scalars['Float'];
  expiryDate?: InputMaybe<Scalars['NaiveDate']>;
  id: Scalars['String'];
  invoiceId: Scalars['String'];
  itemId: Scalars['String'];
  locationId?: InputMaybe<Scalars['String']>;
  numberOfPacks: Scalars['Float'];
  packSize: Scalars['Int'];
  sellPricePerPack: Scalars['Float'];
  tax?: InputMaybe<Scalars['Float']>;
  totalBeforeTax?: InputMaybe<Scalars['Float']>;
};

export type InsertInboundShipmentLineResponse = InsertInboundShipmentLineError | InvoiceLineNode;

export type InsertInboundShipmentLineResponseWithId = {
  __typename: 'InsertInboundShipmentLineResponseWithId';
  id: Scalars['String'];
  response: InsertInboundShipmentLineResponse;
};

export type InsertInboundShipmentResponse = InsertInboundShipmentError | InvoiceNode;

export type InsertInboundShipmentResponseWithId = {
  __typename: 'InsertInboundShipmentResponseWithId';
  id: Scalars['String'];
  response: InsertInboundShipmentResponse;
};

export type InsertInboundShipmentServiceLineError = {
  __typename: 'InsertInboundShipmentServiceLineError';
  error: InsertInboundShipmentServiceLineErrorInterface;
};

export type InsertInboundShipmentServiceLineErrorInterface = {
  description: Scalars['String'];
};

export type InsertInboundShipmentServiceLineInput = {
  id: Scalars['String'];
  invoiceId: Scalars['String'];
  itemId?: InputMaybe<Scalars['String']>;
  name?: InputMaybe<Scalars['String']>;
  note?: InputMaybe<Scalars['String']>;
  tax?: InputMaybe<Scalars['Float']>;
  totalBeforeTax: Scalars['Float'];
};

export type InsertInboundShipmentServiceLineResponse = InsertInboundShipmentServiceLineError | InvoiceLineNode;

export type InsertInboundShipmentServiceLineResponseWithId = {
  __typename: 'InsertInboundShipmentServiceLineResponseWithId';
  id: Scalars['String'];
  response: InsertInboundShipmentServiceLineResponse;
};

export type InsertLocationError = {
  __typename: 'InsertLocationError';
  error: InsertLocationErrorInterface;
};

export type InsertLocationErrorInterface = {
  description: Scalars['String'];
};

export type InsertLocationInput = {
  code: Scalars['String'];
  id: Scalars['String'];
  name?: InputMaybe<Scalars['String']>;
  onHold?: InputMaybe<Scalars['Boolean']>;
};

export type InsertLocationResponse = InsertLocationError | LocationNode;

export type InsertOutboundShipmentError = {
  __typename: 'InsertOutboundShipmentError';
  error: InsertErrorInterface;
};

export type InsertOutboundShipmentInput = {
  colour?: InputMaybe<Scalars['String']>;
  comment?: InputMaybe<Scalars['String']>;
  /** The new invoice id provided by the client */
  id: Scalars['String'];
  onHold?: InputMaybe<Scalars['Boolean']>;
  /** The other party must be an customer of the current store */
  otherPartyId: Scalars['String'];
  theirReference?: InputMaybe<Scalars['String']>;
};

export type InsertOutboundShipmentLineError = {
  __typename: 'InsertOutboundShipmentLineError';
  error: InsertOutboundShipmentLineErrorInterface;
};

export type InsertOutboundShipmentLineErrorInterface = {
  description: Scalars['String'];
};

export type InsertOutboundShipmentLineInput = {
  id: Scalars['String'];
  invoiceId: Scalars['String'];
  itemId: Scalars['String'];
  numberOfPacks: Scalars['Float'];
  stockLineId: Scalars['String'];
  tax?: InputMaybe<Scalars['Float']>;
  totalBeforeTax?: InputMaybe<Scalars['Float']>;
};

export type InsertOutboundShipmentLineResponse = InsertOutboundShipmentLineError | InvoiceLineNode;

export type InsertOutboundShipmentLineResponseWithId = {
  __typename: 'InsertOutboundShipmentLineResponseWithId';
  id: Scalars['String'];
  response: InsertOutboundShipmentLineResponse;
};

export type InsertOutboundShipmentResponse = InsertOutboundShipmentError | InvoiceNode | NodeError;

export type InsertOutboundShipmentResponseWithId = {
  __typename: 'InsertOutboundShipmentResponseWithId';
  id: Scalars['String'];
  response: InsertOutboundShipmentResponse;
};

export type InsertOutboundShipmentServiceLineError = {
  __typename: 'InsertOutboundShipmentServiceLineError';
  error: InsertOutboundShipmentServiceLineErrorInterface;
};

export type InsertOutboundShipmentServiceLineErrorInterface = {
  description: Scalars['String'];
};

export type InsertOutboundShipmentServiceLineInput = {
  id: Scalars['String'];
  invoiceId: Scalars['String'];
  itemId?: InputMaybe<Scalars['String']>;
  name?: InputMaybe<Scalars['String']>;
  note?: InputMaybe<Scalars['String']>;
  tax?: InputMaybe<Scalars['Float']>;
  totalBeforeTax: Scalars['Float'];
};

export type InsertOutboundShipmentServiceLineResponse = InsertOutboundShipmentServiceLineError | InvoiceLineNode;

export type InsertOutboundShipmentServiceLineResponseWithId = {
  __typename: 'InsertOutboundShipmentServiceLineResponseWithId';
  id: Scalars['String'];
  response: InsertOutboundShipmentServiceLineResponse;
};

export type InsertOutboundShipmentUnallocatedLineError = {
  __typename: 'InsertOutboundShipmentUnallocatedLineError';
  error: InsertOutboundShipmentUnallocatedLineErrorInterface;
};

export type InsertOutboundShipmentUnallocatedLineErrorInterface = {
  description: Scalars['String'];
};

export type InsertOutboundShipmentUnallocatedLineInput = {
  id: Scalars['String'];
  invoiceId: Scalars['String'];
  itemId: Scalars['String'];
  quantity: Scalars['Int'];
};

export type InsertOutboundShipmentUnallocatedLineResponse = InsertOutboundShipmentUnallocatedLineError | InvoiceLineNode;

export type InsertOutboundShipmentUnallocatedLineResponseWithId = {
  __typename: 'InsertOutboundShipmentUnallocatedLineResponseWithId';
  id: Scalars['String'];
  response: InsertOutboundShipmentUnallocatedLineResponse;
};

export type InsertPatientInput = {
  /** Patient document data */
  data: Scalars['JSON'];
  /** The schema id used for the patient data */
  schemaId: Scalars['String'];
};

export type InsertPatientResponse = PatientNode;

export type InsertProgramEnrolmentInput = {
  /** Program document data */
  data: Scalars['JSON'];
  patientId: Scalars['String'];
  /** The schema id used for the program data */
  schemaId: Scalars['String'];
  /** The program type */
  type: Scalars['String'];
};

export type InsertProgramEnrolmentResponse = ProgramEnrolmentNode;

export type InsertProgramRequestRequisitionInput = {
  colour?: InputMaybe<Scalars['String']>;
  comment?: InputMaybe<Scalars['String']>;
  /** Defaults to 2 weeks from now */
  expectedDeliveryDate?: InputMaybe<Scalars['NaiveDate']>;
  id: Scalars['String'];
  otherPartyId: Scalars['String'];
  periodId: Scalars['String'];
  programOrderTypeId: Scalars['String'];
  theirReference?: InputMaybe<Scalars['String']>;
};

export type InsertRequestRequisitionError = {
  __typename: 'InsertRequestRequisitionError';
  error: InsertRequestRequisitionErrorInterface;
};

export type InsertRequestRequisitionErrorInterface = {
  description: Scalars['String'];
};

export type InsertRequestRequisitionInput = {
  colour?: InputMaybe<Scalars['String']>;
  comment?: InputMaybe<Scalars['String']>;
  /** Defaults to 2 weeks from now */
  expectedDeliveryDate?: InputMaybe<Scalars['NaiveDate']>;
  id: Scalars['String'];
  maxMonthsOfStock: Scalars['Float'];
  minMonthsOfStock: Scalars['Float'];
  otherPartyId: Scalars['String'];
  theirReference?: InputMaybe<Scalars['String']>;
};

export type InsertRequestRequisitionLineError = {
  __typename: 'InsertRequestRequisitionLineError';
  error: InsertRequestRequisitionLineErrorInterface;
};

export type InsertRequestRequisitionLineErrorInterface = {
  description: Scalars['String'];
};

export type InsertRequestRequisitionLineInput = {
  comment?: InputMaybe<Scalars['String']>;
  id: Scalars['String'];
  itemId: Scalars['String'];
  requestedQuantity?: InputMaybe<Scalars['Int']>;
  requisitionId: Scalars['String'];
};

export type InsertRequestRequisitionLineResponse = InsertRequestRequisitionLineError | RequisitionLineNode;

export type InsertRequestRequisitionLineResponseWithId = {
  __typename: 'InsertRequestRequisitionLineResponseWithId';
  id: Scalars['String'];
  response: InsertRequestRequisitionLineResponse;
};

export type InsertRequestRequisitionResponse = InsertRequestRequisitionError | RequisitionNode;

export type InsertRequestRequisitionResponseWithId = {
  __typename: 'InsertRequestRequisitionResponseWithId';
  id: Scalars['String'];
  response: InsertRequestRequisitionResponse;
};

export type InsertStocktakeInput = {
  comment?: InputMaybe<Scalars['String']>;
  description?: InputMaybe<Scalars['String']>;
  id: Scalars['String'];
  isLocked?: InputMaybe<Scalars['Boolean']>;
  itemsHaveStock?: InputMaybe<Scalars['Boolean']>;
  locationId?: InputMaybe<Scalars['String']>;
  masterListId?: InputMaybe<Scalars['String']>;
  stocktakeDate?: InputMaybe<Scalars['NaiveDate']>;
};

export type InsertStocktakeLineError = {
  __typename: 'InsertStocktakeLineError';
  error: InsertStocktakeLineErrorInterface;
};

export type InsertStocktakeLineErrorInterface = {
  description: Scalars['String'];
};

export type InsertStocktakeLineInput = {
  batch?: InputMaybe<Scalars['String']>;
  comment?: InputMaybe<Scalars['String']>;
  costPricePerPack?: InputMaybe<Scalars['Float']>;
  countedNumberOfPacks?: InputMaybe<Scalars['Float']>;
  expiryDate?: InputMaybe<Scalars['NaiveDate']>;
  id: Scalars['String'];
  inventoryAdjustmentReasonId?: InputMaybe<Scalars['String']>;
  itemId?: InputMaybe<Scalars['String']>;
  locationId?: InputMaybe<Scalars['String']>;
  note?: InputMaybe<Scalars['String']>;
  packSize?: InputMaybe<Scalars['Int']>;
  sellPricePerPack?: InputMaybe<Scalars['Float']>;
  stockLineId?: InputMaybe<Scalars['String']>;
  stocktakeId: Scalars['String'];
};

export type InsertStocktakeLineResponse = InsertStocktakeLineError | StocktakeLineNode;

export type InsertStocktakeLineResponseWithId = {
  __typename: 'InsertStocktakeLineResponseWithId';
  id: Scalars['String'];
  response: InsertStocktakeLineResponse;
};

export type InsertStocktakeResponse = StocktakeNode;

export type InsertStocktakeResponseWithId = {
  __typename: 'InsertStocktakeResponseWithId';
  id: Scalars['String'];
  response: InsertStocktakeResponse;
};

export type InternalError = InsertLocationErrorInterface & RefreshTokenErrorInterface & UpdateLocationErrorInterface & {
  __typename: 'InternalError';
  description: Scalars['String'];
  fullError: Scalars['String'];
};

export type InvalidCredentials = AuthTokenErrorInterface & {
  __typename: 'InvalidCredentials';
  description: Scalars['String'];
};

export type InvalidToken = RefreshTokenErrorInterface & {
  __typename: 'InvalidToken';
  description: Scalars['String'];
};

export type InventoryAdjustmentReasonConnector = {
  __typename: 'InventoryAdjustmentReasonConnector';
  nodes: Array<InventoryAdjustmentReasonNode>;
  totalCount: Scalars['Int'];
};

export type InventoryAdjustmentReasonFilterInput = {
  id?: InputMaybe<EqualFilterStringInput>;
  isActive?: InputMaybe<Scalars['Boolean']>;
  type?: InputMaybe<EqualFilterInventoryAdjustmentReasonTypeInput>;
};

export type InventoryAdjustmentReasonNode = {
  __typename: 'InventoryAdjustmentReasonNode';
  id: Scalars['String'];
  isActive: Scalars['Boolean'];
  reason: Scalars['String'];
  type: InventoryAdjustmentReasonNodeType;
};

export enum InventoryAdjustmentReasonNodeType {
  Negative = 'NEGATIVE',
  Positive = 'POSITIVE'
}

export type InventoryAdjustmentReasonResponse = InventoryAdjustmentReasonConnector;

export enum InventoryAdjustmentReasonSortFieldInput {
  Id = 'id',
  InventoryAdjustmentReasonType = 'inventoryAdjustmentReasonType',
  Reason = 'reason'
}

export type InventoryAdjustmentReasonSortInput = {
  /**
   * 	Sort query result is sorted descending or ascending (if not provided the default is
   * ascending)
   */
  desc?: InputMaybe<Scalars['Boolean']>;
  /** Sort query result by `key` */
  key: InventoryAdjustmentReasonSortFieldInput;
};

export type InvoiceConnector = {
  __typename: 'InvoiceConnector';
  nodes: Array<InvoiceNode>;
  totalCount: Scalars['Int'];
};

export type InvoiceCounts = {
  __typename: 'InvoiceCounts';
  inbound: InboundInvoiceCounts;
  outbound: OutboundInvoiceCounts;
};

export type InvoiceCountsSummary = {
  __typename: 'InvoiceCountsSummary';
  thisWeek: Scalars['Int'];
  today: Scalars['Int'];
};

export type InvoiceFilterInput = {
  allocatedDatetime?: InputMaybe<DatetimeFilterInput>;
  colour?: InputMaybe<EqualFilterStringInput>;
  comment?: InputMaybe<SimpleStringFilterInput>;
  createdDatetime?: InputMaybe<DatetimeFilterInput>;
  deliveredDatetime?: InputMaybe<DatetimeFilterInput>;
  id?: InputMaybe<EqualFilterStringInput>;
  invoiceNumber?: InputMaybe<EqualFilterBigNumberInput>;
  linkedInvoiceId?: InputMaybe<EqualFilterStringInput>;
  nameId?: InputMaybe<EqualFilterStringInput>;
  onHold?: InputMaybe<Scalars['Boolean']>;
  otherPartyId?: InputMaybe<EqualFilterStringInput>;
  otherPartyName?: InputMaybe<SimpleStringFilterInput>;
  pickedDatetime?: InputMaybe<DatetimeFilterInput>;
  requisitionId?: InputMaybe<EqualFilterStringInput>;
  shippedDatetime?: InputMaybe<DatetimeFilterInput>;
  status?: InputMaybe<EqualFilterInvoiceStatusInput>;
  storeId?: InputMaybe<EqualFilterStringInput>;
  theirReference?: InputMaybe<EqualFilterStringInput>;
  transportReference?: InputMaybe<EqualFilterStringInput>;
  type?: InputMaybe<EqualFilterInvoiceTypeInput>;
  userId?: InputMaybe<EqualFilterStringInput>;
  verifiedDatetime?: InputMaybe<DatetimeFilterInput>;
};

export type InvoiceIsNotEditable = UpdateErrorInterface & UpdateNameErrorInterface & {
  __typename: 'InvoiceIsNotEditable';
  description: Scalars['String'];
};

export type InvoiceLineConnector = {
  __typename: 'InvoiceLineConnector';
  nodes: Array<InvoiceLineNode>;
  totalCount: Scalars['Int'];
};

export type InvoiceLineNode = {
  __typename: 'InvoiceLineNode';
  batch?: Maybe<Scalars['String']>;
  costPricePerPack: Scalars['Float'];
  expiryDate?: Maybe<Scalars['NaiveDate']>;
  id: Scalars['String'];
  invoiceId: Scalars['String'];
  item: ItemNode;
  itemCode: Scalars['String'];
  itemId: Scalars['String'];
  itemName: Scalars['String'];
  location?: Maybe<LocationNode>;
  locationId?: Maybe<Scalars['String']>;
  locationName?: Maybe<Scalars['String']>;
  note?: Maybe<Scalars['String']>;
  numberOfPacks: Scalars['Float'];
  packSize: Scalars['Int'];
  pricing: PricingNode;
  sellPricePerPack: Scalars['Float'];
  stockLine?: Maybe<StockLineNode>;
  taxPercentage?: Maybe<Scalars['Float']>;
  totalAfterTax: Scalars['Float'];
  totalBeforeTax: Scalars['Float'];
  type: InvoiceLineNodeType;
};

export enum InvoiceLineNodeType {
  Service = 'SERVICE',
  StockIn = 'STOCK_IN',
  StockOut = 'STOCK_OUT',
  UnallocatedStock = 'UNALLOCATED_STOCK'
}

export type InvoiceNode = {
  __typename: 'InvoiceNode';
  allocatedDatetime?: Maybe<Scalars['DateTime']>;
  colour?: Maybe<Scalars['String']>;
  comment?: Maybe<Scalars['String']>;
  createdDatetime: Scalars['DateTime'];
  deliveredDatetime?: Maybe<Scalars['DateTime']>;
  id: Scalars['String'];
  invoiceNumber: Scalars['Int'];
  lines: InvoiceLineConnector;
  /** Inbound Shipment <-> Outbound Shipment, where Inbound Shipment originated from Outbound Shipment */
  linkedShipment?: Maybe<InvoiceNode>;
  onHold: Scalars['Boolean'];
  otherParty: NameNode;
  otherPartyId: Scalars['String'];
  otherPartyName: Scalars['String'];
  otherPartyStore?: Maybe<StoreNode>;
  pickedDatetime?: Maybe<Scalars['DateTime']>;
  pricing: PricingNode;
  /**
   * Response Requisition that is the origin of this Outbound Shipment
   * Or Request Requisition for Inbound Shipment that Originated from Outbound Shipment (linked through Response Requisition)
   */
  requisition?: Maybe<RequisitionNode>;
  shippedDatetime?: Maybe<Scalars['DateTime']>;
  status: InvoiceNodeStatus;
  taxPercentage?: Maybe<Scalars['Float']>;
  theirReference?: Maybe<Scalars['String']>;
  transportReference?: Maybe<Scalars['String']>;
  type: InvoiceNodeType;
  /**
   * User that last edited invoice, if user is not found in system default unknown user is returned
   * Null is returned for transfers, where inbound has not been edited yet
   * Null is also returned for system created invoices like inventory adjustments
   */
  user?: Maybe<UserNode>;
  verifiedDatetime?: Maybe<Scalars['DateTime']>;
};


export type InvoiceNodeOtherPartyArgs = {
  storeId: Scalars['String'];
};

export enum InvoiceNodeStatus {
  Allocated = 'ALLOCATED',
  Delivered = 'DELIVERED',
  New = 'NEW',
  Picked = 'PICKED',
  Shipped = 'SHIPPED',
  Verified = 'VERIFIED'
}

export enum InvoiceNodeType {
  InboundShipment = 'INBOUND_SHIPMENT',
  InventoryAddition = 'INVENTORY_ADDITION',
  InventoryReduction = 'INVENTORY_REDUCTION',
  OutboundShipment = 'OUTBOUND_SHIPMENT'
}

export type InvoiceResponse = InvoiceNode | NodeError;

export enum InvoiceSortFieldInput {
  AllocatedDatetime = 'allocatedDatetime',
  Comment = 'comment',
  CreatedDatetime = 'createdDatetime',
  DeliveredDatetime = 'deliveredDatetime',
  InvoiceNumber = 'invoiceNumber',
  OtherPartyName = 'otherPartyName',
  PickedDatetime = 'pickedDatetime',
  ShippedDatetime = 'shippedDatetime',
  Status = 'status',
  TheirReference = 'theirReference',
  TransportReference = 'transportReference',
  Type = 'type',
  VerifiedDatetime = 'verifiedDatetime'
}

export type InvoiceSortInput = {
  /**
   * 	Sort query result is sorted descending or ascending (if not provided the default is
   * ascending)
   */
  desc?: InputMaybe<Scalars['Boolean']>;
  /** Sort query result by `key` */
  key: InvoiceSortFieldInput;
};

export type InvoicesResponse = InvoiceConnector;

export type ItemChartNode = {
  __typename: 'ItemChartNode';
  calculationDate?: Maybe<Scalars['NaiveDate']>;
  consumptionHistory?: Maybe<ConsumptionHistoryConnector>;
  stockEvolution?: Maybe<StockEvolutionConnector>;
  suggestedQuantityCalculation: SuggestedQuantityCalculationNode;
};

export type ItemConnector = {
  __typename: 'ItemConnector';
  nodes: Array<ItemNode>;
  totalCount: Scalars['Int'];
};

export type ItemCounts = {
  __typename: 'ItemCounts';
  itemCounts: ItemCountsResponse;
};

export type ItemCountsResponse = {
  __typename: 'ItemCountsResponse';
  lowStock: Scalars['Int'];
  moreThanSixMonthsStock: Scalars['Int'];
  noStock: Scalars['Int'];
  total: Scalars['Int'];
};

export type ItemFilterInput = {
  code?: InputMaybe<SimpleStringFilterInput>;
  codeOrName?: InputMaybe<SimpleStringFilterInput>;
  id?: InputMaybe<EqualFilterStringInput>;
  isVisible?: InputMaybe<Scalars['Boolean']>;
  name?: InputMaybe<SimpleStringFilterInput>;
  type?: InputMaybe<EqualFilterItemTypeInput>;
};

export type ItemNode = {
  __typename: 'ItemNode';
  atcCategory: Scalars['String'];
  availableBatches: StockLineConnector;
  availableStockOnHand: Scalars['Int'];
  code: Scalars['String'];
  ddd: Scalars['String'];
  defaultPackSize: Scalars['Int'];
  doses: Scalars['Int'];
  id: Scalars['String'];
  isVaccine: Scalars['Boolean'];
  margin: Scalars['Float'];
  msupplyUniversalCode: Scalars['String'];
  msupplyUniversalName: Scalars['String'];
  name: Scalars['String'];
  outerPackSize: Scalars['Int'];
  stats: ItemStatsNode;
  strength: Scalars['String'];
  type: ItemNodeType;
  unitName?: Maybe<Scalars['String']>;
  volumePerOuterPack: Scalars['Float'];
  volumePerPack: Scalars['Float'];
  weight: Scalars['Float'];
};


export type ItemNodeAvailableBatchesArgs = {
  storeId: Scalars['String'];
};


export type ItemNodeAvailableStockOnHandArgs = {
  storeId: Scalars['String'];
};


export type ItemNodeStatsArgs = {
  amcLookbackMonths?: InputMaybe<Scalars['Int']>;
  storeId: Scalars['String'];
};

export enum ItemNodeType {
  NonStock = 'NON_STOCK',
  Service = 'SERVICE',
  Stock = 'STOCK'
}

export enum ItemSortFieldInput {
  Code = 'code',
  Name = 'name',
  Type = 'type'
}

export type ItemSortInput = {
  /**
   * 	Sort query result is sorted descending or ascending (if not provided the default is
   * ascending)
   */
  desc?: InputMaybe<Scalars['Boolean']>;
  /** Sort query result by `key` */
  key: ItemSortFieldInput;
};

export type ItemStatsNode = {
  __typename: 'ItemStatsNode';
  availableMonthsOfStockOnHand?: Maybe<Scalars['Float']>;
  availableStockOnHand: Scalars['Int'];
  averageMonthlyConsumption: Scalars['Float'];
};

export type ItemsResponse = ItemConnector;

export type JsonschemaNode = {
  __typename: 'JsonschemaNode';
  id: Scalars['String'];
  jsonSchema: Scalars['JSON'];
};

export enum LanguageType {
  English = 'ENGLISH',
  French = 'FRENCH',
  Khmer = 'KHMER',
  Laos = 'LAOS',
  Portuguese = 'PORTUGUESE',
  Russian = 'RUSSIAN',
  Spanish = 'SPANISH',
  Tetum = 'TETUM'
}

export type LocationConnector = {
  __typename: 'LocationConnector';
  nodes: Array<LocationNode>;
  totalCount: Scalars['Int'];
};

export type LocationFilterInput = {
  code?: InputMaybe<EqualFilterStringInput>;
  id?: InputMaybe<EqualFilterStringInput>;
  name?: InputMaybe<EqualFilterStringInput>;
  onHold?: InputMaybe<Scalars['Boolean']>;
};

export type LocationInUse = DeleteLocationErrorInterface & {
  __typename: 'LocationInUse';
  description: Scalars['String'];
  invoiceLines: InvoiceLineConnector;
  stockLines: StockLineConnector;
};

export type LocationIsOnHold = InsertOutboundShipmentLineErrorInterface & UpdateOutboundShipmentLineErrorInterface & {
  __typename: 'LocationIsOnHold';
  description: Scalars['String'];
};

export type LocationNode = {
  __typename: 'LocationNode';
  code: Scalars['String'];
  id: Scalars['String'];
  name: Scalars['String'];
  onHold: Scalars['Boolean'];
  stock: StockLineConnector;
};

export type LocationNotFound = InsertOutboundShipmentLineErrorInterface & UpdateOutboundShipmentLineErrorInterface & {
  __typename: 'LocationNotFound';
  description: Scalars['String'];
};

export enum LocationSortFieldInput {
  Code = 'code',
  Name = 'name'
}

export type LocationSortInput = {
  /**
   * 	Sort query result is sorted descending or ascending (if not provided the default is
   * ascending)
   */
  desc?: InputMaybe<Scalars['Boolean']>;
  /** Sort query result by `key` */
  key: LocationSortFieldInput;
};

export type LocationsResponse = LocationConnector;

export type Logout = {
  __typename: 'Logout';
  /** User id of the logged out user */
  userId: Scalars['String'];
};

export type LogoutResponse = Logout;

export type MasterListConnector = {
  __typename: 'MasterListConnector';
  nodes: Array<MasterListNode>;
  totalCount: Scalars['Int'];
};

export type MasterListFilterInput = {
  code?: InputMaybe<SimpleStringFilterInput>;
  description?: InputMaybe<SimpleStringFilterInput>;
  existsForName?: InputMaybe<SimpleStringFilterInput>;
  existsForNameId?: InputMaybe<EqualFilterStringInput>;
  existsForStoreId?: InputMaybe<EqualFilterStringInput>;
  id?: InputMaybe<EqualFilterStringInput>;
  name?: InputMaybe<SimpleStringFilterInput>;
};

export type MasterListLineConnector = {
  __typename: 'MasterListLineConnector';
  nodes: Array<MasterListLineNode>;
  totalCount: Scalars['Int'];
};

export type MasterListLineNode = {
  __typename: 'MasterListLineNode';
  id: Scalars['String'];
  item: ItemNode;
  itemId: Scalars['String'];
};

export type MasterListNode = {
  __typename: 'MasterListNode';
  code: Scalars['String'];
  description: Scalars['String'];
  id: Scalars['String'];
  lines: MasterListLineConnector;
  name: Scalars['String'];
};

export type MasterListNotFoundForThisName = AddToOutboundShipmentFromMasterListErrorInterface & {
  __typename: 'MasterListNotFoundForThisName';
  description: Scalars['String'];
};

export type MasterListNotFoundForThisStore = AddFromMasterListErrorInterface & AddToInboundShipmentFromMasterListErrorInterface & {
  __typename: 'MasterListNotFoundForThisStore';
  description: Scalars['String'];
};

export enum MasterListSortFieldInput {
  Code = 'code',
  Description = 'description',
  Name = 'name'
}

export type MasterListSortInput = {
  /**
   * 	Sort query result is sorted descending or ascending (if not provided the default is
   * ascending)
   */
  desc?: InputMaybe<Scalars['Boolean']>;
  /** Sort query result by `key` */
  key: MasterListSortFieldInput;
};

export type MasterListsResponse = MasterListConnector;

export type MergeRequiredError = UpdateDocumentErrorInterface & {
  __typename: 'MergeRequiredError';
  autoMerge?: Maybe<RawDocumentNode>;
  description: Scalars['String'];
};

export type Mutations = {
  __typename: 'Mutations';
  /** Add requisition lines from master item master list */
  addFromMasterList: AddFromMasterListResponse;
  addToInboundShipmentFromMasterList: AddToInboundShipmentFromMasterListResponse;
  /** Add invoice lines from master item master list */
  addToOutboundShipmentFromMasterList: AddToOutboundShipmentFromMasterListResponse;
  allocateOutboundShipmentUnallocatedLine: AllocateOutboundShipmentUnallocatedLineResponse;
  allocateProgramNumber: AllocateProgramNumberResponse;
  batchInboundShipment: BatchInboundShipmentResponse;
  batchOutboundShipment: BatchOutboundShipmentResponse;
  batchRequestRequisition: BatchRequestRequisitionResponse;
  batchStocktake: BatchStocktakeResponse;
  /**
   * Create shipment for response requisition
   * Will create Outbound Shipment with placeholder lines for each requisition line
   * placeholder line quantity will be set to requisitionLine.supply - all linked outbound shipments
   * lines quantity (placeholder and filled) for requisitionLine.item
   */
  createRequisitionShipment: CreateRequisitionShipmentResponse;
  deleteDocument: DeleteDocumentResponse;
  deleteInboundShipment: DeleteInboundShipmentResponse;
  deleteInboundShipmentLine: DeleteInboundShipmentLineResponse;
  deleteInboundShipmentServiceLine: DeleteInboundShipmentServiceLineResponse;
  deleteLocation: DeleteLocationResponse;
  deleteOutboundShipment: DeleteOutboundShipmentResponse;
  deleteOutboundShipmentLine: DeleteOutboundShipmentLineResponse;
  deleteOutboundShipmentServiceLine: DeleteOutboundShipmentServiceLineResponse;
  deleteOutboundShipmentUnallocatedLine: DeleteOutboundShipmentUnallocatedLineResponse;
  deleteRequestRequisition: DeleteRequestRequisitionResponse;
  deleteRequestRequisitionLine: DeleteRequestRequisitionLineResponse;
  deleteStocktake: DeleteStocktakeResponse;
  deleteStocktakeLine: DeleteStocktakeLineResponse;
  initialiseSite: InitialiseSiteResponse;
  insertDocumentRegistry: InsertDocumentResponse;
  insertEncounter: InsertEncounterResponse;
  insertFormSchema: InsertFormSchemaResponse;
  insertInboundShipment: InsertInboundShipmentResponse;
  insertInboundShipmentLine: InsertInboundShipmentLineResponse;
  insertInboundShipmentServiceLine: InsertInboundShipmentServiceLineResponse;
  insertLocation: InsertLocationResponse;
  insertOutboundShipment: InsertOutboundShipmentResponse;
  insertOutboundShipmentLine: InsertOutboundShipmentLineResponse;
  insertOutboundShipmentServiceLine: InsertOutboundShipmentServiceLineResponse;
  insertOutboundShipmentUnallocatedLine: InsertOutboundShipmentUnallocatedLineResponse;
  insertPatient: InsertPatientResponse;
  /**
   * Enrols a patient into a program by adding a program document to the patient's documents.
   * Every patient can only have one program document of each program type.
   */
  insertProgramEnrolment: InsertProgramEnrolmentResponse;
  insertProgramRequestRequisition: InsertRequestRequisitionResponse;
  insertRequestRequisition: InsertRequestRequisitionResponse;
  insertRequestRequisitionLine: InsertRequestRequisitionLineResponse;
  insertStocktake: InsertStocktakeResponse;
  insertStocktakeLine: InsertStocktakeLineResponse;
  manualSync: Scalars['String'];
  /** Set supply quantity to requested quantity */
  supplyRequestedQuantity: SupplyRequestedQuantityResponse;
  undeleteDocument: UndeleteDocumentResponse;
  updateDisplaySettings: UpdateDisplaySettingsResponse;
  updateDocument: UpdateDocumentResponse;
  updateEncounter: UpdateEncounterResponse;
  updateInboundShipment: UpdateInboundShipmentResponse;
  updateInboundShipmentLine: UpdateInboundShipmentLineResponse;
  updateInboundShipmentServiceLine: UpdateInboundShipmentServiceLineResponse;
  updateLocation: UpdateLocationResponse;
  updateOutboundShipment: UpdateOutboundShipmentResponse;
  updateOutboundShipmentLine: UpdateOutboundShipmentLineResponse;
  updateOutboundShipmentName: UpdateOutboundShipmentNameResponse;
  updateOutboundShipmentServiceLine: UpdateOutboundShipmentServiceLineResponse;
  updateOutboundShipmentUnallocatedLine: UpdateOutboundShipmentUnallocatedLineResponse;
  updatePatient: UpdatePatientResponse;
  /** Updates an existing program document belonging to a patient. */
  updateProgramEnrolment: UpdateProgramEnrolmentResponse;
  updateRequestRequisition: UpdateRequestRequisitionResponse;
  updateRequestRequisitionLine: UpdateRequestRequisitionLineResponse;
  updateResponseRequisition: UpdateResponseRequisitionResponse;
  updateResponseRequisitionLine: UpdateResponseRequisitionLineResponse;
  updateStockLine: UpdateStockLineLineResponse;
  updateStocktake: UpdateStocktakeResponse;
  updateStocktakeLine: UpdateStocktakeLineResponse;
  updateSyncSettings: UpdateSyncSettingsResponse;
  /** Set requested for each line in request requisition to calculated */
  useSuggestedQuantity: UseSuggestedQuantityResponse;
};


export type MutationsAddFromMasterListArgs = {
  input: AddFromMasterListInput;
  storeId: Scalars['String'];
};


export type MutationsAddToInboundShipmentFromMasterListArgs = {
  input: AddToShipmentFromMasterListInput;
  storeId: Scalars['String'];
};


export type MutationsAddToOutboundShipmentFromMasterListArgs = {
  input: AddToShipmentFromMasterListInput;
  storeId: Scalars['String'];
};


export type MutationsAllocateOutboundShipmentUnallocatedLineArgs = {
  lineId: Scalars['String'];
  storeId: Scalars['String'];
};


export type MutationsAllocateProgramNumberArgs = {
  input: AllocateProgramNumberInput;
  storeId: Scalars['String'];
};


export type MutationsBatchInboundShipmentArgs = {
  input: BatchInboundShipmentInput;
  storeId: Scalars['String'];
};


export type MutationsBatchOutboundShipmentArgs = {
  input: BatchOutboundShipmentInput;
  storeId: Scalars['String'];
};


export type MutationsBatchRequestRequisitionArgs = {
  input: BatchRequestRequisitionInput;
  storeId: Scalars['String'];
};


export type MutationsBatchStocktakeArgs = {
  input: BatchStocktakeInput;
  storeId: Scalars['String'];
};


export type MutationsCreateRequisitionShipmentArgs = {
  input: CreateRequisitionShipmentInput;
  storeId: Scalars['String'];
};


export type MutationsDeleteDocumentArgs = {
  input: DeleteDocumentInput;
  storeId: Scalars['String'];
};


export type MutationsDeleteInboundShipmentArgs = {
  input: DeleteInboundShipmentInput;
  storeId: Scalars['String'];
};


export type MutationsDeleteInboundShipmentLineArgs = {
  input: DeleteInboundShipmentLineInput;
  storeId: Scalars['String'];
};


export type MutationsDeleteInboundShipmentServiceLineArgs = {
  input: DeleteInboundShipmentServiceLineInput;
  storeId: Scalars['String'];
};


export type MutationsDeleteLocationArgs = {
  input: DeleteLocationInput;
  storeId: Scalars['String'];
};


export type MutationsDeleteOutboundShipmentArgs = {
  id: Scalars['String'];
  storeId: Scalars['String'];
};


export type MutationsDeleteOutboundShipmentLineArgs = {
  input: DeleteOutboundShipmentLineInput;
  storeId: Scalars['String'];
};


export type MutationsDeleteOutboundShipmentServiceLineArgs = {
  input: DeleteOutboundShipmentServiceLineInput;
  storeId: Scalars['String'];
};


export type MutationsDeleteOutboundShipmentUnallocatedLineArgs = {
  input: DeleteOutboundShipmentUnallocatedLineInput;
  storeId: Scalars['String'];
};


export type MutationsDeleteRequestRequisitionArgs = {
  input: DeleteRequestRequisitionInput;
  storeId: Scalars['String'];
};


export type MutationsDeleteRequestRequisitionLineArgs = {
  input: DeleteRequestRequisitionLineInput;
  storeId: Scalars['String'];
};


export type MutationsDeleteStocktakeArgs = {
  input: DeleteStocktakeInput;
  storeId: Scalars['String'];
};


export type MutationsDeleteStocktakeLineArgs = {
  input: DeleteStocktakeLineInput;
  storeId: Scalars['String'];
};


export type MutationsInitialiseSiteArgs = {
  input: SyncSettingsInput;
};


export type MutationsInsertDocumentRegistryArgs = {
  input: InsertDocumentRegistryInput;
};


export type MutationsInsertEncounterArgs = {
  input: InsertEncounterInput;
  storeId: Scalars['String'];
};


export type MutationsInsertFormSchemaArgs = {
  input: InsertFormSchemaInput;
};


export type MutationsInsertInboundShipmentArgs = {
  input: InsertInboundShipmentInput;
  storeId: Scalars['String'];
};


export type MutationsInsertInboundShipmentLineArgs = {
  input: InsertInboundShipmentLineInput;
  storeId: Scalars['String'];
};


export type MutationsInsertInboundShipmentServiceLineArgs = {
  input: InsertInboundShipmentServiceLineInput;
  storeId: Scalars['String'];
};


export type MutationsInsertLocationArgs = {
  input: InsertLocationInput;
  storeId: Scalars['String'];
};


export type MutationsInsertOutboundShipmentArgs = {
  input: InsertOutboundShipmentInput;
  storeId: Scalars['String'];
};


export type MutationsInsertOutboundShipmentLineArgs = {
  input: InsertOutboundShipmentLineInput;
  storeId: Scalars['String'];
};


export type MutationsInsertOutboundShipmentServiceLineArgs = {
  input: InsertOutboundShipmentServiceLineInput;
  storeId: Scalars['String'];
};


export type MutationsInsertOutboundShipmentUnallocatedLineArgs = {
  input: InsertOutboundShipmentUnallocatedLineInput;
  storeId: Scalars['String'];
};


export type MutationsInsertPatientArgs = {
  input: InsertPatientInput;
  storeId: Scalars['String'];
};


export type MutationsInsertProgramEnrolmentArgs = {
  input: InsertProgramEnrolmentInput;
  storeId: Scalars['String'];
};


export type MutationsInsertProgramRequestRequisitionArgs = {
  input: InsertProgramRequestRequisitionInput;
  storeId: Scalars['String'];
};


export type MutationsInsertRequestRequisitionArgs = {
  input: InsertRequestRequisitionInput;
  storeId: Scalars['String'];
};


export type MutationsInsertRequestRequisitionLineArgs = {
  input: InsertRequestRequisitionLineInput;
  storeId: Scalars['String'];
};


export type MutationsInsertStocktakeArgs = {
  input: InsertStocktakeInput;
  storeId: Scalars['String'];
};


export type MutationsInsertStocktakeLineArgs = {
  input: InsertStocktakeLineInput;
  storeId: Scalars['String'];
};


export type MutationsSupplyRequestedQuantityArgs = {
  input: SupplyRequestedQuantityInput;
  storeId: Scalars['String'];
};


export type MutationsUndeleteDocumentArgs = {
  input: UndeleteDocumentInput;
  storeId: Scalars['String'];
};


export type MutationsUpdateDisplaySettingsArgs = {
  input: DisplaySettingsInput;
};


export type MutationsUpdateDocumentArgs = {
  input: UpdateDocumentInput;
  storeId: Scalars['String'];
};


export type MutationsUpdateEncounterArgs = {
  input: UpdateEncounterInput;
  storeId: Scalars['String'];
};


export type MutationsUpdateInboundShipmentArgs = {
  input: UpdateInboundShipmentInput;
  storeId: Scalars['String'];
};


export type MutationsUpdateInboundShipmentLineArgs = {
  input: UpdateInboundShipmentLineInput;
  storeId: Scalars['String'];
};


export type MutationsUpdateInboundShipmentServiceLineArgs = {
  input: UpdateInboundShipmentServiceLineInput;
  storeId: Scalars['String'];
};


export type MutationsUpdateLocationArgs = {
  input: UpdateLocationInput;
  storeId: Scalars['String'];
};


export type MutationsUpdateOutboundShipmentArgs = {
  input: UpdateOutboundShipmentInput;
  storeId: Scalars['String'];
};


export type MutationsUpdateOutboundShipmentLineArgs = {
  input: UpdateOutboundShipmentLineInput;
  storeId: Scalars['String'];
};


export type MutationsUpdateOutboundShipmentNameArgs = {
  input: UpdateOutboundShipmentNameInput;
  storeId: Scalars['String'];
};


export type MutationsUpdateOutboundShipmentServiceLineArgs = {
  input: UpdateOutboundShipmentServiceLineInput;
  storeId: Scalars['String'];
};


export type MutationsUpdateOutboundShipmentUnallocatedLineArgs = {
  input: UpdateOutboundShipmentUnallocatedLineInput;
  storeId: Scalars['String'];
};


export type MutationsUpdatePatientArgs = {
  input: UpdatePatientInput;
  storeId: Scalars['String'];
};


export type MutationsUpdateProgramEnrolmentArgs = {
  input: UpdateProgramEnrolmentInput;
  storeId: Scalars['String'];
};


export type MutationsUpdateRequestRequisitionArgs = {
  input: UpdateRequestRequisitionInput;
  storeId: Scalars['String'];
};


export type MutationsUpdateRequestRequisitionLineArgs = {
  input: UpdateRequestRequisitionLineInput;
  storeId: Scalars['String'];
};


export type MutationsUpdateResponseRequisitionArgs = {
  input: UpdateResponseRequisitionInput;
  storeId: Scalars['String'];
};


export type MutationsUpdateResponseRequisitionLineArgs = {
  input: UpdateResponseRequisitionLineInput;
  storeId: Scalars['String'];
};


export type MutationsUpdateStockLineArgs = {
  input: UpdateStockLineInput;
  storeId: Scalars['String'];
};


export type MutationsUpdateStocktakeArgs = {
  input: UpdateStocktakeInput;
  storeId: Scalars['String'];
};


export type MutationsUpdateStocktakeLineArgs = {
  input: UpdateStocktakeLineInput;
  storeId: Scalars['String'];
};


export type MutationsUpdateSyncSettingsArgs = {
  input: SyncSettingsInput;
};


export type MutationsUseSuggestedQuantityArgs = {
  input: UseSuggestedQuantityInput;
  storeId: Scalars['String'];
};

export type NameConnector = {
  __typename: 'NameConnector';
  nodes: Array<NameNode>;
  totalCount: Scalars['Int'];
};

export type NameFilterInput = {
  address1?: InputMaybe<SimpleStringFilterInput>;
  address2?: InputMaybe<SimpleStringFilterInput>;
  /** Filter by code */
  code?: InputMaybe<SimpleStringFilterInput>;
  country?: InputMaybe<SimpleStringFilterInput>;
  dateOfBirth?: InputMaybe<DateFilterInput>;
  email?: InputMaybe<SimpleStringFilterInput>;
  firstName?: InputMaybe<SimpleStringFilterInput>;
  gender?: InputMaybe<EqualFilterGenderInput>;
  id?: InputMaybe<EqualFilterStringInput>;
  identifier?: InputMaybe<SimpleStringFilterInput>;
  /** Filter by customer property */
  isCustomer?: InputMaybe<Scalars['Boolean']>;
  /** Is this name a store */
  isStore?: InputMaybe<Scalars['Boolean']>;
  /** Filter by supplier property */
  isSupplier?: InputMaybe<Scalars['Boolean']>;
  /**
   * 	Show system names (defaults to false)
   * System names don't have name_store_join thus if queried with true filter, is_visible filter should also be true or null
   * if is_visible is set to true and is_system_name is also true no system names will be returned
   */
  isSystemName?: InputMaybe<Scalars['Boolean']>;
  /** Visibility in current store (based on store_id parameter and existence of name_store_join record) */
  isVisible?: InputMaybe<Scalars['Boolean']>;
  lastName?: InputMaybe<SimpleStringFilterInput>;
  /** Filter by name */
  name?: InputMaybe<SimpleStringFilterInput>;
  /** Filter by national health number */
  nationalHealthNumber?: InputMaybe<SimpleStringFilterInput>;
  phone?: InputMaybe<SimpleStringFilterInput>;
  /** Code of the store if store is linked to name */
  storeCode?: InputMaybe<SimpleStringFilterInput>;
  /** Filter by the name type */
  type?: InputMaybe<EqualFilterTypeInput>;
};

export type NameNode = {
  __typename: 'NameNode';
  address1?: Maybe<Scalars['String']>;
  address2?: Maybe<Scalars['String']>;
  chargeCode?: Maybe<Scalars['String']>;
  code: Scalars['String'];
  comment?: Maybe<Scalars['String']>;
  country?: Maybe<Scalars['String']>;
  createdDatetime?: Maybe<Scalars['DateTime']>;
  dateOfBirth?: Maybe<Scalars['NaiveDate']>;
  email?: Maybe<Scalars['String']>;
  firstName?: Maybe<Scalars['String']>;
  gender?: Maybe<GenderType>;
  id: Scalars['String'];
  isCustomer: Scalars['Boolean'];
  isDonor: Scalars['Boolean'];
  isManufacturer: Scalars['Boolean'];
  isOnHold: Scalars['Boolean'];
  isSupplier: Scalars['Boolean'];
  isSystemName: Scalars['Boolean'];
  isVisible: Scalars['Boolean'];
  lastName?: Maybe<Scalars['String']>;
  name: Scalars['String'];
  phone?: Maybe<Scalars['String']>;
  store?: Maybe<StoreNode>;
  type: NameNodeType;
  website?: Maybe<Scalars['String']>;
};

export enum NameNodeType {
  Build = 'BUILD',
  Facility = 'FACILITY',
  Invad = 'INVAD',
  Others = 'OTHERS',
  Patient = 'PATIENT',
  Repack = 'REPACK',
  Store = 'STORE'
}

export enum NameSortFieldInput {
  Code = 'code',
  Name = 'name'
}

export type NameSortInput = {
  /**
   * 	Sort query result is sorted descending or ascending (if not provided the default is
   * ascending)
   */
  desc?: InputMaybe<Scalars['Boolean']>;
  /** Sort query result by `key` */
  key: NameSortFieldInput;
};

export type NamesResponse = NameConnector;

export type NoRefreshTokenProvided = RefreshTokenErrorInterface & {
  __typename: 'NoRefreshTokenProvided';
  description: Scalars['String'];
};

/** Generic Error Wrapper */
export type NodeError = {
  __typename: 'NodeError';
  error: NodeErrorInterface;
};

export type NodeErrorInterface = {
  description: Scalars['String'];
};

export type NotARefreshToken = RefreshTokenErrorInterface & {
  __typename: 'NotARefreshToken';
  description: Scalars['String'];
};

export type NotAnInboundShipment = UpdateInboundShipmentLineErrorInterface & {
  __typename: 'NotAnInboundShipment';
  description: Scalars['String'];
};

export type NotAnOutboundShipmentError = UpdateErrorInterface & UpdateNameErrorInterface & {
  __typename: 'NotAnOutboundShipmentError';
  description: Scalars['String'];
};

export type NotEnoughStockForReduction = InsertOutboundShipmentLineErrorInterface & UpdateOutboundShipmentLineErrorInterface & {
  __typename: 'NotEnoughStockForReduction';
  batch: StockLineResponse;
  description: Scalars['String'];
  line?: Maybe<InvoiceLineNode>;
};

export type NothingRemainingToSupply = CreateRequisitionShipmentErrorInterface & {
  __typename: 'NothingRemainingToSupply';
  description: Scalars['String'];
};

export type NumberNode = {
  __typename: 'NumberNode';
  number: Scalars['Int'];
};

export type OtherPartyNotACustomer = InsertErrorInterface & UpdateNameErrorInterface & {
  __typename: 'OtherPartyNotACustomer';
  description: Scalars['String'];
};

export type OtherPartyNotASupplier = InsertInboundShipmentErrorInterface & InsertRequestRequisitionErrorInterface & UpdateInboundShipmentErrorInterface & UpdateRequestRequisitionErrorInterface & {
  __typename: 'OtherPartyNotASupplier';
  description: Scalars['String'];
};

export type OtherPartyNotVisible = InsertErrorInterface & InsertInboundShipmentErrorInterface & InsertRequestRequisitionErrorInterface & UpdateInboundShipmentErrorInterface & UpdateNameErrorInterface & UpdateRequestRequisitionErrorInterface & {
  __typename: 'OtherPartyNotVisible';
  description: Scalars['String'];
};

export type OutboundInvoiceCounts = {
  __typename: 'OutboundInvoiceCounts';
  created: InvoiceCountsSummary;
  /** Number of outbound shipments not shipped yet */
  notShipped: Scalars['Int'];
};

/**
 * Pagination input.
 *
 * Option to limit the number of returned items and/or queries large lists in "pages".
 */
export type PaginationInput = {
  /** Max number of returned items */
  first?: InputMaybe<Scalars['Int']>;
  /** First returned item is at the `offset` position in the full list */
  offset?: InputMaybe<Scalars['Int']>;
};

export type PatientConnector = {
  __typename: 'PatientConnector';
  nodes: Array<PatientNode>;
  totalCount: Scalars['Int'];
};

export type PatientFilterInput = {
  address1?: InputMaybe<SimpleStringFilterInput>;
  address2?: InputMaybe<SimpleStringFilterInput>;
  code?: InputMaybe<SimpleStringFilterInput>;
  code2?: InputMaybe<SimpleStringFilterInput>;
  country?: InputMaybe<SimpleStringFilterInput>;
  dateOfBirth?: InputMaybe<DateFilterInput>;
  email?: InputMaybe<SimpleStringFilterInput>;
  firstName?: InputMaybe<SimpleStringFilterInput>;
  gender?: InputMaybe<EqualFilterGenderInput>;
  id?: InputMaybe<EqualFilterStringInput>;
  identifier?: InputMaybe<SimpleStringFilterInput>;
  isVisible?: InputMaybe<Scalars['Boolean']>;
  lastName?: InputMaybe<SimpleStringFilterInput>;
  phone?: InputMaybe<SimpleStringFilterInput>;
};

export type PatientNode = {
  __typename: 'PatientNode';
  address1?: Maybe<Scalars['String']>;
  address2?: Maybe<Scalars['String']>;
  age?: Maybe<Scalars['Int']>;
  code: Scalars['String'];
  code2?: Maybe<Scalars['String']>;
  country?: Maybe<Scalars['String']>;
  dateOfBirth?: Maybe<Scalars['NaiveDate']>;
  document?: Maybe<DocumentNode>;
  email?: Maybe<Scalars['String']>;
  firstName?: Maybe<Scalars['String']>;
  gender?: Maybe<GenderType>;
  id: Scalars['String'];
  isDeceased: Scalars['Boolean'];
  lastName?: Maybe<Scalars['String']>;
  name: Scalars['String'];
  phone?: Maybe<Scalars['String']>;
  programEnrolments: Array<ProgramEnrolmentNode>;
  website?: Maybe<Scalars['String']>;
};


export type PatientNodeProgramEnrolmentsArgs = {
  filter?: InputMaybe<ProgramEnrolmentFilterInput>;
};

export type PatientResponse = PatientConnector;

export type PatientSearchConnector = {
  __typename: 'PatientSearchConnector';
  nodes: Array<PatientSearchNode>;
  totalCount: Scalars['Int'];
};

export type PatientSearchInput = {
  /** Patient code */
  code?: InputMaybe<Scalars['String']>;
  /** Secondary patient code */
  code2?: InputMaybe<Scalars['String']>;
  dateOfBirth?: InputMaybe<Scalars['NaiveDate']>;
  firstName?: InputMaybe<Scalars['String']>;
  gender?: InputMaybe<GenderInput>;
  lastName?: InputMaybe<Scalars['String']>;
};

export type PatientSearchNode = {
  __typename: 'PatientSearchNode';
  patient: PatientNode;
  score: Scalars['Float'];
};

export type PatientSearchResponse = PatientSearchConnector;

export enum PatientSortFieldInput {
  Address1 = 'address1',
  Address2 = 'address2',
  Code = 'code',
  Code2 = 'code2',
  Country = 'country',
  DateOfBirth = 'dateOfBirth',
  Email = 'email',
  FirstName = 'firstName',
  Gender = 'gender',
  LastName = 'lastName',
  Name = 'name',
  Phone = 'phone'
}

export type PatientSortInput = {
  /**
   * 	Sort query result is sorted descending or ascending (if not provided the default is
   * ascending)
   */
  desc?: InputMaybe<Scalars['Boolean']>;
  /** Sort query result by `key` */
  key: PatientSortFieldInput;
};

export type PeriodNode = {
  __typename: 'PeriodNode';
  endDate: Scalars['NaiveDate'];
  id: Scalars['String'];
  name: Scalars['String'];
  startDate: Scalars['NaiveDate'];
};

export type PricingNode = {
  __typename: 'PricingNode';
  serviceTotalAfterTax: Scalars['Float'];
  serviceTotalBeforeTax: Scalars['Float'];
  stockTotalAfterTax: Scalars['Float'];
  stockTotalBeforeTax: Scalars['Float'];
  taxPercentage?: Maybe<Scalars['Float']>;
  totalAfterTax: Scalars['Float'];
  totalBeforeTax: Scalars['Float'];
};

export enum PrintFormat {
  Html = 'HTML',
  Pdf = 'PDF'
}

export type PrintReportError = {
  __typename: 'PrintReportError';
  error: PrintReportErrorInterface;
};

export type PrintReportErrorInterface = {
  description: Scalars['String'];
};

export type PrintReportNode = {
  __typename: 'PrintReportNode';
  /**
   * Return the file id of the printed report.
   * The file can be fetched using the /files?id={id} endpoint
   */
  fileId: Scalars['String'];
};

export type PrintReportResponse = PrintReportError | PrintReportNode;

<<<<<<< HEAD
export type ProgramEnrolmentConnector = {
  __typename: 'ProgramEnrolmentConnector';
  nodes: Array<ProgramEnrolmentNode>;
  totalCount: Scalars['Int'];
};

export type ProgramEnrolmentFilterInput = {
  documentName?: InputMaybe<EqualFilterStringInput>;
  enrolmentDatetime?: InputMaybe<DatetimeFilterInput>;
  patientId?: InputMaybe<EqualFilterStringInput>;
  program?: InputMaybe<EqualFilterStringInput>;
  programEnrolmentId?: InputMaybe<EqualFilterStringInput>;
  status?: InputMaybe<EqualFilterProgramEnrolmentStatusInput>;
};

export type ProgramEnrolmentNode = {
  __typename: 'ProgramEnrolmentNode';
  /** The encounter document */
  document: DocumentNode;
  /** The program document */
  encounters: EncounterConnector;
  enrolmentDatetime: Scalars['DateTime'];
  events: Array<ProgramEventNode>;
  /** The program document name */
  name: Scalars['String'];
  patientId: Scalars['String'];
  /** The program type */
  program: Scalars['String'];
  programEnrolmentId?: Maybe<Scalars['String']>;
  status: ProgramEnrolmentNodeStatus;
};


export type ProgramEnrolmentNodeEncountersArgs = {
  filter?: InputMaybe<EncounterFilterInput>;
  page?: InputMaybe<PaginationInput>;
  sort?: InputMaybe<EncounterSortInput>;
};


export type ProgramEnrolmentNodeEventsArgs = {
  at?: InputMaybe<Scalars['DateTime']>;
  filter?: InputMaybe<ProgramEventFilterInput>;
};

export enum ProgramEnrolmentNodeStatus {
  Active = 'ACTIVE',
  OptedOut = 'OPTED_OUT',
  Paused = 'PAUSED',
  TransferredOut = 'TRANSFERRED_OUT'
}

export type ProgramEnrolmentResponse = ProgramEnrolmentConnector;

export enum ProgramEnrolmentSortFieldInput {
  EnrolmentDatetime = 'enrolmentDatetime',
  PatientId = 'patientId',
  ProgramEnrolmentId = 'programEnrolmentId',
  Status = 'status',
  Type = 'type'
}

export type ProgramEnrolmentSortInput = {
  /**
   * 	Sort query result is sorted descending or ascending (if not provided the default is
   * ascending)
   */
  desc?: InputMaybe<Scalars['Boolean']>;
  /** Sort query result by `key` */
  key: ProgramEnrolmentSortFieldInput;
};

export type ProgramEventConnector = {
  __typename: 'ProgramEventConnector';
  nodes: Array<ProgramEventNode>;
  totalCount: Scalars['Int'];
};

export type ProgramEventFilterInput = {
  documentName?: InputMaybe<EqualFilterStringInput>;
  documentType?: InputMaybe<EqualFilterStringInput>;
  /** The event type */
  type?: InputMaybe<EqualFilterStringInput>;
};

export type ProgramEventNode = {
  __typename: 'ProgramEventNode';
  activeDatetime: Scalars['DateTime'];
  data?: Maybe<Scalars['String']>;
  datetime: Scalars['DateTime'];
  documentName?: Maybe<Scalars['String']>;
  documentType: Scalars['String'];
  patientId?: Maybe<Scalars['String']>;
  type: Scalars['String'];
};

export type ProgramEventResponse = ProgramEventConnector;

export enum ProgramEventSortFieldInput {
  Datetime = 'datetime',
  DocumentName = 'documentName',
  DocumentType = 'documentType',
  Type = 'type'
}

export type ProgramEventSortInput = {
  /**
   * 	Sort query result is sorted descending or ascending (if not provided the default is
   * ascending)
   */
  desc?: InputMaybe<Scalars['Boolean']>;
  /** Sort query result by `key` */
  key: ProgramEventSortFieldInput;
=======
export type ProgramRequisitionOrderTypeNode = {
  __typename: 'ProgramRequisitionOrderTypeNode';
  availablePeriods: Array<PeriodNode>;
  id: Scalars['String'];
  name: Scalars['String'];
};

export type ProgramRequisitionSettingNode = {
  __typename: 'ProgramRequisitionSettingNode';
  masterList: MasterListNode;
  orderTypes: Array<ProgramRequisitionOrderTypeNode>;
  programId: Scalars['String'];
  programName: Scalars['String'];
  suppliers: Array<NameNode>;
>>>>>>> 6df08184
};

export type Queries = {
  __typename: 'Queries';
  activityLogs: ActivityLogResponse;
  apiVersion: Scalars['String'];
  /**
   * Retrieves a new auth bearer and refresh token
   * The refresh token is returned as a cookie
   */
  authToken: AuthTokenResponse;
<<<<<<< HEAD
  clinicians: CliniciansResponse;
=======
  barcodes: BarcodesResponse;
>>>>>>> 6df08184
  displaySettings: DisplaySettingsNode;
  document?: Maybe<DocumentNode>;
  documentHistory: DocumentHistoryResponse;
  documentRegistries: DocumentRegistryResponse;
  documents: DocumentResponse;
  encounterFields: EncounterFieldsResponse;
  encounters: EncounterResponse;
  formSchema?: Maybe<FormSchemaNode>;
  /** Available without authorisation in operational and initialisation states */
  initialisationStatus: InitialisationStatusNode;
  inventoryAdjustmentReasons: InventoryAdjustmentReasonResponse;
  invoice: InvoiceResponse;
  invoiceByNumber: InvoiceResponse;
  invoiceCounts: InvoiceCounts;
  invoices: InvoicesResponse;
  itemCounts: ItemCounts;
  /** Query omSupply "item" entries */
  items: ItemsResponse;
  latestSyncStatus?: Maybe<FullSyncStatusNode>;
  /** Query omSupply "locations" entries */
  locations: LocationsResponse;
  logout: LogoutResponse;
  /** Query omSupply "master_lists" entries */
  masterLists: MasterListsResponse;
  me: UserResponse;
  /** Query omSupply "name" entries */
  names: NamesResponse;
  numberOfRecordsInPushQueue: Scalars['Int'];
  patient?: Maybe<PatientNode>;
  patientSearch: PatientSearchResponse;
  patients: PatientResponse;
  /**
   * Creates a printed report.
   *
   * All details about the report, e.g. the output format, are specified in the report definition
   * which is referred to by the report_id.
   * The printed report can be retrieved from the `/files` endpoint using the returned file id.
   */
  printReport: PrintReportResponse;
  printReportDefinition: PrintReportResponse;
<<<<<<< HEAD
  programEnrolments: ProgramEnrolmentResponse;
  programEvents: ProgramEventResponse;
=======
  programRequisitionSettings: Array<ProgramRequisitionSettingNode>;
>>>>>>> 6df08184
  /**
   * Retrieves a new auth bearer and refresh token
   * The refresh token is returned as a cookie
   */
  refreshToken: RefreshTokenResponse;
  /** Queries a list of available reports */
  reports: ReportsResponse;
  requisition: RequisitionResponse;
  requisitionByNumber: RequisitionResponse;
  requisitionCounts: RequisitionCounts;
  requisitionLineChart: RequisitionLineChartResponse;
  requisitions: RequisitionsResponse;
  responseRequisitionStats: RequisitionLineStatsResponse;
  stockCounts: StockCounts;
  /** Query for "stock_line" entries */
  stockLines: StockLinesResponse;
  stocktake: StocktakeResponse;
  stocktakeByNumber: StocktakeResponse;
  stocktakes: StocktakesResponse;
  store: StoreResponse;
  storePreferences: StorePreferenceNode;
  stores: StoresResponse;
  syncSettings?: Maybe<SyncSettingsNode>;
};


export type QueriesActivityLogsArgs = {
  filter?: InputMaybe<ActivityLogFilterInput>;
  page?: InputMaybe<PaginationInput>;
  sort?: InputMaybe<Array<ActivityLogSortInput>>;
};


export type QueriesAuthTokenArgs = {
  password: Scalars['String'];
  username: Scalars['String'];
};


<<<<<<< HEAD
export type QueriesCliniciansArgs = {
  filter?: InputMaybe<ClinicianFilterInput>;
  page?: InputMaybe<PaginationInput>;
  sort?: InputMaybe<Array<ClinicianSortInput>>;
=======
export type QueriesBarcodesArgs = {
  filter?: InputMaybe<BarcodeFilterInput>;
  page?: InputMaybe<PaginationInput>;
  sort?: InputMaybe<Array<BarcodeSortInput>>;
>>>>>>> 6df08184
  storeId: Scalars['String'];
};


export type QueriesDisplaySettingsArgs = {
  input: DisplaySettingsHash;
};


export type QueriesDocumentArgs = {
  name: Scalars['String'];
  storeId: Scalars['String'];
};


export type QueriesDocumentHistoryArgs = {
  name: Scalars['String'];
  storeId: Scalars['String'];
};


export type QueriesDocumentRegistriesArgs = {
  filter?: InputMaybe<DocumentRegistryFilterInput>;
  sort?: InputMaybe<Array<DocumentRegistrySortInput>>;
};


export type QueriesDocumentsArgs = {
  filter?: InputMaybe<DocumentFilterInput>;
  page?: InputMaybe<PaginationInput>;
  sort?: InputMaybe<DocumentSortInput>;
  storeId: Scalars['String'];
};


export type QueriesEncounterFieldsArgs = {
  filter?: InputMaybe<EncounterFilterInput>;
  input: EncounterFieldsInput;
  page?: InputMaybe<PaginationInput>;
  sort?: InputMaybe<EncounterSortInput>;
  storeId: Scalars['String'];
};


export type QueriesEncountersArgs = {
  filter?: InputMaybe<EncounterFilterInput>;
  page?: InputMaybe<PaginationInput>;
  sort?: InputMaybe<EncounterSortInput>;
  storeId: Scalars['String'];
};


export type QueriesFormSchemaArgs = {
  filter?: InputMaybe<FormSchemaFilterInput>;
};


export type QueriesInventoryAdjustmentReasonsArgs = {
  filter?: InputMaybe<InventoryAdjustmentReasonFilterInput>;
  page?: InputMaybe<PaginationInput>;
  sort?: InputMaybe<Array<InventoryAdjustmentReasonSortInput>>;
};


export type QueriesInvoiceArgs = {
  id: Scalars['String'];
  storeId: Scalars['String'];
};


export type QueriesInvoiceByNumberArgs = {
  invoiceNumber: Scalars['Int'];
  storeId: Scalars['String'];
  type: InvoiceNodeType;
};


export type QueriesInvoiceCountsArgs = {
  storeId: Scalars['String'];
  timezoneOffset?: InputMaybe<Scalars['Int']>;
};


export type QueriesInvoicesArgs = {
  filter?: InputMaybe<InvoiceFilterInput>;
  page?: InputMaybe<PaginationInput>;
  sort?: InputMaybe<Array<InvoiceSortInput>>;
  storeId: Scalars['String'];
};


export type QueriesItemCountsArgs = {
  lowStockThreshold?: InputMaybe<Scalars['Int']>;
  storeId: Scalars['String'];
};


export type QueriesItemsArgs = {
  filter?: InputMaybe<ItemFilterInput>;
  page?: InputMaybe<PaginationInput>;
  sort?: InputMaybe<Array<ItemSortInput>>;
  storeId: Scalars['String'];
};


export type QueriesLocationsArgs = {
  filter?: InputMaybe<LocationFilterInput>;
  page?: InputMaybe<PaginationInput>;
  sort?: InputMaybe<Array<LocationSortInput>>;
  storeId: Scalars['String'];
};


export type QueriesMasterListsArgs = {
  filter?: InputMaybe<MasterListFilterInput>;
  page?: InputMaybe<PaginationInput>;
  sort?: InputMaybe<Array<MasterListSortInput>>;
  storeId: Scalars['String'];
};


export type QueriesNamesArgs = {
  filter?: InputMaybe<NameFilterInput>;
  page?: InputMaybe<PaginationInput>;
  sort?: InputMaybe<Array<NameSortInput>>;
  storeId: Scalars['String'];
};


export type QueriesPatientArgs = {
  patientId: Scalars['String'];
  storeId: Scalars['String'];
};


export type QueriesPatientSearchArgs = {
  input: PatientSearchInput;
  storeId: Scalars['String'];
};


export type QueriesPatientsArgs = {
  filter?: InputMaybe<PatientFilterInput>;
  page?: InputMaybe<PaginationInput>;
  sort?: InputMaybe<Array<PatientSortInput>>;
  storeId: Scalars['String'];
};


export type QueriesPrintReportArgs = {
  arguments?: InputMaybe<Scalars['JSON']>;
  dataId?: InputMaybe<Scalars['String']>;
  format?: InputMaybe<PrintFormat>;
  reportId: Scalars['String'];
  storeId: Scalars['String'];
};


export type QueriesPrintReportDefinitionArgs = {
  arguments?: InputMaybe<Scalars['JSON']>;
  dataId?: InputMaybe<Scalars['String']>;
  name?: InputMaybe<Scalars['String']>;
  report: Scalars['JSON'];
  storeId: Scalars['String'];
};


<<<<<<< HEAD
export type QueriesProgramEnrolmentsArgs = {
  filter?: InputMaybe<ProgramEnrolmentFilterInput>;
  sort?: InputMaybe<ProgramEnrolmentSortInput>;
  storeId: Scalars['String'];
};


export type QueriesProgramEventsArgs = {
  at?: InputMaybe<Scalars['DateTime']>;
  filter?: InputMaybe<ProgramEventFilterInput>;
  page?: InputMaybe<PaginationInput>;
  patientId: Scalars['String'];
  sort?: InputMaybe<ProgramEventSortInput>;
=======
export type QueriesProgramRequisitionSettingsArgs = {
>>>>>>> 6df08184
  storeId: Scalars['String'];
};


export type QueriesReportsArgs = {
  filter?: InputMaybe<ReportFilterInput>;
  page?: InputMaybe<PaginationInput>;
  sort?: InputMaybe<Array<ReportSortInput>>;
  storeId: Scalars['String'];
};


export type QueriesRequisitionArgs = {
  id: Scalars['String'];
  storeId: Scalars['String'];
};


export type QueriesRequisitionByNumberArgs = {
  requisitionNumber: Scalars['Int'];
  storeId: Scalars['String'];
  type: RequisitionNodeType;
};


export type QueriesRequisitionCountsArgs = {
  storeId: Scalars['String'];
};


export type QueriesRequisitionLineChartArgs = {
  consumptionOptionsInput?: InputMaybe<ConsumptionOptionsInput>;
  requestRequisitionLineId: Scalars['String'];
  stockEvolutionOptionsInput?: InputMaybe<StockEvolutionOptionsInput>;
  storeId: Scalars['String'];
};


export type QueriesRequisitionsArgs = {
  filter?: InputMaybe<RequisitionFilterInput>;
  page?: InputMaybe<PaginationInput>;
  sort?: InputMaybe<Array<RequisitionSortInput>>;
  storeId: Scalars['String'];
};


export type QueriesResponseRequisitionStatsArgs = {
  requisitionLineId: Scalars['String'];
  storeId: Scalars['String'];
};


export type QueriesStockCountsArgs = {
  daysTillExpired?: InputMaybe<Scalars['Int']>;
  storeId: Scalars['String'];
  timezoneOffset?: InputMaybe<Scalars['Int']>;
};


export type QueriesStockLinesArgs = {
  filter?: InputMaybe<StockLineFilterInput>;
  page?: InputMaybe<PaginationInput>;
  sort?: InputMaybe<Array<StockLineSortInput>>;
  storeId: Scalars['String'];
};


export type QueriesStocktakeArgs = {
  id: Scalars['String'];
  storeId: Scalars['String'];
};


export type QueriesStocktakeByNumberArgs = {
  stocktakeNumber: Scalars['Int'];
  storeId: Scalars['String'];
};


export type QueriesStocktakesArgs = {
  filter?: InputMaybe<StocktakeFilterInput>;
  page?: InputMaybe<PaginationInput>;
  sort?: InputMaybe<Array<StocktakeSortInput>>;
  storeId: Scalars['String'];
};


export type QueriesStoreArgs = {
  id: Scalars['String'];
};


export type QueriesStorePreferencesArgs = {
  storeId: Scalars['String'];
};


export type QueriesStoresArgs = {
  filter?: InputMaybe<StoreFilterInput>;
  page?: InputMaybe<PaginationInput>;
  sort?: InputMaybe<Array<StoreSortInput>>;
};

export type RawDocumentNode = {
  __typename: 'RawDocumentNode';
  author: Scalars['String'];
  data: Scalars['String'];
  name: Scalars['String'];
  parents: Array<Scalars['String']>;
  schemaId?: Maybe<Scalars['String']>;
  timestamp: Scalars['DateTime'];
  type: Scalars['String'];
};

export type RecordAlreadyExist = InsertLocationErrorInterface & {
  __typename: 'RecordAlreadyExist';
  description: Scalars['String'];
};

export type RecordBelongsToAnotherStore = DeleteLocationErrorInterface & UpdateLocationErrorInterface & {
  __typename: 'RecordBelongsToAnotherStore';
  description: Scalars['String'];
};

export type RecordNotFound = AddFromMasterListErrorInterface & AddToInboundShipmentFromMasterListErrorInterface & AddToOutboundShipmentFromMasterListErrorInterface & AllocateOutboundShipmentUnallocatedLineErrorInterface & CreateRequisitionShipmentErrorInterface & DeleteErrorInterface & DeleteInboundShipmentErrorInterface & DeleteInboundShipmentLineErrorInterface & DeleteInboundShipmentServiceLineErrorInterface & DeleteLocationErrorInterface & DeleteOutboundShipmentLineErrorInterface & DeleteOutboundShipmentServiceLineErrorInterface & DeleteOutboundShipmentUnallocatedLineErrorInterface & DeleteRequestRequisitionErrorInterface & DeleteRequestRequisitionLineErrorInterface & NodeErrorInterface & RequisitionLineChartErrorInterface & RequisitionLineStatsErrorInterface & SupplyRequestedQuantityErrorInterface & UpdateErrorInterface & UpdateInboundShipmentErrorInterface & UpdateInboundShipmentLineErrorInterface & UpdateInboundShipmentServiceLineErrorInterface & UpdateLocationErrorInterface & UpdateNameErrorInterface & UpdateOutboundShipmentLineErrorInterface & UpdateOutboundShipmentServiceLineErrorInterface & UpdateOutboundShipmentUnallocatedLineErrorInterface & UpdateRequestRequisitionErrorInterface & UpdateRequestRequisitionLineErrorInterface & UpdateResponseRequisitionErrorInterface & UpdateResponseRequisitionLineErrorInterface & UpdateStockLineErrorInterface & UseSuggestedQuantityErrorInterface & {
  __typename: 'RecordNotFound';
  description: Scalars['String'];
};

export type RefreshToken = {
  __typename: 'RefreshToken';
  /** New Bearer token */
  token: Scalars['String'];
};

export type RefreshTokenError = {
  __typename: 'RefreshTokenError';
  error: RefreshTokenErrorInterface;
};

export type RefreshTokenErrorInterface = {
  description: Scalars['String'];
};

export type RefreshTokenResponse = RefreshToken | RefreshTokenError;

export type ReportConnector = {
  __typename: 'ReportConnector';
  nodes: Array<ReportNode>;
  totalCount: Scalars['Int'];
};

export enum ReportContext {
  Dispensary = 'DISPENSARY',
  InboundShipment = 'INBOUND_SHIPMENT',
  OutboundShipment = 'OUTBOUND_SHIPMENT',
  Patient = 'PATIENT',
  Requisition = 'REQUISITION',
  Resource = 'RESOURCE',
  Stocktake = 'STOCKTAKE'
}

export type ReportFilterInput = {
  context?: InputMaybe<EqualFilterReportContextInput>;
  id?: InputMaybe<EqualFilterStringInput>;
  name?: InputMaybe<SimpleStringFilterInput>;
  subContext?: InputMaybe<EqualFilterStringInput>;
};

export type ReportNode = {
  __typename: 'ReportNode';
  argumentSchema?: Maybe<FormSchemaNode>;
  context: ReportContext;
  id: Scalars['String'];
  /** Human readable name of the report */
  name: Scalars['String'];
  subContext?: Maybe<Scalars['String']>;
};

export enum ReportSortFieldInput {
  Id = 'id',
  Name = 'name'
}

export type ReportSortInput = {
  /**
   * 	Sort query result is sorted descending or ascending (if not provided the default is
   * ascending)
   */
  desc?: InputMaybe<Scalars['Boolean']>;
  /** Sort query result by `key` */
  key: ReportSortFieldInput;
};

export type ReportsResponse = ReportConnector;

export type RequestStoreStatsNode = {
  __typename: 'RequestStoreStatsNode';
  averageMonthlyConsumption: Scalars['Int'];
  maxMonthsOfStock: Scalars['Float'];
  stockOnHand: Scalars['Int'];
  suggestedQuantity: Scalars['Int'];
};

export type RequisitionConnector = {
  __typename: 'RequisitionConnector';
  nodes: Array<RequisitionNode>;
  totalCount: Scalars['Int'];
};

export type RequisitionCounts = {
  __typename: 'RequisitionCounts';
  newResponseRequisitionCount: Scalars['Int'];
};

export type RequisitionFilterInput = {
  colour?: InputMaybe<EqualFilterStringInput>;
  comment?: InputMaybe<SimpleStringFilterInput>;
  createdDatetime?: InputMaybe<DatetimeFilterInput>;
  expectedDeliveryDate?: InputMaybe<DateFilterInput>;
  finalisedDatetime?: InputMaybe<DatetimeFilterInput>;
  id?: InputMaybe<EqualFilterStringInput>;
  otherPartyId?: InputMaybe<EqualFilterStringInput>;
  otherPartyName?: InputMaybe<SimpleStringFilterInput>;
  requisitionNumber?: InputMaybe<EqualFilterBigNumberInput>;
  sentDatetime?: InputMaybe<DatetimeFilterInput>;
  status?: InputMaybe<EqualFilterRequisitionStatusInput>;
  theirReference?: InputMaybe<SimpleStringFilterInput>;
  type?: InputMaybe<EqualFilterRequisitionTypeInput>;
  userId?: InputMaybe<EqualFilterStringInput>;
};

export type RequisitionLineChartError = {
  __typename: 'RequisitionLineChartError';
  error: RequisitionLineChartErrorInterface;
};

export type RequisitionLineChartErrorInterface = {
  description: Scalars['String'];
};

export type RequisitionLineChartResponse = ItemChartNode | RequisitionLineChartError;

export type RequisitionLineConnector = {
  __typename: 'RequisitionLineConnector';
  nodes: Array<RequisitionLineNode>;
  totalCount: Scalars['Int'];
};

export type RequisitionLineNode = {
  __typename: 'RequisitionLineNode';
  approvalComment?: Maybe<Scalars['String']>;
  approvedQuantity: Scalars['Int'];
  comment?: Maybe<Scalars['String']>;
  id: Scalars['String'];
  /** InboundShipment lines linked to requisitions line */
  inboundShipmentLines: InvoiceLineConnector;
  item: ItemNode;
  itemId: Scalars['String'];
  /**
   * For request requisition: snapshot stats (when requisition was created)
   * For response requisition current item stats
   */
  itemStats: ItemStatsNode;
  linkedRequisitionLine?: Maybe<RequisitionLineNode>;
  /** OutboundShipment lines linked to requisitions line */
  outboundShipmentLines: InvoiceLineConnector;
  /**
   * Quantity remaining to supply
   * supplyQuantity minus all (including unallocated) linked invoice lines numberOfPacks * packSize
   * Only available in response requisition, request requisition returns 0
   */
  remainingQuantityToSupply: Scalars['Float'];
  /** Quantity requested */
  requestedQuantity: Scalars['Int'];
  /**
   * Calculated quantity
   * When months_of_stock < requisition.min_months_of_stock, calculated = average_monthy_consumption * requisition.max_months_of_stock - months_of_stock
   */
  suggestedQuantity: Scalars['Int'];
  /** Quantity to be supplied in the next shipment, only used in response requisition */
  supplyQuantity: Scalars['Int'];
};


export type RequisitionLineNodeItemStatsArgs = {
  amcLookbackMonths?: InputMaybe<Scalars['Int']>;
};

export type RequisitionLineStatsError = {
  __typename: 'RequisitionLineStatsError';
  error: RequisitionLineStatsErrorInterface;
};

export type RequisitionLineStatsErrorInterface = {
  description: Scalars['String'];
};

export type RequisitionLineStatsResponse = RequisitionLineStatsError | ResponseRequisitionStatsNode;

export type RequisitionLineWithItemIdExists = InsertRequestRequisitionLineErrorInterface & {
  __typename: 'RequisitionLineWithItemIdExists';
  description: Scalars['String'];
};

export type RequisitionNode = {
  __typename: 'RequisitionNode';
  approvalStatus: RequisitionNodeApprovalStatus;
  colour?: Maybe<Scalars['String']>;
  comment?: Maybe<Scalars['String']>;
  createdDatetime: Scalars['DateTime'];
  expectedDeliveryDate?: Maybe<Scalars['NaiveDate']>;
  finalisedDatetime?: Maybe<Scalars['DateTime']>;
  id: Scalars['String'];
  lines: RequisitionLineConnector;
  /**
   * All lines that have not been supplied
   * based on same logic as RequisitionLineNode.remainingQuantityToSupply
   * only applicable to Response requisition, Request requisition will empty connector
   */
  linesRemainingToSupply: RequisitionLineConnector;
  /** Linked requisition */
  linkedRequisition?: Maybe<RequisitionNode>;
  /** Maximum calculated quantity, used to deduce calculated quantity for each line, see calculated in requisition line */
  maxMonthsOfStock: Scalars['Float'];
  /** Minimum quantity to have for stock to be ordered, used to deduce calculated quantity for each line, see calculated in requisition line */
  minMonthsOfStock: Scalars['Float'];
  orderType?: Maybe<Scalars['String']>;
  /**
   * Request Requisition: Supplying store (store that is supplying stock)
   * Response Requisition: Customer store (store that is ordering stock)
   */
  otherParty: NameNode;
  otherPartyId: Scalars['String'];
  otherPartyName: Scalars['String'];
  period?: Maybe<PeriodNode>;
  programName?: Maybe<Scalars['String']>;
  requisitionNumber: Scalars['Int'];
  /** Applicable to request requisition only */
  sentDatetime?: Maybe<Scalars['DateTime']>;
  /**
   * Response Requisition: Outbound Shipments linked requisition
   * Request Requisition: Inbound Shipments linked to requisition
   */
  shipments: InvoiceConnector;
  status: RequisitionNodeStatus;
  theirReference?: Maybe<Scalars['String']>;
  type: RequisitionNodeType;
  /**
   * User that last edited requisition, if user is not found in system default unknown user is returned
   * Null is returned for transfers, where response requisition has not been edited yet
   */
  user?: Maybe<UserNode>;
};


export type RequisitionNodeOtherPartyArgs = {
  storeId: Scalars['String'];
};

/** Approval status is applicable to response requisition only */
export enum RequisitionNodeApprovalStatus {
  Approved = 'APPROVED',
  Denied = 'DENIED',
  None = 'NONE',
  Pending = 'PENDING'
}

export enum RequisitionNodeStatus {
  Draft = 'DRAFT',
  Finalised = 'FINALISED',
  New = 'NEW',
  Sent = 'SENT'
}

export enum RequisitionNodeType {
  Request = 'REQUEST',
  Response = 'RESPONSE'
}

export type RequisitionResponse = RecordNotFound | RequisitionNode;

export enum RequisitionSortFieldInput {
  Comment = 'comment',
  CreatedDatetime = 'createdDatetime',
  ExpectedDeliveryDate = 'expectedDeliveryDate',
  FinalisedDatetime = 'finalisedDatetime',
  OrderType = 'orderType',
  OtherPartyName = 'otherPartyName',
  PeriodName = 'periodName',
  ProgramName = 'programName',
  RequisitionNumber = 'requisitionNumber',
  SentDatetime = 'sentDatetime',
  Status = 'status',
  TheirReference = 'theirReference',
  Type = 'type'
}

export type RequisitionSortInput = {
  /**
   * 	Sort query result is sorted descending or ascending (if not provided the default is
   * ascending)
   */
  desc?: InputMaybe<Scalars['Boolean']>;
  /** Sort query result by `key` */
  key: RequisitionSortFieldInput;
};

export type RequisitionsResponse = RequisitionConnector;

export type ResponseRequisitionStatsNode = {
  __typename: 'ResponseRequisitionStatsNode';
  requestStoreStats: RequestStoreStatsNode;
  responseStoreStats: ResponseStoreStatsNode;
};

export type ResponseStoreStatsNode = {
  __typename: 'ResponseStoreStatsNode';
  incomingStock: Scalars['Int'];
  otherRequestedQuantity: Scalars['Int'];
  requestedQuantity: Scalars['Int'];
  stockOnHand: Scalars['Float'];
  stockOnOrder: Scalars['Int'];
};

export type SimpleStringFilterInput = {
  /** Search term must be an exact match (case sensitive) */
  equalTo?: InputMaybe<Scalars['String']>;
  /** Search term must be an exact match, but case insensitive */
  insensitiveEqualTo?: InputMaybe<Scalars['String']>;
  /** Search term must be included in search candidate (case insensitive) */
  like?: InputMaybe<Scalars['String']>;
};

export type SnapshotCountCurrentCountMismatch = UpdateStocktakeErrorInterface & {
  __typename: 'SnapshotCountCurrentCountMismatch';
  description: Scalars['String'];
  lines: StocktakeLineConnector;
};

export type StockCounts = {
  __typename: 'StockCounts';
  expired: Scalars['Int'];
  expiringSoon: Scalars['Int'];
};

export type StockEvolutionConnector = {
  __typename: 'StockEvolutionConnector';
  nodes: Array<StockEvolutionNode>;
  totalCount: Scalars['Int'];
};

export type StockEvolutionNode = {
  __typename: 'StockEvolutionNode';
  date: Scalars['NaiveDate'];
  isHistoric: Scalars['Boolean'];
  isProjected: Scalars['Boolean'];
  maximumStockOnHand: Scalars['Int'];
  minimumStockOnHand: Scalars['Int'];
  stockOnHand: Scalars['Int'];
};

export type StockEvolutionOptionsInput = {
  /** Defaults to 30, number of data points for historic stock on hand in stock evolution chart */
  numberOfHistoricDataPoints?: InputMaybe<Scalars['Int']>;
  /** Defaults to 20, number of data points for projected stock on hand in stock evolution chart */
  numberOfProjectedDataPoints?: InputMaybe<Scalars['Int']>;
};

export type StockLineAlreadyExistsInInvoice = InsertOutboundShipmentLineErrorInterface & UpdateOutboundShipmentLineErrorInterface & {
  __typename: 'StockLineAlreadyExistsInInvoice';
  description: Scalars['String'];
  line: InvoiceLineNode;
};

export type StockLineConnector = {
  __typename: 'StockLineConnector';
  nodes: Array<StockLineNode>;
  totalCount: Scalars['Int'];
};

export type StockLineFilterInput = {
  expiryDate?: InputMaybe<DateFilterInput>;
  hasPacksInStore?: InputMaybe<Scalars['Boolean']>;
  id?: InputMaybe<EqualFilterStringInput>;
  isAvailable?: InputMaybe<Scalars['Boolean']>;
  itemCodeOrName?: InputMaybe<SimpleStringFilterInput>;
  itemId?: InputMaybe<EqualFilterStringInput>;
  locationId?: InputMaybe<EqualFilterStringInput>;
  storeId?: InputMaybe<EqualFilterStringInput>;
};

export type StockLineIsOnHold = InsertOutboundShipmentLineErrorInterface & UpdateOutboundShipmentLineErrorInterface & {
  __typename: 'StockLineIsOnHold';
  description: Scalars['String'];
};

export type StockLineNode = {
  __typename: 'StockLineNode';
  availableNumberOfPacks: Scalars['Float'];
  batch?: Maybe<Scalars['String']>;
  costPricePerPack: Scalars['Float'];
  expiryDate?: Maybe<Scalars['NaiveDate']>;
  id: Scalars['String'];
  item: ItemNode;
  itemId: Scalars['String'];
  location?: Maybe<LocationNode>;
  locationId?: Maybe<Scalars['String']>;
  locationName?: Maybe<Scalars['String']>;
  note?: Maybe<Scalars['String']>;
  onHold: Scalars['Boolean'];
  packSize: Scalars['Int'];
  sellPricePerPack: Scalars['Float'];
  storeId: Scalars['String'];
  supplierName?: Maybe<Scalars['String']>;
  totalNumberOfPacks: Scalars['Float'];
};

export type StockLineReducedBelowZero = InsertStocktakeLineErrorInterface & UpdateStocktakeLineErrorInterface & {
  __typename: 'StockLineReducedBelowZero';
  description: Scalars['String'];
  stockLine: StockLineNode;
};

export type StockLineResponse = NodeError | StockLineNode;

export enum StockLineSortFieldInput {
  Batch = 'batch',
  ExpiryDate = 'expiryDate',
  ItemCode = 'itemCode',
  ItemName = 'itemName',
  NumberOfPacks = 'numberOfPacks',
  PackSize = 'packSize',
  SupplierName = 'supplierName'
}

export type StockLineSortInput = {
  /**
   * 	Sort query result is sorted descending or ascending (if not provided the default is
   * ascending)
   */
  desc?: InputMaybe<Scalars['Boolean']>;
  /** Sort query result by `key` */
  key: StockLineSortFieldInput;
};

export type StockLinesReducedBelowZero = UpdateStocktakeErrorInterface & {
  __typename: 'StockLinesReducedBelowZero';
  description: Scalars['String'];
  errors: Array<StockLineReducedBelowZero>;
};

export type StockLinesResponse = StockLineConnector;

export type StocktakeConnector = {
  __typename: 'StocktakeConnector';
  nodes: Array<StocktakeNode>;
  totalCount: Scalars['Int'];
};

export type StocktakeFilterInput = {
  comment?: InputMaybe<SimpleStringFilterInput>;
  createdDatetime?: InputMaybe<DatetimeFilterInput>;
  description?: InputMaybe<SimpleStringFilterInput>;
  finalisedDatetime?: InputMaybe<DatetimeFilterInput>;
  id?: InputMaybe<EqualFilterStringInput>;
  isLocked?: InputMaybe<Scalars['Boolean']>;
  status?: InputMaybe<EqualFilterStocktakeStatusInput>;
  stocktakeDate?: InputMaybe<DateFilterInput>;
  stocktakeNumber?: InputMaybe<EqualFilterBigNumberInput>;
  userId?: InputMaybe<EqualFilterStringInput>;
};

export type StocktakeIsLocked = UpdateStocktakeErrorInterface & {
  __typename: 'StocktakeIsLocked';
  description: Scalars['String'];
};

export type StocktakeLineConnector = {
  __typename: 'StocktakeLineConnector';
  nodes: Array<StocktakeLineNode>;
  totalCount: Scalars['Int'];
};

export type StocktakeLineNode = {
  __typename: 'StocktakeLineNode';
  batch?: Maybe<Scalars['String']>;
  comment?: Maybe<Scalars['String']>;
  costPricePerPack?: Maybe<Scalars['Float']>;
  countedNumberOfPacks?: Maybe<Scalars['Float']>;
  expiryDate?: Maybe<Scalars['NaiveDate']>;
  id: Scalars['String'];
  inventoryAdjustmentReason?: Maybe<InventoryAdjustmentReasonNode>;
  inventoryAdjustmentReasonId?: Maybe<Scalars['String']>;
  item: ItemNode;
  itemId: Scalars['String'];
  location?: Maybe<LocationNode>;
  note?: Maybe<Scalars['String']>;
  packSize?: Maybe<Scalars['Int']>;
  sellPricePerPack?: Maybe<Scalars['Float']>;
  snapshotNumberOfPacks: Scalars['Float'];
  stockLine?: Maybe<StockLineNode>;
  stocktakeId: Scalars['String'];
};

export type StocktakeNode = {
  __typename: 'StocktakeNode';
  comment?: Maybe<Scalars['String']>;
  createdDatetime: Scalars['DateTime'];
  description?: Maybe<Scalars['String']>;
  finalisedDatetime?: Maybe<Scalars['DateTime']>;
  id: Scalars['String'];
  inventoryAddition?: Maybe<InvoiceNode>;
  inventoryAdditionId?: Maybe<Scalars['String']>;
  inventoryReduction?: Maybe<InvoiceNode>;
  inventoryReductionId?: Maybe<Scalars['String']>;
  isLocked: Scalars['Boolean'];
  lines: StocktakeLineConnector;
  status: StocktakeNodeStatus;
  stocktakeDate?: Maybe<Scalars['NaiveDate']>;
  stocktakeNumber: Scalars['Int'];
  storeId: Scalars['String'];
  /** User that created stocktake, if user is not found in system default unknown user is returned */
  user: UserNode;
};

export enum StocktakeNodeStatus {
  Finalised = 'FINALISED',
  New = 'NEW'
}

export type StocktakeResponse = NodeError | StocktakeNode;

export enum StocktakeSortFieldInput {
  Comment = 'comment',
  CreatedDatetime = 'createdDatetime',
  Description = 'description',
  FinalisedDatetime = 'finalisedDatetime',
  Status = 'status',
  StocktakeDate = 'stocktakeDate',
  StocktakeNumber = 'stocktakeNumber'
}

export type StocktakeSortInput = {
  /**
   * 	Sort query result is sorted descending or ascending (if not provided the default is
   * ascending)
   */
  desc?: InputMaybe<Scalars['Boolean']>;
  /** Sort query result by `key` */
  key: StocktakeSortFieldInput;
};

export type StocktakesResponse = StocktakeConnector;

export type StoreConnector = {
  __typename: 'StoreConnector';
  nodes: Array<StoreNode>;
  totalCount: Scalars['Int'];
};

export type StoreFilterInput = {
  code?: InputMaybe<SimpleStringFilterInput>;
  id?: InputMaybe<EqualFilterStringInput>;
  name?: InputMaybe<SimpleStringFilterInput>;
  nameCode?: InputMaybe<SimpleStringFilterInput>;
  siteId?: InputMaybe<EqualFilterNumberInput>;
};

export enum StoreModeNodeType {
  Dispensary = 'DISPENSARY',
  Store = 'STORE'
}

export type StoreNode = {
  __typename: 'StoreNode';
  code: Scalars['String'];
  id: Scalars['String'];
  /**
   * Returns the associated store logo.
   * The logo is returned as a data URL schema, e.g. "data:image/png;base64,..."
   */
  logo?: Maybe<Scalars['String']>;
  name: NameNode;
  siteId: Scalars['Int'];
  storeName: Scalars['String'];
};


export type StoreNodeNameArgs = {
  storeId: Scalars['String'];
};

export type StorePreferenceNode = {
  __typename: 'StorePreferenceNode';
  id: Scalars['String'];
  packToOne: Scalars['Boolean'];
  requestRequisitionRequiresAuthorisation: Scalars['Boolean'];
  responseRequisitionRequiresAuthorisation: Scalars['Boolean'];
};

export type StoreResponse = NodeError | StoreNode;

export enum StoreSortFieldInput {
  Code = 'code',
  Name = 'name',
  NameCode = 'nameCode'
}

export type StoreSortInput = {
  /**
   * 	Sort query result is sorted descending or ascending (if not provided the default is
   * ascending)
   */
  desc?: InputMaybe<Scalars['Boolean']>;
  /** Sort query result by `key` */
  key: StoreSortFieldInput;
};

export type StoresResponse = StoreConnector;

export type SuggestedQuantityCalculationNode = {
  __typename: 'SuggestedQuantityCalculationNode';
  averageMonthlyConsumption: Scalars['Int'];
  maximumStockOnHand: Scalars['Int'];
  minimumStockOnHand: Scalars['Int'];
  stockOnHand: Scalars['Int'];
  suggestedQuantity: Scalars['Int'];
};

export type SupplyRequestedQuantityError = {
  __typename: 'SupplyRequestedQuantityError';
  error: SupplyRequestedQuantityErrorInterface;
};

export type SupplyRequestedQuantityErrorInterface = {
  description: Scalars['String'];
};

export type SupplyRequestedQuantityInput = {
  responseRequisitionId: Scalars['String'];
};

export type SupplyRequestedQuantityResponse = RequisitionLineConnector | SupplyRequestedQuantityError;

export type SyncErrorNode = {
  __typename: 'SyncErrorNode';
  fullError: Scalars['String'];
  variant: SyncErrorVariant;
};

export enum SyncErrorVariant {
  ApiVersionIncompatible = 'API_VERSION_INCOMPATIBLE',
  ConnectionError = 'CONNECTION_ERROR',
  HardwareIdMismatch = 'HARDWARE_ID_MISMATCH',
  IncorrectPassword = 'INCORRECT_PASSWORD',
  IntegrationTimeoutReached = 'INTEGRATION_TIMEOUT_REACHED',
  InvalidUrl = 'INVALID_URL',
  SiteAuthTimeout = 'SITE_AUTH_TIMEOUT',
  SiteHasNoStore = 'SITE_HAS_NO_STORE',
  SiteNameNotFound = 'SITE_NAME_NOT_FOUND',
  SiteUuidIsBeingChanged = 'SITE_UUID_IS_BEING_CHANGED',
  Unknown = 'UNKNOWN'
}

export type SyncSettingsInput = {
  /** Sync interval */
  intervalSeconds: Scalars['Int'];
  /** Plain text password */
  password: Scalars['String'];
  url: Scalars['String'];
  username: Scalars['String'];
};

export type SyncSettingsNode = {
  __typename: 'SyncSettingsNode';
  /** How frequently central data is synced */
  intervalSeconds: Scalars['Int'];
  /** Central server url */
  url: Scalars['String'];
  /** Central server username */
  username: Scalars['String'];
};

export type SyncStatusNode = {
  __typename: 'SyncStatusNode';
  finished?: Maybe<Scalars['DateTime']>;
  started: Scalars['DateTime'];
};

export type SyncStatusWithProgressNode = {
  __typename: 'SyncStatusWithProgressNode';
  done?: Maybe<Scalars['Int']>;
  finished?: Maybe<Scalars['DateTime']>;
  started: Scalars['DateTime'];
  total?: Maybe<Scalars['Int']>;
};

export type TaxInput = {
  /** Set or unset the tax value (in percentage) */
  percentage?: InputMaybe<Scalars['Float']>;
};

export type TokenExpired = RefreshTokenErrorInterface & {
  __typename: 'TokenExpired';
  description: Scalars['String'];
};

export type UnallocatedLineForItemAlreadyExists = InsertOutboundShipmentUnallocatedLineErrorInterface & {
  __typename: 'UnallocatedLineForItemAlreadyExists';
  description: Scalars['String'];
};

export type UnallocatedLinesOnlyEditableInNewInvoice = InsertOutboundShipmentUnallocatedLineErrorInterface & {
  __typename: 'UnallocatedLinesOnlyEditableInNewInvoice';
  description: Scalars['String'];
};

export type UndeleteDocumentInput = {
  id: Scalars['String'];
};

export type UndeleteDocumentResponse = DocumentNode;

export enum UniqueValueKey {
  Code = 'code'
}

export type UniqueValueViolation = InsertLocationErrorInterface & UpdateLocationErrorInterface & {
  __typename: 'UniqueValueViolation';
  description: Scalars['String'];
  field: UniqueValueKey;
};

export type UpdateDisplaySettingsError = {
  __typename: 'UpdateDisplaySettingsError';
  error: Scalars['String'];
};

export type UpdateDisplaySettingsResponse = UpdateDisplaySettingsError | UpdateResult;

export type UpdateDocumentError = {
  __typename: 'UpdateDocumentError';
  error: UpdateDocumentErrorInterface;
};

export type UpdateDocumentErrorInterface = {
  description: Scalars['String'];
};

export type UpdateDocumentInput = {
  author: Scalars['String'];
  data: Scalars['JSON'];
  name: Scalars['String'];
  parents: Array<Scalars['String']>;
  patientId?: InputMaybe<Scalars['String']>;
  schemaId?: InputMaybe<Scalars['String']>;
  timestamp: Scalars['DateTime'];
  type: Scalars['String'];
};

export type UpdateDocumentResponse = DocumentNode | UpdateDocumentError;

export type UpdateEncounterInput = {
  /** Encounter document data */
  data: Scalars['JSON'];
  /** The document id of the encounter document which should be updated */
  parent: Scalars['String'];
  /** The schema id used for the counter data */
  schemaId: Scalars['String'];
  /** The encounter type */
  type: Scalars['String'];
};

export type UpdateEncounterResponse = EncounterNode;

export type UpdateErrorInterface = {
  description: Scalars['String'];
};

export type UpdateInboundShipmentError = {
  __typename: 'UpdateInboundShipmentError';
  error: UpdateInboundShipmentErrorInterface;
};

export type UpdateInboundShipmentErrorInterface = {
  description: Scalars['String'];
};

export type UpdateInboundShipmentInput = {
  colour?: InputMaybe<Scalars['String']>;
  comment?: InputMaybe<Scalars['String']>;
  id: Scalars['String'];
  onHold?: InputMaybe<Scalars['Boolean']>;
  otherPartyId?: InputMaybe<Scalars['String']>;
  status?: InputMaybe<UpdateInboundShipmentStatusInput>;
  tax?: InputMaybe<TaxInput>;
  theirReference?: InputMaybe<Scalars['String']>;
};

export type UpdateInboundShipmentLineError = {
  __typename: 'UpdateInboundShipmentLineError';
  error: UpdateInboundShipmentLineErrorInterface;
};

export type UpdateInboundShipmentLineErrorInterface = {
  description: Scalars['String'];
};

export type UpdateInboundShipmentLineInput = {
  batch?: InputMaybe<Scalars['String']>;
  costPricePerPack?: InputMaybe<Scalars['Float']>;
  expiryDate?: InputMaybe<Scalars['NaiveDate']>;
  id: Scalars['String'];
  itemId?: InputMaybe<Scalars['String']>;
  locationId?: InputMaybe<Scalars['String']>;
  numberOfPacks?: InputMaybe<Scalars['Float']>;
  packSize?: InputMaybe<Scalars['Int']>;
  sellPricePerPack?: InputMaybe<Scalars['Float']>;
  tax?: InputMaybe<TaxInput>;
  totalBeforeTax?: InputMaybe<Scalars['Float']>;
};

export type UpdateInboundShipmentLineResponse = InvoiceLineNode | UpdateInboundShipmentLineError;

export type UpdateInboundShipmentLineResponseWithId = {
  __typename: 'UpdateInboundShipmentLineResponseWithId';
  id: Scalars['String'];
  response: UpdateInboundShipmentLineResponse;
};

export type UpdateInboundShipmentResponse = InvoiceNode | UpdateInboundShipmentError;

export type UpdateInboundShipmentResponseWithId = {
  __typename: 'UpdateInboundShipmentResponseWithId';
  id: Scalars['String'];
  response: UpdateInboundShipmentResponse;
};

export type UpdateInboundShipmentServiceLineError = {
  __typename: 'UpdateInboundShipmentServiceLineError';
  error: UpdateInboundShipmentServiceLineErrorInterface;
};

export type UpdateInboundShipmentServiceLineErrorInterface = {
  description: Scalars['String'];
};

export type UpdateInboundShipmentServiceLineInput = {
  id: Scalars['String'];
  itemId?: InputMaybe<Scalars['String']>;
  name?: InputMaybe<Scalars['String']>;
  note?: InputMaybe<Scalars['String']>;
  tax?: InputMaybe<TaxInput>;
  totalBeforeTax?: InputMaybe<Scalars['Float']>;
};

export type UpdateInboundShipmentServiceLineResponse = InvoiceLineNode | UpdateInboundShipmentServiceLineError;

export type UpdateInboundShipmentServiceLineResponseWithId = {
  __typename: 'UpdateInboundShipmentServiceLineResponseWithId';
  id: Scalars['String'];
  response: UpdateInboundShipmentServiceLineResponse;
};

export enum UpdateInboundShipmentStatusInput {
  Delivered = 'DELIVERED',
  Verified = 'VERIFIED'
}

export type UpdateLocationError = {
  __typename: 'UpdateLocationError';
  error: UpdateLocationErrorInterface;
};

export type UpdateLocationErrorInterface = {
  description: Scalars['String'];
};

export type UpdateLocationInput = {
  code?: InputMaybe<Scalars['String']>;
  id: Scalars['String'];
  name?: InputMaybe<Scalars['String']>;
  onHold?: InputMaybe<Scalars['Boolean']>;
};

export type UpdateLocationResponse = LocationNode | UpdateLocationError;

export type UpdateNameErrorInterface = {
  description: Scalars['String'];
};

export type UpdateOutboundShipmentError = {
  __typename: 'UpdateOutboundShipmentError';
  error: UpdateErrorInterface;
};

export type UpdateOutboundShipmentInput = {
  colour?: InputMaybe<Scalars['String']>;
  comment?: InputMaybe<Scalars['String']>;
  /** The new invoice id provided by the client */
  id: Scalars['String'];
  onHold?: InputMaybe<Scalars['Boolean']>;
  /**
   * 	When changing the status from DRAFT to CONFIRMED or FINALISED the total_number_of_packs for
   * existing invoice items gets updated.
   */
  status?: InputMaybe<UpdateOutboundShipmentStatusInput>;
  tax?: InputMaybe<TaxInput>;
  /** External invoice reference, e.g. purchase or shipment number */
  theirReference?: InputMaybe<Scalars['String']>;
  transportReference?: InputMaybe<Scalars['String']>;
};

export type UpdateOutboundShipmentLineError = {
  __typename: 'UpdateOutboundShipmentLineError';
  error: UpdateOutboundShipmentLineErrorInterface;
};

export type UpdateOutboundShipmentLineErrorInterface = {
  description: Scalars['String'];
};

export type UpdateOutboundShipmentLineInput = {
  id: Scalars['String'];
  itemId?: InputMaybe<Scalars['String']>;
  numberOfPacks?: InputMaybe<Scalars['Float']>;
  stockLineId?: InputMaybe<Scalars['String']>;
  tax?: InputMaybe<TaxInput>;
  totalBeforeTax?: InputMaybe<Scalars['Float']>;
};

export type UpdateOutboundShipmentLineResponse = InvoiceLineNode | UpdateOutboundShipmentLineError;

export type UpdateOutboundShipmentLineResponseWithId = {
  __typename: 'UpdateOutboundShipmentLineResponseWithId';
  id: Scalars['String'];
  response: UpdateOutboundShipmentLineResponse;
};

export type UpdateOutboundShipmentNameError = {
  __typename: 'UpdateOutboundShipmentNameError';
  error: UpdateNameErrorInterface;
};

export type UpdateOutboundShipmentNameInput = {
  id: Scalars['String'];
  otherPartyId?: InputMaybe<Scalars['String']>;
};

export type UpdateOutboundShipmentNameResponse = InvoiceNode | UpdateOutboundShipmentNameError;

export type UpdateOutboundShipmentResponse = InvoiceNode | NodeError | UpdateOutboundShipmentError;

export type UpdateOutboundShipmentResponseWithId = {
  __typename: 'UpdateOutboundShipmentResponseWithId';
  id: Scalars['String'];
  response: UpdateOutboundShipmentResponse;
};

export type UpdateOutboundShipmentServiceLineError = {
  __typename: 'UpdateOutboundShipmentServiceLineError';
  error: UpdateOutboundShipmentServiceLineErrorInterface;
};

export type UpdateOutboundShipmentServiceLineErrorInterface = {
  description: Scalars['String'];
};

export type UpdateOutboundShipmentServiceLineInput = {
  id: Scalars['String'];
  itemId?: InputMaybe<Scalars['String']>;
  name?: InputMaybe<Scalars['String']>;
  note?: InputMaybe<Scalars['String']>;
  tax?: InputMaybe<TaxInput>;
  totalBeforeTax?: InputMaybe<Scalars['Float']>;
};

export type UpdateOutboundShipmentServiceLineResponse = InvoiceLineNode | UpdateOutboundShipmentServiceLineError;

export type UpdateOutboundShipmentServiceLineResponseWithId = {
  __typename: 'UpdateOutboundShipmentServiceLineResponseWithId';
  id: Scalars['String'];
  response: UpdateOutboundShipmentServiceLineResponse;
};

export enum UpdateOutboundShipmentStatusInput {
  Allocated = 'ALLOCATED',
  Picked = 'PICKED',
  Shipped = 'SHIPPED'
}

export type UpdateOutboundShipmentUnallocatedLineError = {
  __typename: 'UpdateOutboundShipmentUnallocatedLineError';
  error: UpdateOutboundShipmentUnallocatedLineErrorInterface;
};

export type UpdateOutboundShipmentUnallocatedLineErrorInterface = {
  description: Scalars['String'];
};

export type UpdateOutboundShipmentUnallocatedLineInput = {
  id: Scalars['String'];
  quantity: Scalars['Int'];
};

export type UpdateOutboundShipmentUnallocatedLineResponse = InvoiceLineNode | UpdateOutboundShipmentUnallocatedLineError;

export type UpdateOutboundShipmentUnallocatedLineResponseWithId = {
  __typename: 'UpdateOutboundShipmentUnallocatedLineResponseWithId';
  id: Scalars['String'];
  response: UpdateOutboundShipmentUnallocatedLineResponse;
};

export type UpdatePatientInput = {
  /** Patient document data */
  data: Scalars['JSON'];
  parent: Scalars['String'];
  /** The schema id used for the patient data */
  schemaId: Scalars['String'];
};

export type UpdatePatientResponse = PatientNode;

export type UpdateProgramEnrolmentInput = {
  /** Program document data */
  data: Scalars['JSON'];
  parent: Scalars['String'];
  patientId: Scalars['String'];
  /** The schema id used for the program data */
  schemaId: Scalars['String'];
  /** The program type */
  type: Scalars['String'];
};

export type UpdateProgramEnrolmentResponse = ProgramEnrolmentNode;

export type UpdateRequestRequisitionError = {
  __typename: 'UpdateRequestRequisitionError';
  error: UpdateRequestRequisitionErrorInterface;
};

export type UpdateRequestRequisitionErrorInterface = {
  description: Scalars['String'];
};

export type UpdateRequestRequisitionInput = {
  colour?: InputMaybe<Scalars['String']>;
  comment?: InputMaybe<Scalars['String']>;
  expectedDeliveryDate?: InputMaybe<Scalars['NaiveDate']>;
  id: Scalars['String'];
  maxMonthsOfStock?: InputMaybe<Scalars['Float']>;
  minMonthsOfStock?: InputMaybe<Scalars['Float']>;
  otherPartyId?: InputMaybe<Scalars['String']>;
  status?: InputMaybe<UpdateRequestRequisitionStatusInput>;
  theirReference?: InputMaybe<Scalars['String']>;
};

export type UpdateRequestRequisitionLineError = {
  __typename: 'UpdateRequestRequisitionLineError';
  error: UpdateRequestRequisitionLineErrorInterface;
};

export type UpdateRequestRequisitionLineErrorInterface = {
  description: Scalars['String'];
};

export type UpdateRequestRequisitionLineInput = {
  comment?: InputMaybe<Scalars['String']>;
  id: Scalars['String'];
  requestedQuantity?: InputMaybe<Scalars['Int']>;
};

export type UpdateRequestRequisitionLineResponse = RequisitionLineNode | UpdateRequestRequisitionLineError;

export type UpdateRequestRequisitionLineResponseWithId = {
  __typename: 'UpdateRequestRequisitionLineResponseWithId';
  id: Scalars['String'];
  response: UpdateRequestRequisitionLineResponse;
};

export type UpdateRequestRequisitionResponse = RequisitionNode | UpdateRequestRequisitionError;

export type UpdateRequestRequisitionResponseWithId = {
  __typename: 'UpdateRequestRequisitionResponseWithId';
  id: Scalars['String'];
  response: UpdateRequestRequisitionResponse;
};

export enum UpdateRequestRequisitionStatusInput {
  Sent = 'SENT'
}

export type UpdateResponseRequisitionError = {
  __typename: 'UpdateResponseRequisitionError';
  error: UpdateResponseRequisitionErrorInterface;
};

export type UpdateResponseRequisitionErrorInterface = {
  description: Scalars['String'];
};

export type UpdateResponseRequisitionInput = {
  colour?: InputMaybe<Scalars['String']>;
  comment?: InputMaybe<Scalars['String']>;
  id: Scalars['String'];
  status?: InputMaybe<UpdateResponseRequisitionStatusInput>;
  theirReference?: InputMaybe<Scalars['String']>;
};

export type UpdateResponseRequisitionLineError = {
  __typename: 'UpdateResponseRequisitionLineError';
  error: UpdateResponseRequisitionLineErrorInterface;
};

export type UpdateResponseRequisitionLineErrorInterface = {
  description: Scalars['String'];
};

export type UpdateResponseRequisitionLineInput = {
  comment?: InputMaybe<Scalars['String']>;
  id: Scalars['String'];
  supplyQuantity?: InputMaybe<Scalars['Int']>;
};

export type UpdateResponseRequisitionLineResponse = RequisitionLineNode | UpdateResponseRequisitionLineError;

export type UpdateResponseRequisitionResponse = RequisitionNode | UpdateResponseRequisitionError;

export enum UpdateResponseRequisitionStatusInput {
  Finalised = 'FINALISED'
}

export type UpdateResult = {
  __typename: 'UpdateResult';
  logo?: Maybe<Scalars['String']>;
  theme?: Maybe<Scalars['String']>;
};

export type UpdateStockLineError = {
  __typename: 'UpdateStockLineError';
  error: UpdateStockLineErrorInterface;
};

export type UpdateStockLineErrorInterface = {
  description: Scalars['String'];
};

export type UpdateStockLineInput = {
  batch?: InputMaybe<Scalars['String']>;
  costPricePerPack?: InputMaybe<Scalars['Float']>;
  expiryDate?: InputMaybe<Scalars['NaiveDate']>;
  id: Scalars['String'];
  locationId?: InputMaybe<Scalars['String']>;
  onHold?: InputMaybe<Scalars['Boolean']>;
  sellPricePerPack?: InputMaybe<Scalars['Float']>;
};

export type UpdateStockLineLineResponse = StockLineNode | UpdateStockLineError;

export type UpdateStocktakeError = {
  __typename: 'UpdateStocktakeError';
  error: UpdateStocktakeErrorInterface;
};

export type UpdateStocktakeErrorInterface = {
  description: Scalars['String'];
};

export type UpdateStocktakeInput = {
  comment?: InputMaybe<Scalars['String']>;
  description?: InputMaybe<Scalars['String']>;
  id: Scalars['String'];
  isLocked?: InputMaybe<Scalars['Boolean']>;
  status?: InputMaybe<UpdateStocktakeStatusInput>;
  stocktakeDate?: InputMaybe<Scalars['NaiveDate']>;
};

export type UpdateStocktakeLineError = {
  __typename: 'UpdateStocktakeLineError';
  error: UpdateStocktakeLineErrorInterface;
};

export type UpdateStocktakeLineErrorInterface = {
  description: Scalars['String'];
};

export type UpdateStocktakeLineInput = {
  batch?: InputMaybe<Scalars['String']>;
  comment?: InputMaybe<Scalars['String']>;
  costPricePerPack?: InputMaybe<Scalars['Float']>;
  countedNumberOfPacks?: InputMaybe<Scalars['Float']>;
  expiryDate?: InputMaybe<Scalars['NaiveDate']>;
  id: Scalars['String'];
  inventoryAdjustmentReasonId?: InputMaybe<Scalars['String']>;
  locationId?: InputMaybe<Scalars['String']>;
  note?: InputMaybe<Scalars['String']>;
  packSize?: InputMaybe<Scalars['Int']>;
  sellPricePerPack?: InputMaybe<Scalars['Float']>;
  snapshotNumberOfPacks?: InputMaybe<Scalars['Float']>;
};

export type UpdateStocktakeLineResponse = StocktakeLineNode | UpdateStocktakeLineError;

export type UpdateStocktakeLineResponseWithId = {
  __typename: 'UpdateStocktakeLineResponseWithId';
  id: Scalars['String'];
  response: UpdateStocktakeLineResponse;
};

export type UpdateStocktakeResponse = StocktakeNode | UpdateStocktakeError;

export type UpdateStocktakeResponseWithId = {
  __typename: 'UpdateStocktakeResponseWithId';
  id: Scalars['String'];
  response: UpdateStocktakeResponse;
};

export enum UpdateStocktakeStatusInput {
  Finalised = 'FINALISED'
}

export type UpdateSyncSettingsResponse = SyncErrorNode | SyncSettingsNode;

export type UseSuggestedQuantityError = {
  __typename: 'UseSuggestedQuantityError';
  error: UseSuggestedQuantityErrorInterface;
};

export type UseSuggestedQuantityErrorInterface = {
  description: Scalars['String'];
};

export type UseSuggestedQuantityInput = {
  requestRequisitionId: Scalars['String'];
};

export type UseSuggestedQuantityResponse = RequisitionLineConnector | UseSuggestedQuantityError;

export type UserNode = {
  __typename: 'UserNode';
  defaultStore?: Maybe<UserStoreNode>;
  /** The user's email address */
  email?: Maybe<Scalars['String']>;
  language: LanguageType;
  permissions: UserStorePermissionConnector;
  stores: UserStoreConnector;
  /** Internal user id */
  userId: Scalars['String'];
  username: Scalars['String'];
};


export type UserNodePermissionsArgs = {
  storeId?: InputMaybe<Scalars['String']>;
};

export enum UserPermission {
  DocumentMutate = 'DOCUMENT_MUTATE',
  DocumentQuery = 'DOCUMENT_QUERY',
  InboundShipmentMutate = 'INBOUND_SHIPMENT_MUTATE',
  InboundShipmentQuery = 'INBOUND_SHIPMENT_QUERY',
  LocationMutate = 'LOCATION_MUTATE',
  LogQuery = 'LOG_QUERY',
  OutboundShipmentMutate = 'OUTBOUND_SHIPMENT_MUTATE',
  OutboundShipmentQuery = 'OUTBOUND_SHIPMENT_QUERY',
  PatientMutate = 'PATIENT_MUTATE',
  PatientQuery = 'PATIENT_QUERY',
  Report = 'REPORT',
  RequisitionMutate = 'REQUISITION_MUTATE',
  RequisitionQuery = 'REQUISITION_QUERY',
  ServerAdmin = 'SERVER_ADMIN',
  StocktakeMutate = 'STOCKTAKE_MUTATE',
  StocktakeQuery = 'STOCKTAKE_QUERY',
  StockLineMutate = 'STOCK_LINE_MUTATE',
  StockLineQuery = 'STOCK_LINE_QUERY',
  StoreAccess = 'STORE_ACCESS'
}

export type UserResponse = UserNode;

export type UserStoreConnector = {
  __typename: 'UserStoreConnector';
  nodes: Array<UserStoreNode>;
  totalCount: Scalars['Int'];
};

export type UserStoreNode = {
  __typename: 'UserStoreNode';
  code: Scalars['String'];
  id: Scalars['String'];
  name: Scalars['String'];
<<<<<<< HEAD
  storeMode: StoreModeNodeType;
=======
  preferences: StorePreferenceNode;
>>>>>>> 6df08184
};

export type UserStorePermissionConnector = {
  __typename: 'UserStorePermissionConnector';
  nodes: Array<UserStorePermissionNode>;
  totalCount: Scalars['Int'];
};

export type UserStorePermissionNode = {
  __typename: 'UserStorePermissionNode';
  context: Array<Scalars['String']>;
  permissions: Array<UserPermission>;
  storeId: Scalars['String'];
};<|MERGE_RESOLUTION|>--- conflicted
+++ resolved
@@ -2874,7 +2874,6 @@
 
 export type PrintReportResponse = PrintReportError | PrintReportNode;
 
-<<<<<<< HEAD
 export type ProgramEnrolmentConnector = {
   __typename: 'ProgramEnrolmentConnector';
   nodes: Array<ProgramEnrolmentNode>;
@@ -2988,7 +2987,8 @@
   desc?: InputMaybe<Scalars['Boolean']>;
   /** Sort query result by `key` */
   key: ProgramEventSortFieldInput;
-=======
+};
+
 export type ProgramRequisitionOrderTypeNode = {
   __typename: 'ProgramRequisitionOrderTypeNode';
   availablePeriods: Array<PeriodNode>;
@@ -3003,7 +3003,6 @@
   programId: Scalars['String'];
   programName: Scalars['String'];
   suppliers: Array<NameNode>;
->>>>>>> 6df08184
 };
 
 export type Queries = {
@@ -3015,11 +3014,8 @@
    * The refresh token is returned as a cookie
    */
   authToken: AuthTokenResponse;
-<<<<<<< HEAD
+  barcodes: BarcodesResponse;
   clinicians: CliniciansResponse;
-=======
-  barcodes: BarcodesResponse;
->>>>>>> 6df08184
   displaySettings: DisplaySettingsNode;
   document?: Maybe<DocumentNode>;
   documentHistory: DocumentHistoryResponse;
@@ -3060,12 +3056,9 @@
    */
   printReport: PrintReportResponse;
   printReportDefinition: PrintReportResponse;
-<<<<<<< HEAD
   programEnrolments: ProgramEnrolmentResponse;
   programEvents: ProgramEventResponse;
-=======
   programRequisitionSettings: Array<ProgramRequisitionSettingNode>;
->>>>>>> 6df08184
   /**
    * Retrieves a new auth bearer and refresh token
    * The refresh token is returned as a cookie
@@ -3105,17 +3098,18 @@
 };
 
 
-<<<<<<< HEAD
+export type QueriesBarcodesArgs = {
+  filter?: InputMaybe<BarcodeFilterInput>;
+  page?: InputMaybe<PaginationInput>;
+  sort?: InputMaybe<Array<BarcodeSortInput>>;
+  storeId: Scalars['String'];
+};
+
+
 export type QueriesCliniciansArgs = {
   filter?: InputMaybe<ClinicianFilterInput>;
   page?: InputMaybe<PaginationInput>;
   sort?: InputMaybe<Array<ClinicianSortInput>>;
-=======
-export type QueriesBarcodesArgs = {
-  filter?: InputMaybe<BarcodeFilterInput>;
-  page?: InputMaybe<PaginationInput>;
-  sort?: InputMaybe<Array<BarcodeSortInput>>;
->>>>>>> 6df08184
   storeId: Scalars['String'];
 };
 
@@ -3283,7 +3277,6 @@
 };
 
 
-<<<<<<< HEAD
 export type QueriesProgramEnrolmentsArgs = {
   filter?: InputMaybe<ProgramEnrolmentFilterInput>;
   sort?: InputMaybe<ProgramEnrolmentSortInput>;
@@ -3297,9 +3290,11 @@
   page?: InputMaybe<PaginationInput>;
   patientId: Scalars['String'];
   sort?: InputMaybe<ProgramEventSortInput>;
-=======
+  storeId: Scalars['String'];
+};
+
+
 export type QueriesProgramRequisitionSettingsArgs = {
->>>>>>> 6df08184
   storeId: Scalars['String'];
 };
 
@@ -4692,11 +4687,8 @@
   code: Scalars['String'];
   id: Scalars['String'];
   name: Scalars['String'];
-<<<<<<< HEAD
+  preferences: StorePreferenceNode;
   storeMode: StoreModeNodeType;
-=======
-  preferences: StorePreferenceNode;
->>>>>>> 6df08184
 };
 
 export type UserStorePermissionConnector = {
