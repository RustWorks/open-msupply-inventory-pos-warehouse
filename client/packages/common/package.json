{
  "name": "@openmsupply-client/common",
  "version": "0.0.1",
  "private": true,
  "main": "./src/index.ts",
  "scripts": {
    "tsc": "tsc"
  },
  "peerDependencies": {
    "react": "^17.0.2"
  },
  "dependencies": {
    "@bugsnag/js": "^7.11.0",
    "@material-ui/core": "^4.9.10",
    "@material-ui/data-grid": "^4.0.0-alpha.33",
    "@material-ui/icons": "^4.9.1",
    "@reduxjs/toolkit": "^1.6.0",
    "graphql": "^15.5.1",
    "graphql-request": "^3.4.0",
    "history": "^5.0.0",
    "react-query": "^3.19.1",
    "react-redux": "^7.2.4",
    "react-router-dom": "^6.0.0-beta.0",
    "react-table": "^7.7.0",
    "redux": "^4.1.0",
    "zustand": "^3.5.7"
  },
  "devDependencies": {
    "@types/css-mediaquery": "^0.1.1",
<<<<<<< HEAD
    "css-mediaquery": "^0.1.2",
=======
>>>>>>> 1f2dd1c9
    "@types/material-ui": "^0.21.9",
    "@types/react-table": "^7.7.2",
    "css-mediaquery": "^0.1.2",
    "eslint-config-prettier": "^8.3.0",
    "husky": "^7.0.1",
    "lint-staged": "^11.1.1",
    "prettier": "^2.3.2",
    "typescript": "^4.3.5"
  }
}<|MERGE_RESOLUTION|>--- conflicted
+++ resolved
@@ -27,10 +27,6 @@
   },
   "devDependencies": {
     "@types/css-mediaquery": "^0.1.1",
-<<<<<<< HEAD
-    "css-mediaquery": "^0.1.2",
-=======
->>>>>>> 1f2dd1c9
     "@types/material-ui": "^0.21.9",
     "@types/react-table": "^7.7.2",
     "css-mediaquery": "^0.1.2",
