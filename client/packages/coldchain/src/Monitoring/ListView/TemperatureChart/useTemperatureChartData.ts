import { useMemo } from 'react';
import { useTheme } from '@common/styles';
import { DateUtils } from '@common/intl';
import { Sensor } from './types';
import { useUrlQueryParams } from '@common/hooks';
import {
  TemperatureChartFragment,
  useTemperatureChart,
} from '../../api/TemperatureChart';
<<<<<<< HEAD
import { TemperatureLogFilterInput } from '@common/types';
=======
import {
  DatetimeFilterInput,
  InputMaybe,
  TemperatureLogFilterInput,
} from '@common/types';
>>>>>>> 499dde75

const MAX_DATA_POINTS = 30;
const BREACH_RANGE = 2;
const BREACH_MIN = 2;
const BREACH_MAX = 8;
<<<<<<< HEAD
=======

const useFilterDates = (
  filterDatetime: InputMaybe<DatetimeFilterInput> | undefined
) => {
  const now = DateUtils.setMilliseconds(new Date(), 0);
  let fromDatetime = DateUtils.addDays(now, -1).toISOString();
  let toDatetime = now.toISOString();

  if (!!filterDatetime && typeof filterDatetime === 'object') {
    const hasAfterOrEqualTo =
      'afterOrEqualTo' in filterDatetime && !!filterDatetime['afterOrEqualTo'];

    if (hasAfterOrEqualTo)
      fromDatetime = String(filterDatetime['afterOrEqualTo']);

    if (
      'beforeOrEqualTo' in filterDatetime &&
      !!filterDatetime['beforeOrEqualTo']
    ) {
      toDatetime = String(filterDatetime['beforeOrEqualTo']);

      // the 'from' date needs to be before the 'to' date
      // if this isn't the case, and if 'from' is not set,
      // then set to a day prior to the 'to' date
      if (fromDatetime >= toDatetime && !hasAfterOrEqualTo) {
        fromDatetime = DateUtils.addDays(
          new Date(toDatetime),
          -1
        ).toISOString();
      }
    }
  }

  return useMemo(
    () => ({ fromDatetime, toDatetime }),
    [fromDatetime, toDatetime]
  );
};
>>>>>>> 499dde75

export const useTemperatureChartData = () => {
  const theme = useTheme();
  const { filter } = useUrlQueryParams({
    filters: [
      {
        key: 'datetime',
        condition: 'between',
      },
      {
        key: 'sensor.name',
      },
      {
        key: 'location.name',
      },
      {
        key: 'temperatureBreach.type',
        condition: 'equalTo',
      },
    ],
  });

  // passing the datetime filters as well as the to/from datetimes
  // will result in no data
  const { datetime, ...filterBy } =
    filter?.filterBy as TemperatureLogFilterInput;
<<<<<<< HEAD

  let fromDatetime = DateUtils.startOfToday().toISOString();
  let toDatetime = DateUtils.endOfDay(new Date()).toISOString();

  if (!!datetime && typeof datetime === 'object') {
    const hasAfterOrEqualTo =
      'afterOrEqualTo' in datetime && !!datetime['afterOrEqualTo'];

    if (hasAfterOrEqualTo) fromDatetime = String(datetime['afterOrEqualTo']);

    if ('beforeOrEqualTo' in datetime && !!datetime['beforeOrEqualTo']) {
      toDatetime = String(datetime['beforeOrEqualTo']);

      // the 'from' date needs to be before the 'to' date
      // if this isn't the case, and if 'from' is not set,
      // then set to a day prior to the 'to' date
      if (fromDatetime >= toDatetime && !hasAfterOrEqualTo) {
        fromDatetime = DateUtils.addDays(
          new Date(toDatetime),
          -1
        ).toISOString();
      }
    }
  }

=======
  const { fromDatetime, toDatetime } = useFilterDates(datetime);

>>>>>>> 499dde75
  const { data, isLoading } = useTemperatureChart.document.chart({
    filterBy,
    numberOfDataPoints: MAX_DATA_POINTS,
    fromDatetime,
    toDatetime,
  });

  let minTemperature = BREACH_MIN;
  let maxTemperature = BREACH_MAX;

  const sensors: Sensor[] =
    data?.sensors?.map(({ points, sensor }, index) => {
      const id = sensor?.id ?? '';
      const name = sensor?.name ?? '';
      const colour =
        theme.palette.chart.lines[index % theme.palette.chart.lines.length];

      return {
        colour,
        id,
        name,
        logs: points.map(({ midPoint, temperature, breachIds }) => {
          if (temperature) {
            minTemperature = Math.min(minTemperature, temperature);
            maxTemperature = Math.max(maxTemperature, temperature);
          }
          const breach = !!breachIds?.length
            ? {
                sensor: { id, name },
                ids: breachIds,
              }
            : null;

          return {
            breach,
            date: DateUtils.getDateOrNull(midPoint)?.getTime() ?? 0,
            sensorId: id,
            temperature: temperature ?? null,
          };
        }),
      };
    }) ?? [];

  const breachConfig = generateBreachConfig(data);

  const yAxisDomain: [number, number] = [
    minTemperature - BREACH_RANGE,
    maxTemperature + BREACH_RANGE,
  ];

  return {
    filter,
    hasData: !!data?.sensors && data?.sensors?.length > 0,
    isLoading,
    sensors,
    breachConfig,
    yAxisDomain,
  };
};

const generateBreachConfig = (data?: TemperatureChartFragment) => {
  if (!data || !data.sensors || data.sensors.length === 0)
    return { cold: [], hot: [] };

  const sensor = data.sensors[0];

  if (!sensor || !sensor.points || sensor.points.length === 0)
    return { cold: [], hot: [] };

  // creating the full range of datetimes, otherwise it isn't showing full width
  return {
    cold: sensor.points.map(({ midPoint }) => ({
      date: new Date(midPoint),
      temperature: BREACH_MIN,
    })),
    hot: sensor.points.map(({ midPoint }) => ({
      date: new Date(midPoint),
      temperature: BREACH_MAX,
    })),
  };
};<|MERGE_RESOLUTION|>--- conflicted
+++ resolved
@@ -7,22 +7,16 @@
   TemperatureChartFragment,
   useTemperatureChart,
 } from '../../api/TemperatureChart';
-<<<<<<< HEAD
-import { TemperatureLogFilterInput } from '@common/types';
-=======
 import {
   DatetimeFilterInput,
   InputMaybe,
   TemperatureLogFilterInput,
 } from '@common/types';
->>>>>>> 499dde75
 
 const MAX_DATA_POINTS = 30;
 const BREACH_RANGE = 2;
 const BREACH_MIN = 2;
 const BREACH_MAX = 8;
-<<<<<<< HEAD
-=======
 
 const useFilterDates = (
   filterDatetime: InputMaybe<DatetimeFilterInput> | undefined
@@ -61,7 +55,6 @@
     [fromDatetime, toDatetime]
   );
 };
->>>>>>> 499dde75
 
 export const useTemperatureChartData = () => {
   const theme = useTheme();
@@ -88,36 +81,8 @@
   // will result in no data
   const { datetime, ...filterBy } =
     filter?.filterBy as TemperatureLogFilterInput;
-<<<<<<< HEAD
-
-  let fromDatetime = DateUtils.startOfToday().toISOString();
-  let toDatetime = DateUtils.endOfDay(new Date()).toISOString();
-
-  if (!!datetime && typeof datetime === 'object') {
-    const hasAfterOrEqualTo =
-      'afterOrEqualTo' in datetime && !!datetime['afterOrEqualTo'];
-
-    if (hasAfterOrEqualTo) fromDatetime = String(datetime['afterOrEqualTo']);
-
-    if ('beforeOrEqualTo' in datetime && !!datetime['beforeOrEqualTo']) {
-      toDatetime = String(datetime['beforeOrEqualTo']);
-
-      // the 'from' date needs to be before the 'to' date
-      // if this isn't the case, and if 'from' is not set,
-      // then set to a day prior to the 'to' date
-      if (fromDatetime >= toDatetime && !hasAfterOrEqualTo) {
-        fromDatetime = DateUtils.addDays(
-          new Date(toDatetime),
-          -1
-        ).toISOString();
-      }
-    }
-  }
-
-=======
   const { fromDatetime, toDatetime } = useFilterDates(datetime);
 
->>>>>>> 499dde75
   const { data, isLoading } = useTemperatureChart.document.chart({
     filterBy,
     numberOfDataPoints: MAX_DATA_POINTS,
