--- conflicted
+++ resolved
@@ -6,23 +6,6 @@
 
 const MAX_DATA_POINTS = 30;
 
-<<<<<<< HEAD
-export type Log = {
-  date: number;
-  sensorId: string;
-  temperature: number | null;
-  temperatureBreach?: TemperatureBreachRowFragment | null;
-};
-
-export type Sensor = {
-  colour: string | undefined;
-  id: string;
-  name: string;
-  logs: Log[];
-};
-
-=======
->>>>>>> 673e2075
 export const useTemperatureChartData = () => {
   const theme = useTheme();
   const { data, isLoading } = useTemperatureLog.document.list();
