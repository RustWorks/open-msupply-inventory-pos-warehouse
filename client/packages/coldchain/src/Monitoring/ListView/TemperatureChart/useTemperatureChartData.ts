import { useTheme } from '@common/styles';
import { DateUtils } from '@common/intl';
import { Sensor } from './types';
import { useUrlQueryParams } from '@common/hooks';
<<<<<<< HEAD
import { temperatureLogFilterAndSort } from '../TemperatureLog/TemperatureLogList';
=======
import {
  TemperatureChartFragment,
  useTemperatureChart,
} from '../../api/TemperatureChart';
import { TemperatureLogFilterInput } from '@common/types';
>>>>>>> 1dbf94c5

const MAX_DATA_POINTS = 30;
const BREACH_RANGE = 2;
const BREACH_MIN = 2;
const BREACH_MAX = 8;

export const useTemperatureChartData = () => {
  const theme = useTheme();
<<<<<<< HEAD
  const { filter, queryParams } = useUrlQueryParams(
    temperatureLogFilterAndSort
  );
=======
  const { filter } = useUrlQueryParams({
    filters: [
      {
        key: 'datetime',
        condition: 'between',
      },
      {
        key: 'sensor.name',
      },
      {
        key: 'location.name',
      },
      {
        key: 'temperatureBreach.type',
        condition: 'equalTo',
      },
    ],
  });
>>>>>>> 1dbf94c5

  // passing the datetime filters as well as the to/from datetimes
  // will result in no data
  const { datetime, ...filterBy } =
    filter?.filterBy as TemperatureLogFilterInput;

  let fromDatetime = DateUtils.startOfToday().toISOString();
  let toDatetime = DateUtils.endOfDay(new Date()).toISOString();

  if (!!datetime && typeof datetime === 'object') {
    const hasAfterOrEqualTo =
      'afterOrEqualTo' in datetime && !!datetime['afterOrEqualTo'];

    if (hasAfterOrEqualTo) fromDatetime = String(datetime['afterOrEqualTo']);

    if ('beforeOrEqualTo' in datetime && !!datetime['beforeOrEqualTo']) {
      toDatetime = String(datetime['beforeOrEqualTo']);

      // the 'from' date needs to be before the 'to' date
      // if this isn't the case, and if 'from' is not set,
      // then set to a day prior to the 'to' date
      if (fromDatetime >= toDatetime && !hasAfterOrEqualTo) {
        fromDatetime = DateUtils.addDays(
          new Date(toDatetime),
          -1
        ).toISOString();
      }
    }
  }

  const { data, isLoading } = useTemperatureChart.document.chart({
    filterBy,
    numberOfDataPoints: MAX_DATA_POINTS,
    fromDatetime,
    toDatetime,
  });

  let minTemperature = BREACH_MIN;
  let maxTemperature = BREACH_MAX;

  const sensors: Sensor[] =
    data?.sensors?.map(({ points, sensor }, index) => {
      const id = sensor?.id ?? '';
      const name = sensor?.name ?? '';
      const colour =
        theme.palette.chart.lines[index % theme.palette.chart.lines.length];

      return {
        colour,
        id,
        name,
        logs: points.map(({ midPoint, temperature, breachIds }) => {
          if (temperature) {
            minTemperature = Math.min(minTemperature, temperature);
            maxTemperature = Math.max(maxTemperature, temperature);
          }
          const breach = !!breachIds?.length
            ? {
                sensor: { id, name },
                ids: breachIds,
              }
            : null;

          return {
            breach,
            date: DateUtils.getDateOrNull(midPoint)?.getTime() ?? 0,
            sensorId: id,
            temperature: temperature ?? null,
          };
        }),
      };
    }) ?? [];

  const breachConfig = generateBreachConfig(data);

  const yAxisDomain: [number, number] = [
    minTemperature - BREACH_RANGE,
    maxTemperature + BREACH_RANGE,
  ];

  return {
    filter,
    hasData: !!data?.sensors && data?.sensors?.length > 0,
    isLoading,
    sensors,
    breachConfig,
    yAxisDomain,
  };
};

const generateBreachConfig = (data?: TemperatureChartFragment) => {
  if (!data || !data.sensors || data.sensors.length === 0)
    return { cold: [], hot: [] };

  const sensor = data.sensors[0];

  if (!sensor || !sensor.points || sensor.points.length === 0)
    return { cold: [], hot: [] };

  // creating the full range of datetimes, otherwise it isn't showing full width
  return {
    cold: sensor.points.map(({ midPoint }) => ({
      date: new Date(midPoint),
      temperature: BREACH_MIN,
    })),
    hot: sensor.points.map(({ midPoint }) => ({
      date: new Date(midPoint),
      temperature: BREACH_MAX,
    })),
  };
};<|MERGE_RESOLUTION|>--- conflicted
+++ resolved
@@ -2,15 +2,11 @@
 import { DateUtils } from '@common/intl';
 import { Sensor } from './types';
 import { useUrlQueryParams } from '@common/hooks';
-<<<<<<< HEAD
-import { temperatureLogFilterAndSort } from '../TemperatureLog/TemperatureLogList';
-=======
 import {
   TemperatureChartFragment,
   useTemperatureChart,
 } from '../../api/TemperatureChart';
 import { TemperatureLogFilterInput } from '@common/types';
->>>>>>> 1dbf94c5
 
 const MAX_DATA_POINTS = 30;
 const BREACH_RANGE = 2;
@@ -19,11 +15,6 @@
 
 export const useTemperatureChartData = () => {
   const theme = useTheme();
-<<<<<<< HEAD
-  const { filter, queryParams } = useUrlQueryParams(
-    temperatureLogFilterAndSort
-  );
-=======
   const { filter } = useUrlQueryParams({
     filters: [
       {
@@ -42,7 +33,6 @@
       },
     ],
   });
->>>>>>> 1dbf94c5
 
   // passing the datetime filters as well as the to/from datetimes
   // will result in no data
