--- conflicted
+++ resolved
@@ -62,11 +62,7 @@
           {sensor.name} {t('heading.breach')}
           <BreachIcon type={breach.type} />
         </Typography>
-<<<<<<< HEAD
-        <Row label={t('label.location')} value={breach?.location ?? ''} />
-=======
         <Row label={t('label.location')} value={breach?.location?.name ?? ''} />
->>>>>>> 673e2075
         <Row
           label={t('label.breach-start')}
           value={Formatter.dateTime(
