import React, { FC } from 'react';
import {
  useNavigate,
  TableProvider,
  DataTable,
  useColumns,
  createTableStore,
  NothingHere,
  useTranslation,
  useUrlQueryParams,
  useToggle,
  TooltipTextCell,
<<<<<<< HEAD
  useIsCentralServerApi,
  ColumnDescription,
=======
  ColumnAlign,
  DotCell,
  RouteBuilder,
>>>>>>> 07d4cbb9
} from '@openmsupply-client/common';
import { AssetFragment, useAssets } from '../api';
import { Toolbar } from './Toolbar';
import { AppBarButtons } from './AppBarButtons';
import { CreateAssetModal } from './CreateAssetModal';
import { Status } from '../Components';
import { AppRoute } from '@openmsupply-client/config';

const StatusCell = ({ rowData }: { rowData: AssetFragment }) => {
  return <Status status={rowData.statusLog?.status} />;
};

const AssetListComponent: FC = () => {
  const {
    updateSortQuery,
    updatePaginationQuery,
    queryParams: { sortBy, page, first, offset },
  } = useUrlQueryParams({
    initialSort: { key: 'installationDate', dir: 'desc' },
  });

  const { data, isError, isLoading } = useAssets.document.list();
  const pagination = { page, first, offset };
  const navigate = useNavigate();
  const t = useTranslation('catalogue');
  const modalController = useToggle();
<<<<<<< HEAD
  const isCentralServer = useIsCentralServerApi();

  const columnsToCreate: ColumnDescription<AssetFragment>[] = [];
  if (isCentralServer)
    columnsToCreate.push({
      key: 'store',
      label: 'label.store',
      accessor: ({ rowData }) => rowData.store?.code,
      sortable: false,
    });

  columnsToCreate.push(
    {
      key: 'assetNumber',
      width: 150,
      sortable: false,
      label: 'label.asset-number',
    },
    {
      key: 'type',
      label: 'label.type',
      sortable: false,
      width: 200,
      accessor: ({ rowData }) => rowData.catalogueItem?.assetType?.name,
      Cell: TooltipTextCell,
    },
    {
      key: 'manufacturer',
      Cell: TooltipTextCell,
      maxWidth: 200,
      label: 'label.manufacturer',
      sortable: false,
      accessor: ({ rowData }) => rowData.catalogueItem?.manufacturer,
    },
    {
      key: 'model',
      label: 'label.model',
      sortable: false,
      accessor: ({ rowData }) => rowData.catalogueItem?.model,
    },
    {
      key: 'status',
      label: 'label.functional-status',
      Cell: StatusCell,
      sortable: false,
    },
    {
      key: 'serialNumber',
      label: 'label.serial',
    },
    {
      key: 'notes',
      label: 'label.notes',
      sortable: false,
    },
    'selection'
  );

  const columns = useColumns<AssetFragment>(
    columnsToCreate,
=======
  const equipmentRoute = RouteBuilder.create(AppRoute.Coldchain).addPart(
    AppRoute.Equipment
  );

  const columns = useColumns<AssetFragment>(
    [
      {
        key: 'assetNumber',
        width: 150,
        sortable: false,
        label: 'label.asset-number',
      },
      {
        key: 'type',
        label: 'label.type',
        sortable: false,
        width: 200,
        accessor: ({ rowData }) => rowData.assetType?.name,
        Cell: TooltipTextCell,
      },
      {
        key: 'manufacturer',
        Cell: TooltipTextCell,
        maxWidth: 200,
        label: 'label.manufacturer',
        sortable: false,
        accessor: ({ rowData }) => rowData.catalogueItem?.manufacturer,
      },
      {
        key: 'model',
        label: 'label.model',
        sortable: false,
        accessor: ({ rowData }) => rowData.catalogueItem?.model,
      },
      {
        key: 'status',
        label: 'label.functional-status',
        Cell: StatusCell,
        sortable: false,
      },
      {
        key: 'serialNumber',
        label: 'label.serial',
      },
      {
        key: 'catalogueItem',
        label: 'label.non-catalogue',
        accessor: ({ rowData }) => !rowData.catalogueItem,
        align: ColumnAlign.Center,
        Cell: DotCell,
        sortable: false,
      },
      {
        key: 'notes',
        label: 'label.notes',
        sortable: false,
      },
      'selection',
    ],
>>>>>>> 07d4cbb9
    {
      sortBy,
      onChangeSortBy: updateSortQuery,
    },
    [sortBy]
  );

  return (
    <>
      <CreateAssetModal
        isOpen={modalController.isOn}
        onClose={modalController.toggleOff}
      />
      <AppBarButtons modalController={modalController} />
      <Toolbar />
      <DataTable
        id="item-list"
        pagination={{ ...pagination, total: data?.totalCount ?? 0 }}
        onChangePage={updatePaginationQuery}
        columns={columns}
        data={data?.nodes}
        isError={isError}
        isLoading={isLoading}
        onRowClick={row => navigate(equipmentRoute.addPart(row.id).build())}
        noDataElement={<NothingHere body={t('error.no-items')} />}
        enableColumnSelection
      />
    </>
  );
};

export const EquipmentListView: FC = () => (
  <TableProvider createStore={createTableStore}>
    <AssetListComponent />
  </TableProvider>
);<|MERGE_RESOLUTION|>--- conflicted
+++ resolved
@@ -10,14 +10,11 @@
   useUrlQueryParams,
   useToggle,
   TooltipTextCell,
-<<<<<<< HEAD
   useIsCentralServerApi,
   ColumnDescription,
-=======
   ColumnAlign,
   DotCell,
   RouteBuilder,
->>>>>>> 07d4cbb9
 } from '@openmsupply-client/common';
 import { AssetFragment, useAssets } from '../api';
 import { Toolbar } from './Toolbar';
@@ -44,8 +41,10 @@
   const navigate = useNavigate();
   const t = useTranslation('catalogue');
   const modalController = useToggle();
-<<<<<<< HEAD
   const isCentralServer = useIsCentralServerApi();
+  const equipmentRoute = RouteBuilder.create(AppRoute.Coldchain).addPart(
+    AppRoute.Equipment
+  );
 
   const columnsToCreate: ColumnDescription<AssetFragment>[] = [];
   if (isCentralServer)
@@ -96,6 +95,14 @@
       label: 'label.serial',
     },
     {
+      key: 'catalogueItem',
+      label: 'label.non-catalogue',
+      accessor: ({ rowData }) => !rowData.catalogueItem,
+      align: ColumnAlign.Center,
+      Cell: DotCell,
+      sortable: false,
+    },
+    {
       key: 'notes',
       label: 'label.notes',
       sortable: false,
@@ -103,69 +110,8 @@
     'selection'
   );
 
-  const columns = useColumns<AssetFragment>(
+  const columns = useColumns(
     columnsToCreate,
-=======
-  const equipmentRoute = RouteBuilder.create(AppRoute.Coldchain).addPart(
-    AppRoute.Equipment
-  );
-
-  const columns = useColumns<AssetFragment>(
-    [
-      {
-        key: 'assetNumber',
-        width: 150,
-        sortable: false,
-        label: 'label.asset-number',
-      },
-      {
-        key: 'type',
-        label: 'label.type',
-        sortable: false,
-        width: 200,
-        accessor: ({ rowData }) => rowData.assetType?.name,
-        Cell: TooltipTextCell,
-      },
-      {
-        key: 'manufacturer',
-        Cell: TooltipTextCell,
-        maxWidth: 200,
-        label: 'label.manufacturer',
-        sortable: false,
-        accessor: ({ rowData }) => rowData.catalogueItem?.manufacturer,
-      },
-      {
-        key: 'model',
-        label: 'label.model',
-        sortable: false,
-        accessor: ({ rowData }) => rowData.catalogueItem?.model,
-      },
-      {
-        key: 'status',
-        label: 'label.functional-status',
-        Cell: StatusCell,
-        sortable: false,
-      },
-      {
-        key: 'serialNumber',
-        label: 'label.serial',
-      },
-      {
-        key: 'catalogueItem',
-        label: 'label.non-catalogue',
-        accessor: ({ rowData }) => !rowData.catalogueItem,
-        align: ColumnAlign.Center,
-        Cell: DotCell,
-        sortable: false,
-      },
-      {
-        key: 'notes',
-        label: 'label.notes',
-        sortable: false,
-      },
-      'selection',
-    ],
->>>>>>> 07d4cbb9
     {
       sortBy,
       onChangeSortBy: updateSortQuery,
