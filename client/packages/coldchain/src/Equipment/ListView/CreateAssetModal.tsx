import React, { useState } from 'react';
import {
  BasicSpinner,
  useNotification,
  Box,
  useDialog,
  useTranslation,
  DialogButton,
  InputWithLabelRow,
  Select,
  Autocomplete,
  FnUtils,
  BasicTextInput,
<<<<<<< HEAD
  useIsCentralServerApi,
=======
  Switch,
>>>>>>> 07d4cbb9
} from '@openmsupply-client/common';
import {
  AssetCatalogueItemFragment,
  StoreRowFragment,
  StoreSearchInput,
  mapIdNameToOptions,
  useAssetData,
} from '@openmsupply-client/system';
import { AssetFragment, useAssets } from '../api';
import { CCE_CLASS_ID } from '../utils';

interface CreateAssetModalProps {
  isOpen: boolean;
  onClose: () => void;
}

const mapCatalogueItem = (catalogueItem: AssetCatalogueItemFragment) => ({
  label: `${catalogueItem.code} ${catalogueItem.assetType?.name} ${catalogueItem.manufacturer} ${catalogueItem.model}`,
  value: catalogueItem.id,
});

const mapCatalogueItems = (catalogueItems: AssetCatalogueItemFragment[]) =>
  catalogueItems.map(mapCatalogueItem);

const getEmptyAsset = () => ({
  id: FnUtils.generateUUID(),
  assetNumber: '',
  classId: CCE_CLASS_ID,
});

const InputRow = ({
  label,
  Input,
}: {
  label: string;
  Input: React.ReactNode;
}) => (
  <InputWithLabelRow
    labelWidth="150"
    sx={{ marginTop: 2 }}
    label={label}
    Input={Input}
  />
);

const parseInsertError = (e: unknown) => {
  const message = (e as Error).message;
  if (
    message.includes('DatabaseError(') &&
    message.includes('UniqueViolation(') &&
    message.includes('asset_asset_number_key') &&
    message.includes('duplicate key')
  ) {
    return 'error.cce-asset-number-already-used';
  }

  return 'error.unable-to-create-cce';
};

export const CreateAssetModal = ({
  isOpen,
  onClose,
}: CreateAssetModalProps) => {
  const t = useTranslation('coldchain');
  const { error, success } = useNotification();
  const { Modal } = useDialog({ isOpen, onClose });
<<<<<<< HEAD
  const [categoryId, setCategoryId] = useState('');
  const [draft, setDraft] = useState<Partial<AssetFragment>>(getEmptyAsset());
=======
  const [isCatalogueAsset, setIsCatalogueAsset] = useState(true);
  const [draft, setDraft] = useState<InsertAssetInput>(getEmptyAsset());
>>>>>>> 07d4cbb9
  const { data: categoryData, isLoading: isLoadingCategories } =
    useAssetData.utils.categories({ classId: { equalTo: CCE_CLASS_ID } });
  const { data: typeData, isLoading: isLoadingTypes } =
    useAssetData.utils.types({
      categoryId: { equalTo: draft.categoryId ?? '' },
    });
  const { data: catalogueItemData } = useAssetData.document.list(
    draft.categoryId ?? ''
  );
  const { mutateAsync: save } = useAssets.document.insert();
<<<<<<< HEAD
  const isCentralServer = useIsCentralServerApi();

=======
>>>>>>> 07d4cbb9
  const handleClose = () => {
    setIsCatalogueAsset(true);
    setDraft(getEmptyAsset());
    onClose();
  };

  const updateDraft = (patch: Partial<AssetFragment>) => {
    setDraft({ ...draft, ...patch });
  };

  const catalogueItems = catalogueItemData?.nodes ?? [];
  const selectedCatalogueItem = catalogueItems.find(
    ci => ci.id === draft.catalogueItemId
  );
<<<<<<< HEAD

  const onStoreChange = (store: StoreRowFragment) => {
    updateDraft({
      store: {
        __typename: 'StoreNode',
        id: store.id,
        code: store.code ?? '',
        storeName: '',
      },
    });
  };

  const onStoreInputChange = (
    _event: React.SyntheticEvent<Element, Event>,
    _value: string,
    reason: string
  ) => {
    if (reason === 'clear') updateDraft({ store: null });
  };
=======
  const isDisabled =
    !draft.assetNumber ||
    (isCatalogueAsset ? !draft.catalogueItemId : !draft.typeId);
>>>>>>> 07d4cbb9

  return (
    <Modal
      title={t('heading.add-cold-chain-equipment')}
      width={700}
      height={100}
      cancelButton={<DialogButton variant="cancel" onClick={handleClose} />}
      okButton={
        <DialogButton
          variant="ok"
          disabled={isDisabled}
          onClick={async () => {
            try {
              await save(draft);
              success(t('messages.cce-created'))();
              handleClose();
            } catch (e) {
              error(t(parseInsertError(e)))();
            }
          }}
        />
      }
    >
      {isLoadingCategories ? (
        <BasicSpinner messageKey="loading" />
      ) : (
        <Box>
          <Box display="flex" justifyContent="flex-end">
            <Switch
              onChange={() => setIsCatalogueAsset(!isCatalogueAsset)}
              checked={isCatalogueAsset}
              label={t('label.use-catalogue')}
            />
          </Box>
          <InputRow
            label={t('label.category')}
            Input={
              <Select
                options={mapIdNameToOptions(categoryData?.nodes ?? [])}
                fullWidth
                onChange={e => {
                  updateDraft({
                    catalogueItemId: undefined,
                    categoryId: e.target.value,
                    typeId: '',
                  });
                }}
                value={draft.categoryId}
              />
            }
          />
          {isCatalogueAsset ? (
            <InputRow
              label={t('label.catalogue-item')}
              Input={
                <Autocomplete
                  value={
                    !!selectedCatalogueItem
                      ? mapCatalogueItem(selectedCatalogueItem)
                      : null
                  }
                  isOptionEqualToValue={option =>
                    option.value === selectedCatalogueItem?.id
                  }
                  options={mapCatalogueItems(catalogueItems)}
                  width="100%"
                  sx={{ width: '100%' }}
                  onChange={(_event, selected) =>
                    updateDraft({ catalogueItemId: selected?.value ?? '' })
                  }
                />
              }
            />
          ) : (
            <InputRow
              label={t('label.type')}
              Input={
                <Select
                  options={
                    isLoadingTypes
                      ? []
                      : mapIdNameToOptions(typeData?.nodes ?? [])
                  }
                  fullWidth
                  onChange={e => {
                    updateDraft({
                      typeId: e.target.value,
                    });
                  }}
                  value={draft.typeId}
                />
              }
            />
          )}
          <InputRow
            label={t('label.asset-number')}
            Input={
              <BasicTextInput
                fullWidth
                value={draft.assetNumber}
                onChange={e => updateDraft({ assetNumber: e.target.value })}
              />
            }
          />
          {isCentralServer && (
            <InputRow
              label={t('label.store')}
              Input={
                <StoreSearchInput
                  clearable
                  fullWidth
                  value={draft.store ?? undefined}
                  onChange={onStoreChange}
                  onInputChange={onStoreInputChange}
                />
              }
            />
          )}
          <InputRow
            label={t('label.notes')}
            Input={
              <BasicTextInput
                fullWidth
                value={draft.notes}
                onChange={e => updateDraft({ notes: e.target.value })}
                multiline
                rows={2}
              />
            }
          />
        </Box>
      )}
    </Modal>
  );
};<|MERGE_RESOLUTION|>--- conflicted
+++ resolved
@@ -11,11 +11,8 @@
   Autocomplete,
   FnUtils,
   BasicTextInput,
-<<<<<<< HEAD
   useIsCentralServerApi,
-=======
   Switch,
->>>>>>> 07d4cbb9
 } from '@openmsupply-client/common';
 import {
   AssetCatalogueItemFragment,
@@ -82,13 +79,8 @@
   const t = useTranslation('coldchain');
   const { error, success } = useNotification();
   const { Modal } = useDialog({ isOpen, onClose });
-<<<<<<< HEAD
-  const [categoryId, setCategoryId] = useState('');
+  const [isCatalogueAsset, setIsCatalogueAsset] = useState(true);
   const [draft, setDraft] = useState<Partial<AssetFragment>>(getEmptyAsset());
-=======
-  const [isCatalogueAsset, setIsCatalogueAsset] = useState(true);
-  const [draft, setDraft] = useState<InsertAssetInput>(getEmptyAsset());
->>>>>>> 07d4cbb9
   const { data: categoryData, isLoading: isLoadingCategories } =
     useAssetData.utils.categories({ classId: { equalTo: CCE_CLASS_ID } });
   const { data: typeData, isLoading: isLoadingTypes } =
@@ -99,11 +91,8 @@
     draft.categoryId ?? ''
   );
   const { mutateAsync: save } = useAssets.document.insert();
-<<<<<<< HEAD
   const isCentralServer = useIsCentralServerApi();
 
-=======
->>>>>>> 07d4cbb9
   const handleClose = () => {
     setIsCatalogueAsset(true);
     setDraft(getEmptyAsset());
@@ -118,7 +107,6 @@
   const selectedCatalogueItem = catalogueItems.find(
     ci => ci.id === draft.catalogueItemId
   );
-<<<<<<< HEAD
 
   const onStoreChange = (store: StoreRowFragment) => {
     updateDraft({
@@ -138,11 +126,9 @@
   ) => {
     if (reason === 'clear') updateDraft({ store: null });
   };
-=======
   const isDisabled =
     !draft.assetNumber ||
     (isCatalogueAsset ? !draft.catalogueItemId : !draft.typeId);
->>>>>>> 07d4cbb9
 
   return (
     <Modal
