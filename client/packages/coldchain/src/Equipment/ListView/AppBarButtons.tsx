--- conflicted
+++ resolved
@@ -12,13 +12,10 @@
   ButtonWithIcon,
   PlusCircleIcon,
   ToggleState,
-<<<<<<< HEAD
   UploadIcon,
-=======
   useDisabledNotification,
   useAuthContext,
   UserPermission,
->>>>>>> cdd77bf2
 } from '@openmsupply-client/common';
 import { useAssets } from '../api';
 import { assetsToCsv } from '../utils';
