--- conflicted
+++ resolved
@@ -1,16 +1,7 @@
 import { LocaleKey, TypedTFunction } from '@common/intl';
 import { AssetRowFragment } from './api';
 import { Formatter } from '@common/utils';
-<<<<<<< HEAD
-import {
-  AssetLogStatusInput,
-  PropertyNodeValueType,
-  ReasonType,
-  StatusType,
-} from '@common/types';
-=======
-import { StatusType } from '@common/types';
->>>>>>> 028f6597
+import { PropertyNodeValueType, StatusType } from '@common/types';
 import { ImportRow, LineNumber } from './ImportAsset';
 import { PropertyValue } from './types';
 
