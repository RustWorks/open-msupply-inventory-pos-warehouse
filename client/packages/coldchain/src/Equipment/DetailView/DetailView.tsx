--- conflicted
+++ resolved
@@ -22,10 +22,7 @@
 import { StatusLogs } from './Tabs/StatusLogs';
 import { Documents } from './Tabs/Documents';
 import { ActivityLogList, useLocation } from '@openmsupply-client/system';
-<<<<<<< HEAD
-=======
 import { AssetFragment } from '../api/operations.generated';
->>>>>>> dd22c591
 
 export interface LocationIds {
   locationIds: string[];
