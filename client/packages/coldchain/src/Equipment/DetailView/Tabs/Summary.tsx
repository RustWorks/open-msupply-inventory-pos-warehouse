import React from 'react';
import {
  AutocompleteMulti,
  BasicTextInput,
  DateTimePickerInput,
  InputWithLabelRow,
  Typography,
} from '@common/components';
import { DateUtils, useFormatDateTime, useTranslation } from '@common/intl';
import {
  Box,
  Formatter,
  useIsCentralServerApi,
} from '@openmsupply-client/common';
import { AssetFragment } from '../../api';
import { Status } from '../../Components';
import { translateReason } from '../../utils';
<<<<<<< HEAD
import { LocationIds } from '../DetailView';
=======
import { StoreRowFragment, StoreSearchInput } from '@openmsupply-client/system';

>>>>>>> e22e25da
interface SummaryProps {
  draft?: AssetFragment & LocationIds;
  onChange: (patch: Partial<AssetFragment & LocationIds>) => void;
  locations: {
    label: string;
    value: string;
  }[];
}

const Container = ({ children }: { children: React.ReactNode }) => (
  <Box
    display="flex"
    flex={1}
    flexDirection="column"
    alignContent="center"
    padding={4}
  >
    {children}
  </Box>
);

const Section = ({
  children,
  heading,
}: {
  children: React.ReactNode;
  heading: string;
}) => (
  <Box
    display="flex"
    flexDirection="column"
    padding={2}
    paddingRight={4}
    sx={{ maxWidth: '600px', width: '100%' }}
  >
    <Heading>{heading}</Heading>
    {children}
  </Box>
);

const Heading = ({ children }: { children: React.ReactNode }) => (
  <Typography
    sx={{
      marginLeft: '158px',
      fontSize: '20px',
      fontWeight: 'bold',
    }}
  >
    {children}
  </Typography>
);

const Row = ({
  children,
  label,
}: {
  children: React.ReactNode;
  label: string;
}) => (
  <Box paddingTop={1.5}>
    <InputWithLabelRow
      labelWidth="150px"
      label={label}
      labelProps={{
        sx: {
          fontSize: '16px',
          paddingRight: 2,
          textAlign: 'right',
        },
      }}
      Input={
        <Box sx={{}} flex={1}>
          {children}
        </Box>
      }
    />
  </Box>
);

export const Summary = ({ draft, onChange, locations }: SummaryProps) => {
  const t = useTranslation('coldchain');
  const { localisedDate } = useFormatDateTime();
  const isCentralServer = useIsCentralServerApi();

  if (!draft) return null;

<<<<<<< HEAD
  const defaultLocations = draft.locations.nodes.map(location => ({
    label: location.code,
    value: location.id,
  }));
=======
  const onStoreChange = (store: StoreRowFragment) => {
    onChange({
      store: {
        __typename: 'StoreNode',
        id: store.id,
        code: store.code ?? '',
        storeName: '',
      },
    });
  };

  const onStoreInputChange = (
    _event: React.SyntheticEvent<Element, Event>,
    _value: string,
    reason: string
  ) => {
    if (reason === 'clear') onChange({ store: null });
  };
>>>>>>> e22e25da

  return (
    <Box display="flex" flex={1}>
      <Container>
        <Section heading={t('heading.asset-identification')}>
          <Row label={t('label.category')}>
            <BasicTextInput
              value={draft.assetCategory?.name ?? ''}
              disabled
              fullWidth
            />
          </Row>
          <Row label={t('label.type')}>
            <BasicTextInput
              value={draft.assetType?.name ?? ''}
              disabled
              fullWidth
            />
          </Row>
          <Row label={t('label.serial')}>
            <BasicTextInput
              value={draft.serialNumber ?? ''}
              fullWidth
              onChange={e => onChange({ serialNumber: e.target.value })}
            />
          </Row>
          <Row label={t('label.installation-date')}>
            <DateTimePickerInput
              value={DateUtils.getDateOrNull(draft.installationDate)}
              format="P"
              onChange={date =>
                onChange({ installationDate: Formatter.naiveDate(date) })
              }
              textFieldProps={{ fullWidth: true }}
            />
          </Row>
          <Row label={t('label.replacement-date')}>
            <DateTimePickerInput
              value={DateUtils.getDateOrNull(draft.replacementDate)}
              format="P"
              onChange={date =>
                onChange({ replacementDate: Formatter.naiveDate(date) })
              }
              textFieldProps={{ fullWidth: true }}
            />
          </Row>
        </Section>
        <Section heading={t('heading.cold-chain')}>
          <Row label={t('label.cold-storage-location')}>
            {locations ? (
              <AutocompleteMulti
                defaultValue={defaultLocations}
                filterSelectedOptions
                getOptionLabel={option => option.label}
                inputProps={{ fullWidth: true }}
                onChange={(
                  _event,
                  newSelectedLocations: {
                    label: string;
                    value: string;
                  }[]
                ) => {
                  onChange({
                    locationIds: newSelectedLocations.map(
                      location => location.value
                    ),
                  });
                }}
                options={locations}
              />
            ) : null}
          </Row>
          {isCentralServer && (
            <Row label={t('label.store')}>
              <StoreSearchInput
                clearable
                fullWidth
                value={draft?.store ?? undefined}
                onChange={onStoreChange}
                onInputChange={onStoreInputChange}
              />
            </Row>
          )}
        </Section>
      </Container>
      <Box
        marginTop={4}
        marginBottom={4}
        sx={{
          borderColor: 'gray.light',
          borderWidth: 0,
          borderLeftWidth: 1,
          borderStyle: 'solid',
        }}
      ></Box>
      <Container>
        <Section heading={t('heading.functional-status')}>
          <Row label={t('label.current-status')}>
            <Box display="flex">
              <Status status={draft.statusLog?.status} />
            </Box>
          </Row>
          <Row label={t('label.last-updated')}>
            <BasicTextInput
              value={localisedDate(draft.statusLog?.logDatetime)}
              disabled
              fullWidth
            />
          </Row>
          <Row label={t('label.reason')}>
            <BasicTextInput
              value={translateReason(draft.statusLog?.reason, t)}
              disabled
              fullWidth
            />
          </Row>
        </Section>
        <Section heading={t('label.additional-info')}>
          <Row label={t('label.notes')}>
            <BasicTextInput
              value={draft.notes}
              onChange={e => onChange({ notes: e.target.value })}
              fullWidth
              multiline
              rows={4}
            />
          </Row>
        </Section>
      </Container>
    </Box>
  );
};<|MERGE_RESOLUTION|>--- conflicted
+++ resolved
@@ -15,12 +15,8 @@
 import { AssetFragment } from '../../api';
 import { Status } from '../../Components';
 import { translateReason } from '../../utils';
-<<<<<<< HEAD
+import { StoreRowFragment, StoreSearchInput } from '@openmsupply-client/system';
 import { LocationIds } from '../DetailView';
-=======
-import { StoreRowFragment, StoreSearchInput } from '@openmsupply-client/system';
-
->>>>>>> e22e25da
 interface SummaryProps {
   draft?: AssetFragment & LocationIds;
   onChange: (patch: Partial<AssetFragment & LocationIds>) => void;
@@ -107,12 +103,11 @@
 
   if (!draft) return null;
 
-<<<<<<< HEAD
   const defaultLocations = draft.locations.nodes.map(location => ({
     label: location.code,
     value: location.id,
   }));
-=======
+
   const onStoreChange = (store: StoreRowFragment) => {
     onChange({
       store: {
@@ -131,7 +126,6 @@
   ) => {
     if (reason === 'clear') onChange({ store: null });
   };
->>>>>>> e22e25da
 
   return (
     <Box display="flex" flex={1}>
