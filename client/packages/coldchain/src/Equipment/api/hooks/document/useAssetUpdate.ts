import { useMutation, useQueryClient } from '@openmsupply-client/common';
import { useAssetApi } from '../utils/useAssetApi';
import { AssetFragment } from '../../operations.generated';
import { LocationIds } from '../../../DetailView';

export const useAssetUpdate = () => {
  const queryClient = useQueryClient();
  const api = useAssetApi();

  return useMutation(
<<<<<<< HEAD
    async (asset: Partial<AssetFragment>) => api.update(asset),
=======
    async (asset: AssetFragment & LocationIds) => api.update(asset),
>>>>>>> 75f88be9
    {
      onSuccess: id => queryClient.invalidateQueries(api.keys.detail(id)),
      onError: e => {
        console.error(e);
      },
    }
  );
};<|MERGE_RESOLUTION|>--- conflicted
+++ resolved
@@ -8,11 +8,7 @@
   const api = useAssetApi();
 
   return useMutation(
-<<<<<<< HEAD
-    async (asset: Partial<AssetFragment>) => api.update(asset),
-=======
-    async (asset: AssetFragment & LocationIds) => api.update(asset),
->>>>>>> 75f88be9
+    async (asset: Partial<AssetFragment> & LocationIds) => api.update(asset),
     {
       onSuccess: id => queryClient.invalidateQueries(api.keys.detail(id)),
       onError: e => {
