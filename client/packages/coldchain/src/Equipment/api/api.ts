import {
  SortBy,
  FilterByWithBoolean,
  AssetSortFieldInput,
  InsertAssetInput,
  UpdateAssetInput,
  setNullableInput,
  InsertAssetLogInput,
  AssetLogSortFieldInput,
} from '@openmsupply-client/common';
import { Sdk, AssetFragment } from './operations.generated';
import { CCE_CLASS_ID } from '../utils';
import { LocationIds } from '../DetailView';

export type ListParams<T> = {
  first: number;
  offset: number;
  sortBy: SortBy<T>;
  filterBy?: FilterByWithBoolean | null;
};

export type InsertAsset = Partial<AssetFragment> & {
  categoryId?: string;
  typeId?: string;
  classId?: string;
};

const assetParsers = {
  toSortField: (sortBy: SortBy<AssetFragment>) => {
    const fields: Record<string, AssetSortFieldInput> = {
      installationDate: AssetSortFieldInput.InstallationDate,
      replacementData: AssetSortFieldInput.ReplacementDate,
      serialNumber: AssetSortFieldInput.SerialNumber,
    };

    return fields[sortBy.key] ?? AssetSortFieldInput.InstallationDate;
  },
<<<<<<< HEAD
  toUpdate: (input: AssetFragment & LocationIds): UpdateAssetInput => ({
=======
  toInsert: (input: InsertAsset): InsertAssetInput => ({
    id: input.id ?? '',
    assetNumber: input.assetNumber ?? '',
    catalogueItemId: input.catalogueItemId,
    categoryId: input.categoryId,
    classId: input.classId,
    installationDate: input.installationDate,
    notes: input.notes,
    replacementDate: input.replacementDate,
    serialNumber: input.serialNumber,
    storeId: input.store?.id,
    typeId: input.typeId,
  }),
  toUpdate: (input: AssetFragment): UpdateAssetInput => ({
>>>>>>> e22e25da
    id: input.id,
    catalogueItemId: setNullableInput('catalogueItemId', input),
    assetNumber: input.assetNumber,
    installationDate: setNullableInput('installationDate', input),
    notes: input.notes,
    replacementDate: setNullableInput('replacementDate', input),
    serialNumber: setNullableInput('serialNumber', input),
<<<<<<< HEAD
    storeId: input.storeId,
    locationIds: input.locationIds,
=======
    storeId: setNullableInput('id', input.store),
>>>>>>> e22e25da
  }),
  toLogInsert: (input: Partial<InsertAssetLogInput>): InsertAssetLogInput => ({
    id: input.id ?? '',
    assetId: input.assetId ?? '',
    comment: input.comment,
    reason: input.reason,
    status: input.status,
    type: input.type,
  }),
};

export const getAssetQueries = (sdk: Sdk, storeId: string) => ({
  get: {
    byId: async (assetId: string) => {
      const result = await sdk.assetById({
        storeId,
        assetId,
      });
      const { assets } = result;
      if (assets.__typename === 'AssetConnector') {
        if (assets.nodes.length) {
          return assets.nodes[0];
        }
      }

      throw new Error('Asset not found');
    },
    list: async ({
      first,
      offset,
      sortBy,
      filterBy,
    }: ListParams<AssetFragment>) => {
      const result = await sdk.assets({
        first,
        offset,
        key: assetParsers.toSortField(sortBy),
        desc: sortBy.isDesc,
        storeId,
        filter: { ...filterBy, classId: { equalTo: CCE_CLASS_ID } },
      });

      const items = result?.assets;

      return items;
    },
    listAll: async ({ sortBy }: ListParams<AssetFragment>) => {
      const result = await sdk.assets({
        key: assetParsers.toSortField(sortBy),
        desc: sortBy.isDesc,
        storeId,
        filter: { classId: { equalTo: CCE_CLASS_ID } },
      });

      const items = result?.assets;

      return items;
    },
    logs: async (assetId: string) => {
      const filter = { assetId: { equalTo: assetId } };
      const sort = { key: AssetLogSortFieldInput.LogDatetime, desc: true };
      const result = await sdk.assetLogs({ filter, sort, storeId });

      const items = result?.assetLogs;

      return items;
    },
  },
  insert: async (input: Partial<AssetFragment>): Promise<string> => {
    const result = await sdk.insertAsset({
      input: assetParsers.toInsert(input),
      storeId,
    });
    const { insertAsset } = result;

    if (insertAsset?.__typename === 'AssetNode') {
      return insertAsset.id;
    }

    throw new Error('Could not insert asset');
  },
  update: async (input: AssetFragment & LocationIds): Promise<string> => {
    const result = await sdk.updateAsset({
      input: assetParsers.toUpdate(input),
      storeId,
    });
    const { updateAsset } = result;

    if (updateAsset?.__typename === 'AssetNode') {
      return updateAsset.id;
    }

    throw new Error('Could not update asset');
  },
  delete: async (assetId: string, storeId: string): Promise<string> => {
    const result = await sdk.deleteAsset({ assetId, storeId });
    const { deleteAsset } = result;
    if (deleteAsset?.__typename === 'DeleteResponse') {
      return deleteAsset.id;
    }

    throw new Error('Could not delete asset');
  },
  insertLog: async (input: Partial<InsertAssetLogInput>): Promise<string> => {
    const result = await sdk.insertAssetLog({
      input: assetParsers.toLogInsert(input),
      storeId,
    });
    const { insertAssetLog } = result;

    if (insertAssetLog?.__typename === 'AssetLogNode') {
      return insertAssetLog.assetId;
    }

    throw new Error('Could not insert asset log');
  },
});<|MERGE_RESOLUTION|>--- conflicted
+++ resolved
@@ -35,9 +35,6 @@
 
     return fields[sortBy.key] ?? AssetSortFieldInput.InstallationDate;
   },
-<<<<<<< HEAD
-  toUpdate: (input: AssetFragment & LocationIds): UpdateAssetInput => ({
-=======
   toInsert: (input: InsertAsset): InsertAssetInput => ({
     id: input.id ?? '',
     assetNumber: input.assetNumber ?? '',
@@ -51,8 +48,7 @@
     storeId: input.store?.id,
     typeId: input.typeId,
   }),
-  toUpdate: (input: AssetFragment): UpdateAssetInput => ({
->>>>>>> e22e25da
+  toUpdate: (input: AssetFragment & LocationIds): UpdateAssetInput => ({
     id: input.id,
     catalogueItemId: setNullableInput('catalogueItemId', input),
     assetNumber: input.assetNumber,
@@ -60,12 +56,8 @@
     notes: input.notes,
     replacementDate: setNullableInput('replacementDate', input),
     serialNumber: setNullableInput('serialNumber', input),
-<<<<<<< HEAD
-    storeId: input.storeId,
+    storeId: setNullableInput('id', input.store),
     locationIds: input.locationIds,
-=======
-    storeId: setNullableInput('id', input.store),
->>>>>>> e22e25da
   }),
   toLogInsert: (input: Partial<InsertAssetLogInput>): InsertAssetLogInput => ({
     id: input.id ?? '',
