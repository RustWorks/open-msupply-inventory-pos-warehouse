import * as Types from '@openmsupply-client/common';

import { GraphQLClient } from 'graphql-request';
import { GraphQLClientRequestHeaders } from 'graphql-request/build/cjs/types';
import gql from 'graphql-tag';
import { graphql, ResponseResolver, GraphQLRequest, GraphQLContext } from 'msw'
<<<<<<< HEAD
export type AssetFragment = { __typename: 'AssetNode', catalogueItemId?: string | null, assetNumber?: string | null, createdDatetime: any, id: string, installationDate?: string | null, modifiedDatetime: any, notes?: string | null, replacementDate?: string | null, serialNumber?: string | null, storeId?: string | null, locations: { __typename: 'LocationConnector', totalCount: number, nodes: Array<{ __typename: 'LocationNode', id: string, code: string, name: string, onHold: boolean }> }, statusLog?: { __typename: 'AssetLogNode', logDatetime: any, reason?: Types.ReasonType | null, status?: Types.StatusType | null } | null, store?: { __typename: 'StoreNode', id: string, code: string, storeName: string } | null, catalogueItem?: { __typename: 'AssetCatalogueItemNode', manufacturer?: string | null, model: string } | null, assetType?: { __typename: 'AssetTypeNode', name: string } | null, assetClass?: { __typename: 'AssetClassNode', name: string } | null, assetCategory?: { __typename: 'AssetCategoryNode', name: string } | null };
=======
export type AssetFragment = { __typename: 'AssetNode', catalogueItemId?: string | null, assetNumber: string, createdDatetime: any, id: string, installationDate?: string | null, modifiedDatetime: any, notes?: string | null, replacementDate?: string | null, serialNumber?: string | null, storeId?: string | null, locations: { __typename: 'LocationConnector', totalCount: number, nodes: Array<{ __typename: 'LocationNode', id: string, code: string, name: string, onHold: boolean }> }, statusLog?: { __typename: 'AssetLogNode', logDatetime: any, reason?: Types.ReasonType | null, status?: Types.StatusType | null } | null, store?: { __typename: 'StoreNode', id: string, code: string, storeName: string } | null, catalogueItem?: { __typename: 'AssetCatalogueItemNode', manufacturer?: string | null, model: string } | null, assetType?: { __typename: 'AssetTypeNode', name: string } | null, assetClass?: { __typename: 'AssetClassNode', name: string } | null, assetCategory?: { __typename: 'AssetCategoryNode', name: string } | null };
>>>>>>> 85793ce8

export type AssetLogFragment = { __typename: 'AssetLogNode', comment?: string | null, id: string, logDatetime: any, reason?: Types.ReasonType | null, status?: Types.StatusType | null, type?: string | null, user?: { __typename: 'UserNode', firstName?: string | null, lastName?: string | null, username: string, jobTitle?: string | null } | null };

export type AssetsQueryVariables = Types.Exact<{
  desc?: Types.InputMaybe<Types.Scalars['Boolean']['input']>;
  filter: Types.AssetFilterInput;
  first?: Types.InputMaybe<Types.Scalars['Int']['input']>;
  key: Types.AssetSortFieldInput;
  offset?: Types.InputMaybe<Types.Scalars['Int']['input']>;
  storeId: Types.Scalars['String']['input'];
}>;


<<<<<<< HEAD
export type AssetsQuery = { __typename: 'Queries', assets: { __typename: 'AssetConnector', totalCount: number, nodes: Array<{ __typename: 'AssetNode', catalogueItemId?: string | null, assetNumber?: string | null, createdDatetime: any, id: string, installationDate?: string | null, modifiedDatetime: any, notes?: string | null, replacementDate?: string | null, serialNumber?: string | null, storeId?: string | null, locations: { __typename: 'LocationConnector', totalCount: number, nodes: Array<{ __typename: 'LocationNode', id: string, code: string, name: string, onHold: boolean }> }, statusLog?: { __typename: 'AssetLogNode', logDatetime: any, reason?: Types.ReasonType | null, status?: Types.StatusType | null } | null, store?: { __typename: 'StoreNode', id: string, code: string, storeName: string } | null, catalogueItem?: { __typename: 'AssetCatalogueItemNode', manufacturer?: string | null, model: string } | null, assetType?: { __typename: 'AssetTypeNode', name: string } | null, assetClass?: { __typename: 'AssetClassNode', name: string } | null, assetCategory?: { __typename: 'AssetCategoryNode', name: string } | null }> } };
=======
export type AssetsQuery = { __typename: 'Queries', assets: { __typename: 'AssetConnector', totalCount: number, nodes: Array<{ __typename: 'AssetNode', catalogueItemId?: string | null, assetNumber: string, createdDatetime: any, id: string, installationDate?: string | null, modifiedDatetime: any, notes?: string | null, replacementDate?: string | null, serialNumber?: string | null, storeId?: string | null, locations: { __typename: 'LocationConnector', totalCount: number, nodes: Array<{ __typename: 'LocationNode', id: string, code: string, name: string, onHold: boolean }> }, statusLog?: { __typename: 'AssetLogNode', logDatetime: any, reason?: Types.ReasonType | null, status?: Types.StatusType | null } | null, store?: { __typename: 'StoreNode', id: string, code: string, storeName: string } | null, catalogueItem?: { __typename: 'AssetCatalogueItemNode', manufacturer?: string | null, model: string } | null, assetType?: { __typename: 'AssetTypeNode', name: string } | null, assetClass?: { __typename: 'AssetClassNode', name: string } | null, assetCategory?: { __typename: 'AssetCategoryNode', name: string } | null }> } };
>>>>>>> 85793ce8

export type AssetByIdQueryVariables = Types.Exact<{
  storeId: Types.Scalars['String']['input'];
  assetId: Types.Scalars['String']['input'];
}>;


<<<<<<< HEAD
export type AssetByIdQuery = { __typename: 'Queries', assets: { __typename: 'AssetConnector', totalCount: number, nodes: Array<{ __typename: 'AssetNode', catalogueItemId?: string | null, assetNumber?: string | null, createdDatetime: any, id: string, installationDate?: string | null, modifiedDatetime: any, notes?: string | null, replacementDate?: string | null, serialNumber?: string | null, storeId?: string | null, locations: { __typename: 'LocationConnector', totalCount: number, nodes: Array<{ __typename: 'LocationNode', id: string, code: string, name: string, onHold: boolean }> }, statusLog?: { __typename: 'AssetLogNode', logDatetime: any, reason?: Types.ReasonType | null, status?: Types.StatusType | null } | null, store?: { __typename: 'StoreNode', id: string, code: string, storeName: string } | null, catalogueItem?: { __typename: 'AssetCatalogueItemNode', manufacturer?: string | null, model: string } | null, assetType?: { __typename: 'AssetTypeNode', name: string } | null, assetClass?: { __typename: 'AssetClassNode', name: string } | null, assetCategory?: { __typename: 'AssetCategoryNode', name: string } | null }> } };
=======
export type AssetByIdQuery = { __typename: 'Queries', assets: { __typename: 'AssetConnector', totalCount: number, nodes: Array<{ __typename: 'AssetNode', catalogueItemId?: string | null, assetNumber: string, createdDatetime: any, id: string, installationDate?: string | null, modifiedDatetime: any, notes?: string | null, replacementDate?: string | null, serialNumber?: string | null, storeId?: string | null, locations: { __typename: 'LocationConnector', totalCount: number, nodes: Array<{ __typename: 'LocationNode', id: string, code: string, name: string, onHold: boolean }> }, statusLog?: { __typename: 'AssetLogNode', logDatetime: any, reason?: Types.ReasonType | null, status?: Types.StatusType | null } | null, store?: { __typename: 'StoreNode', id: string, code: string, storeName: string } | null, catalogueItem?: { __typename: 'AssetCatalogueItemNode', manufacturer?: string | null, model: string } | null, assetType?: { __typename: 'AssetTypeNode', name: string } | null, assetClass?: { __typename: 'AssetClassNode', name: string } | null, assetCategory?: { __typename: 'AssetCategoryNode', name: string } | null }> } };
>>>>>>> 85793ce8

export type AssetLogsQueryVariables = Types.Exact<{
  filter: Types.AssetLogFilterInput;
  sort?: Types.InputMaybe<Types.AssetLogSortInput>;
  storeId: Types.Scalars['String']['input'];
}>;


export type AssetLogsQuery = { __typename: 'Queries', assetLogs: { __typename: 'AssetLogConnector', totalCount: number, nodes: Array<{ __typename: 'AssetLogNode', comment?: string | null, id: string, logDatetime: any, reason?: Types.ReasonType | null, status?: Types.StatusType | null, type?: string | null, user?: { __typename: 'UserNode', firstName?: string | null, lastName?: string | null, username: string, jobTitle?: string | null } | null }> } };
<<<<<<< HEAD
=======

export type LabelPrinterSettingsQueryVariables = Types.Exact<{ [key: string]: never; }>;


export type LabelPrinterSettingsQuery = { __typename: 'Queries', labelPrinterSettings?: { __typename: 'LabelPrinterSettingNode', address: string, labelHeight: number, labelWidth: number, port: number } | null };
>>>>>>> 85793ce8

export type DeleteAssetMutationVariables = Types.Exact<{
  assetId: Types.Scalars['String']['input'];
  storeId: Types.Scalars['String']['input'];
}>;


export type DeleteAssetMutation = { __typename: 'Mutations', deleteAsset: { __typename: 'DeleteAssetError', error: { __typename: 'DatabaseError', description: string } | { __typename: 'RecordBelongsToAnotherStore', description: string } | { __typename: 'RecordNotFound', description: string } } | { __typename: 'DeleteResponse', id: string } };

export type InsertAssetMutationVariables = Types.Exact<{
  input: Types.InsertAssetInput;
  storeId: Types.Scalars['String']['input'];
}>;


export type InsertAssetMutation = { __typename: 'Mutations', insertAsset: { __typename: 'AssetNode', id: string } | { __typename: 'InsertAssetError', error: { __typename: 'DatabaseError', description: string } | { __typename: 'InternalError', description: string } | { __typename: 'RecordAlreadyExist', description: string } | { __typename: 'UniqueValueViolation', description: string } } };

export type UpdateAssetMutationVariables = Types.Exact<{
  input: Types.UpdateAssetInput;
  storeId: Types.Scalars['String']['input'];
}>;


export type UpdateAssetMutation = { __typename: 'Mutations', updateAsset: { __typename: 'AssetNode', id: string } | { __typename: 'UpdateAssetError', error: { __typename: 'DatabaseError', description: string } | { __typename: 'InternalError', description: string } | { __typename: 'RecordBelongsToAnotherStore', description: string } | { __typename: 'RecordNotFound', description: string } | { __typename: 'UniqueValueViolation', description: string } } };

export type InsertAssetLogMutationVariables = Types.Exact<{
  input: Types.InsertAssetLogInput;
  storeId: Types.Scalars['String']['input'];
}>;


export type InsertAssetLogMutation = { __typename: 'Mutations', insertAssetLog: { __typename: 'AssetLogNode', id: string, assetId: string } | { __typename: 'InsertAssetLogError', error: { __typename: 'DatabaseError', description: string } | { __typename: 'InternalError', description: string } | { __typename: 'RecordAlreadyExist', description: string } | { __typename: 'UniqueValueViolation', description: string } } };

export const AssetFragmentDoc = gql`
    fragment Asset on AssetNode {
  __typename
  catalogueItemId
  assetNumber
  createdDatetime
  id
  installationDate
  locations {
    nodes {
      id
      code
      name
      onHold
    }
    totalCount
  }
  modifiedDatetime
  notes
  replacementDate
  serialNumber
  statusLog {
    logDatetime
    reason
    status
  }
  storeId
  store {
    id
    code
    storeName
  }
  catalogueItem {
    manufacturer
    model
  }
  assetType {
    name
  }
  assetClass {
    name
  }
  assetCategory {
    name
  }
}
    `;
export const AssetLogFragmentDoc = gql`
    fragment AssetLog on AssetLogNode {
  comment
  id
  logDatetime
  reason
  status
  type
  user {
    firstName
    lastName
    username
    jobTitle
  }
}
    `;
export const AssetsDocument = gql`
    query assets($desc: Boolean, $filter: AssetFilterInput!, $first: Int, $key: AssetSortFieldInput!, $offset: Int, $storeId: String!) {
  assets(
    filter: $filter
    page: {first: $first, offset: $offset}
    sort: {key: $key, desc: $desc}
    storeId: $storeId
  ) {
    ... on AssetConnector {
      nodes {
        ...Asset
      }
      totalCount
    }
  }
}
    ${AssetFragmentDoc}`;
export const AssetByIdDocument = gql`
    query assetById($storeId: String!, $assetId: String!) {
  assets(storeId: $storeId, filter: {id: {equalTo: $assetId}}) {
    ... on AssetConnector {
      __typename
      nodes {
        __typename
        ...Asset
      }
      totalCount
    }
  }
}
    ${AssetFragmentDoc}`;
export const AssetLogsDocument = gql`
    query assetLogs($filter: AssetLogFilterInput!, $sort: AssetLogSortInput, $storeId: String!) {
  assetLogs(filter: $filter, sort: $sort, storeId: $storeId) {
    ... on AssetLogConnector {
      __typename
      totalCount
      nodes {
        __typename
        ...AssetLog
      }
    }
  }
}
    ${AssetLogFragmentDoc}`;
<<<<<<< HEAD
=======
export const LabelPrinterSettingsDocument = gql`
    query labelPrinterSettings {
  labelPrinterSettings {
    __typename
    address
    labelHeight
    labelWidth
    port
  }
}
    `;
>>>>>>> 85793ce8
export const DeleteAssetDocument = gql`
    mutation deleteAsset($assetId: String!, $storeId: String!) {
  deleteAsset(assetId: $assetId, storeId: $storeId) {
    ... on DeleteResponse {
      __typename
      id
    }
    ... on DeleteAssetError {
      __typename
      error {
        description
      }
    }
  }
}
    `;
export const InsertAssetDocument = gql`
    mutation insertAsset($input: InsertAssetInput!, $storeId: String!) {
  insertAsset(input: $input, storeId: $storeId) {
    ... on InsertAssetError {
      __typename
      error {
        description
      }
    }
    ... on AssetNode {
      __typename
      id
    }
  }
}
    `;
export const UpdateAssetDocument = gql`
    mutation updateAsset($input: UpdateAssetInput!, $storeId: String!) {
  updateAsset(input: $input, storeId: $storeId) {
    ... on UpdateAssetError {
      __typename
      error {
        description
      }
    }
    ... on AssetNode {
      __typename
      id
    }
  }
}
    `;
export const InsertAssetLogDocument = gql`
    mutation insertAssetLog($input: InsertAssetLogInput!, $storeId: String!) {
  insertAssetLog(input: $input, storeId: $storeId) {
    ... on AssetLogNode {
      __typename
      id
      assetId
    }
    ... on InsertAssetLogError {
      __typename
      error {
        description
      }
    }
  }
}
    `;

export type SdkFunctionWrapper = <T>(action: (requestHeaders?:Record<string, string>) => Promise<T>, operationName: string, operationType?: string) => Promise<T>;


const defaultWrapper: SdkFunctionWrapper = (action, _operationName, _operationType) => action();

export function getSdk(client: GraphQLClient, withWrapper: SdkFunctionWrapper = defaultWrapper) {
  return {
    assets(variables: AssetsQueryVariables, requestHeaders?: GraphQLClientRequestHeaders): Promise<AssetsQuery> {
      return withWrapper((wrappedRequestHeaders) => client.request<AssetsQuery>(AssetsDocument, variables, {...requestHeaders, ...wrappedRequestHeaders}), 'assets', 'query');
    },
    assetById(variables: AssetByIdQueryVariables, requestHeaders?: GraphQLClientRequestHeaders): Promise<AssetByIdQuery> {
      return withWrapper((wrappedRequestHeaders) => client.request<AssetByIdQuery>(AssetByIdDocument, variables, {...requestHeaders, ...wrappedRequestHeaders}), 'assetById', 'query');
    },
    assetLogs(variables: AssetLogsQueryVariables, requestHeaders?: GraphQLClientRequestHeaders): Promise<AssetLogsQuery> {
      return withWrapper((wrappedRequestHeaders) => client.request<AssetLogsQuery>(AssetLogsDocument, variables, {...requestHeaders, ...wrappedRequestHeaders}), 'assetLogs', 'query');
    },
<<<<<<< HEAD
    deleteAsset(variables: DeleteAssetMutationVariables, requestHeaders?: GraphQLClientRequestHeaders): Promise<DeleteAssetMutation> {
      return withWrapper((wrappedRequestHeaders) => client.request<DeleteAssetMutation>(DeleteAssetDocument, variables, {...requestHeaders, ...wrappedRequestHeaders}), 'deleteAsset', 'mutation');
    },
    insertAsset(variables: InsertAssetMutationVariables, requestHeaders?: GraphQLClientRequestHeaders): Promise<InsertAssetMutation> {
      return withWrapper((wrappedRequestHeaders) => client.request<InsertAssetMutation>(InsertAssetDocument, variables, {...requestHeaders, ...wrappedRequestHeaders}), 'insertAsset', 'mutation');
    },
=======
    labelPrinterSettings(variables?: LabelPrinterSettingsQueryVariables, requestHeaders?: GraphQLClientRequestHeaders): Promise<LabelPrinterSettingsQuery> {
      return withWrapper((wrappedRequestHeaders) => client.request<LabelPrinterSettingsQuery>(LabelPrinterSettingsDocument, variables, {...requestHeaders, ...wrappedRequestHeaders}), 'labelPrinterSettings', 'query');
    },
    deleteAsset(variables: DeleteAssetMutationVariables, requestHeaders?: GraphQLClientRequestHeaders): Promise<DeleteAssetMutation> {
      return withWrapper((wrappedRequestHeaders) => client.request<DeleteAssetMutation>(DeleteAssetDocument, variables, {...requestHeaders, ...wrappedRequestHeaders}), 'deleteAsset', 'mutation');
    },
    insertAsset(variables: InsertAssetMutationVariables, requestHeaders?: GraphQLClientRequestHeaders): Promise<InsertAssetMutation> {
      return withWrapper((wrappedRequestHeaders) => client.request<InsertAssetMutation>(InsertAssetDocument, variables, {...requestHeaders, ...wrappedRequestHeaders}), 'insertAsset', 'mutation');
    },
>>>>>>> 85793ce8
    updateAsset(variables: UpdateAssetMutationVariables, requestHeaders?: GraphQLClientRequestHeaders): Promise<UpdateAssetMutation> {
      return withWrapper((wrappedRequestHeaders) => client.request<UpdateAssetMutation>(UpdateAssetDocument, variables, {...requestHeaders, ...wrappedRequestHeaders}), 'updateAsset', 'mutation');
    },
    insertAssetLog(variables: InsertAssetLogMutationVariables, requestHeaders?: GraphQLClientRequestHeaders): Promise<InsertAssetLogMutation> {
      return withWrapper((wrappedRequestHeaders) => client.request<InsertAssetLogMutation>(InsertAssetLogDocument, variables, {...requestHeaders, ...wrappedRequestHeaders}), 'insertAssetLog', 'mutation');
    }
  };
}
export type Sdk = ReturnType<typeof getSdk>;

/**
 * @param resolver a function that accepts a captured request and may return a mocked response.
 * @see https://mswjs.io/docs/basics/response-resolver
 * @example
 * mockAssetsQuery((req, res, ctx) => {
 *   const { desc, filter, first, key, offset, storeId } = req.variables;
 *   return res(
 *     ctx.data({ assets })
 *   )
 * })
 */
export const mockAssetsQuery = (resolver: ResponseResolver<GraphQLRequest<AssetsQueryVariables>, GraphQLContext<AssetsQuery>, any>) =>
  graphql.query<AssetsQuery, AssetsQueryVariables>(
    'assets',
    resolver
  )

/**
 * @param resolver a function that accepts a captured request and may return a mocked response.
 * @see https://mswjs.io/docs/basics/response-resolver
 * @example
 * mockAssetByIdQuery((req, res, ctx) => {
 *   const { storeId, assetId } = req.variables;
 *   return res(
 *     ctx.data({ assets })
 *   )
 * })
 */
export const mockAssetByIdQuery = (resolver: ResponseResolver<GraphQLRequest<AssetByIdQueryVariables>, GraphQLContext<AssetByIdQuery>, any>) =>
  graphql.query<AssetByIdQuery, AssetByIdQueryVariables>(
    'assetById',
    resolver
  )

/**
 * @param resolver a function that accepts a captured request and may return a mocked response.
 * @see https://mswjs.io/docs/basics/response-resolver
 * @example
 * mockAssetLogsQuery((req, res, ctx) => {
 *   const { filter, sort, storeId } = req.variables;
 *   return res(
 *     ctx.data({ assetLogs })
 *   )
 * })
 */
export const mockAssetLogsQuery = (resolver: ResponseResolver<GraphQLRequest<AssetLogsQueryVariables>, GraphQLContext<AssetLogsQuery>, any>) =>
  graphql.query<AssetLogsQuery, AssetLogsQueryVariables>(
    'assetLogs',
    resolver
  )
<<<<<<< HEAD
=======

/**
 * @param resolver a function that accepts a captured request and may return a mocked response.
 * @see https://mswjs.io/docs/basics/response-resolver
 * @example
 * mockLabelPrinterSettingsQuery((req, res, ctx) => {
 *   return res(
 *     ctx.data({ labelPrinterSettings })
 *   )
 * })
 */
export const mockLabelPrinterSettingsQuery = (resolver: ResponseResolver<GraphQLRequest<LabelPrinterSettingsQueryVariables>, GraphQLContext<LabelPrinterSettingsQuery>, any>) =>
  graphql.query<LabelPrinterSettingsQuery, LabelPrinterSettingsQueryVariables>(
    'labelPrinterSettings',
    resolver
  )
>>>>>>> 85793ce8

/**
 * @param resolver a function that accepts a captured request and may return a mocked response.
 * @see https://mswjs.io/docs/basics/response-resolver
 * @example
 * mockDeleteAssetMutation((req, res, ctx) => {
 *   const { assetId, storeId } = req.variables;
 *   return res(
 *     ctx.data({ deleteAsset })
 *   )
 * })
 */
export const mockDeleteAssetMutation = (resolver: ResponseResolver<GraphQLRequest<DeleteAssetMutationVariables>, GraphQLContext<DeleteAssetMutation>, any>) =>
  graphql.mutation<DeleteAssetMutation, DeleteAssetMutationVariables>(
    'deleteAsset',
    resolver
  )

/**
 * @param resolver a function that accepts a captured request and may return a mocked response.
 * @see https://mswjs.io/docs/basics/response-resolver
 * @example
 * mockInsertAssetMutation((req, res, ctx) => {
 *   const { input, storeId } = req.variables;
 *   return res(
 *     ctx.data({ insertAsset })
 *   )
 * })
 */
export const mockInsertAssetMutation = (resolver: ResponseResolver<GraphQLRequest<InsertAssetMutationVariables>, GraphQLContext<InsertAssetMutation>, any>) =>
  graphql.mutation<InsertAssetMutation, InsertAssetMutationVariables>(
    'insertAsset',
    resolver
  )

/**
 * @param resolver a function that accepts a captured request and may return a mocked response.
 * @see https://mswjs.io/docs/basics/response-resolver
 * @example
 * mockUpdateAssetMutation((req, res, ctx) => {
 *   const { input, storeId } = req.variables;
 *   return res(
 *     ctx.data({ updateAsset })
 *   )
 * })
 */
export const mockUpdateAssetMutation = (resolver: ResponseResolver<GraphQLRequest<UpdateAssetMutationVariables>, GraphQLContext<UpdateAssetMutation>, any>) =>
  graphql.mutation<UpdateAssetMutation, UpdateAssetMutationVariables>(
    'updateAsset',
    resolver
  )

/**
 * @param resolver a function that accepts a captured request and may return a mocked response.
 * @see https://mswjs.io/docs/basics/response-resolver
 * @example
 * mockInsertAssetLogMutation((req, res, ctx) => {
 *   const { input, storeId } = req.variables;
 *   return res(
 *     ctx.data({ insertAssetLog })
 *   )
 * })
 */
export const mockInsertAssetLogMutation = (resolver: ResponseResolver<GraphQLRequest<InsertAssetLogMutationVariables>, GraphQLContext<InsertAssetLogMutation>, any>) =>
  graphql.mutation<InsertAssetLogMutation, InsertAssetLogMutationVariables>(
    'insertAssetLog',
    resolver
  )<|MERGE_RESOLUTION|>--- conflicted
+++ resolved
@@ -4,11 +4,7 @@
 import { GraphQLClientRequestHeaders } from 'graphql-request/build/cjs/types';
 import gql from 'graphql-tag';
 import { graphql, ResponseResolver, GraphQLRequest, GraphQLContext } from 'msw'
-<<<<<<< HEAD
 export type AssetFragment = { __typename: 'AssetNode', catalogueItemId?: string | null, assetNumber?: string | null, createdDatetime: any, id: string, installationDate?: string | null, modifiedDatetime: any, notes?: string | null, replacementDate?: string | null, serialNumber?: string | null, storeId?: string | null, locations: { __typename: 'LocationConnector', totalCount: number, nodes: Array<{ __typename: 'LocationNode', id: string, code: string, name: string, onHold: boolean }> }, statusLog?: { __typename: 'AssetLogNode', logDatetime: any, reason?: Types.ReasonType | null, status?: Types.StatusType | null } | null, store?: { __typename: 'StoreNode', id: string, code: string, storeName: string } | null, catalogueItem?: { __typename: 'AssetCatalogueItemNode', manufacturer?: string | null, model: string } | null, assetType?: { __typename: 'AssetTypeNode', name: string } | null, assetClass?: { __typename: 'AssetClassNode', name: string } | null, assetCategory?: { __typename: 'AssetCategoryNode', name: string } | null };
-=======
-export type AssetFragment = { __typename: 'AssetNode', catalogueItemId?: string | null, assetNumber: string, createdDatetime: any, id: string, installationDate?: string | null, modifiedDatetime: any, notes?: string | null, replacementDate?: string | null, serialNumber?: string | null, storeId?: string | null, locations: { __typename: 'LocationConnector', totalCount: number, nodes: Array<{ __typename: 'LocationNode', id: string, code: string, name: string, onHold: boolean }> }, statusLog?: { __typename: 'AssetLogNode', logDatetime: any, reason?: Types.ReasonType | null, status?: Types.StatusType | null } | null, store?: { __typename: 'StoreNode', id: string, code: string, storeName: string } | null, catalogueItem?: { __typename: 'AssetCatalogueItemNode', manufacturer?: string | null, model: string } | null, assetType?: { __typename: 'AssetTypeNode', name: string } | null, assetClass?: { __typename: 'AssetClassNode', name: string } | null, assetCategory?: { __typename: 'AssetCategoryNode', name: string } | null };
->>>>>>> 85793ce8
 
 export type AssetLogFragment = { __typename: 'AssetLogNode', comment?: string | null, id: string, logDatetime: any, reason?: Types.ReasonType | null, status?: Types.StatusType | null, type?: string | null, user?: { __typename: 'UserNode', firstName?: string | null, lastName?: string | null, username: string, jobTitle?: string | null } | null };
 
@@ -22,11 +18,7 @@
 }>;
 
 
-<<<<<<< HEAD
 export type AssetsQuery = { __typename: 'Queries', assets: { __typename: 'AssetConnector', totalCount: number, nodes: Array<{ __typename: 'AssetNode', catalogueItemId?: string | null, assetNumber?: string | null, createdDatetime: any, id: string, installationDate?: string | null, modifiedDatetime: any, notes?: string | null, replacementDate?: string | null, serialNumber?: string | null, storeId?: string | null, locations: { __typename: 'LocationConnector', totalCount: number, nodes: Array<{ __typename: 'LocationNode', id: string, code: string, name: string, onHold: boolean }> }, statusLog?: { __typename: 'AssetLogNode', logDatetime: any, reason?: Types.ReasonType | null, status?: Types.StatusType | null } | null, store?: { __typename: 'StoreNode', id: string, code: string, storeName: string } | null, catalogueItem?: { __typename: 'AssetCatalogueItemNode', manufacturer?: string | null, model: string } | null, assetType?: { __typename: 'AssetTypeNode', name: string } | null, assetClass?: { __typename: 'AssetClassNode', name: string } | null, assetCategory?: { __typename: 'AssetCategoryNode', name: string } | null }> } };
-=======
-export type AssetsQuery = { __typename: 'Queries', assets: { __typename: 'AssetConnector', totalCount: number, nodes: Array<{ __typename: 'AssetNode', catalogueItemId?: string | null, assetNumber: string, createdDatetime: any, id: string, installationDate?: string | null, modifiedDatetime: any, notes?: string | null, replacementDate?: string | null, serialNumber?: string | null, storeId?: string | null, locations: { __typename: 'LocationConnector', totalCount: number, nodes: Array<{ __typename: 'LocationNode', id: string, code: string, name: string, onHold: boolean }> }, statusLog?: { __typename: 'AssetLogNode', logDatetime: any, reason?: Types.ReasonType | null, status?: Types.StatusType | null } | null, store?: { __typename: 'StoreNode', id: string, code: string, storeName: string } | null, catalogueItem?: { __typename: 'AssetCatalogueItemNode', manufacturer?: string | null, model: string } | null, assetType?: { __typename: 'AssetTypeNode', name: string } | null, assetClass?: { __typename: 'AssetClassNode', name: string } | null, assetCategory?: { __typename: 'AssetCategoryNode', name: string } | null }> } };
->>>>>>> 85793ce8
 
 export type AssetByIdQueryVariables = Types.Exact<{
   storeId: Types.Scalars['String']['input'];
@@ -34,11 +26,7 @@
 }>;
 
 
-<<<<<<< HEAD
 export type AssetByIdQuery = { __typename: 'Queries', assets: { __typename: 'AssetConnector', totalCount: number, nodes: Array<{ __typename: 'AssetNode', catalogueItemId?: string | null, assetNumber?: string | null, createdDatetime: any, id: string, installationDate?: string | null, modifiedDatetime: any, notes?: string | null, replacementDate?: string | null, serialNumber?: string | null, storeId?: string | null, locations: { __typename: 'LocationConnector', totalCount: number, nodes: Array<{ __typename: 'LocationNode', id: string, code: string, name: string, onHold: boolean }> }, statusLog?: { __typename: 'AssetLogNode', logDatetime: any, reason?: Types.ReasonType | null, status?: Types.StatusType | null } | null, store?: { __typename: 'StoreNode', id: string, code: string, storeName: string } | null, catalogueItem?: { __typename: 'AssetCatalogueItemNode', manufacturer?: string | null, model: string } | null, assetType?: { __typename: 'AssetTypeNode', name: string } | null, assetClass?: { __typename: 'AssetClassNode', name: string } | null, assetCategory?: { __typename: 'AssetCategoryNode', name: string } | null }> } };
-=======
-export type AssetByIdQuery = { __typename: 'Queries', assets: { __typename: 'AssetConnector', totalCount: number, nodes: Array<{ __typename: 'AssetNode', catalogueItemId?: string | null, assetNumber: string, createdDatetime: any, id: string, installationDate?: string | null, modifiedDatetime: any, notes?: string | null, replacementDate?: string | null, serialNumber?: string | null, storeId?: string | null, locations: { __typename: 'LocationConnector', totalCount: number, nodes: Array<{ __typename: 'LocationNode', id: string, code: string, name: string, onHold: boolean }> }, statusLog?: { __typename: 'AssetLogNode', logDatetime: any, reason?: Types.ReasonType | null, status?: Types.StatusType | null } | null, store?: { __typename: 'StoreNode', id: string, code: string, storeName: string } | null, catalogueItem?: { __typename: 'AssetCatalogueItemNode', manufacturer?: string | null, model: string } | null, assetType?: { __typename: 'AssetTypeNode', name: string } | null, assetClass?: { __typename: 'AssetClassNode', name: string } | null, assetCategory?: { __typename: 'AssetCategoryNode', name: string } | null }> } };
->>>>>>> 85793ce8
 
 export type AssetLogsQueryVariables = Types.Exact<{
   filter: Types.AssetLogFilterInput;
@@ -48,14 +36,11 @@
 
 
 export type AssetLogsQuery = { __typename: 'Queries', assetLogs: { __typename: 'AssetLogConnector', totalCount: number, nodes: Array<{ __typename: 'AssetLogNode', comment?: string | null, id: string, logDatetime: any, reason?: Types.ReasonType | null, status?: Types.StatusType | null, type?: string | null, user?: { __typename: 'UserNode', firstName?: string | null, lastName?: string | null, username: string, jobTitle?: string | null } | null }> } };
-<<<<<<< HEAD
-=======
 
 export type LabelPrinterSettingsQueryVariables = Types.Exact<{ [key: string]: never; }>;
 
 
 export type LabelPrinterSettingsQuery = { __typename: 'Queries', labelPrinterSettings?: { __typename: 'LabelPrinterSettingNode', address: string, labelHeight: number, labelWidth: number, port: number } | null };
->>>>>>> 85793ce8
 
 export type DeleteAssetMutationVariables = Types.Exact<{
   assetId: Types.Scalars['String']['input'];
@@ -71,7 +56,7 @@
 }>;
 
 
-export type InsertAssetMutation = { __typename: 'Mutations', insertAsset: { __typename: 'AssetNode', id: string } | { __typename: 'InsertAssetError', error: { __typename: 'DatabaseError', description: string } | { __typename: 'InternalError', description: string } | { __typename: 'RecordAlreadyExist', description: string } | { __typename: 'UniqueValueViolation', description: string } } };
+export type InsertAssetMutation = { __typename: 'Mutations', insertAsset: { __typename: 'AssetNode', id: string } | { __typename: 'InsertAssetError', error: { __typename: 'DatabaseError', description: string } | { __typename: 'InternalError', description: string } | { __typename: 'NoPermissionForThisStore', description: string } | { __typename: 'RecordAlreadyExist', description: string } | { __typename: 'UniqueValueViolation', description: string } } };
 
 export type UpdateAssetMutationVariables = Types.Exact<{
   input: Types.UpdateAssetInput;
@@ -197,8 +182,6 @@
   }
 }
     ${AssetLogFragmentDoc}`;
-<<<<<<< HEAD
-=======
 export const LabelPrinterSettingsDocument = gql`
     query labelPrinterSettings {
   labelPrinterSettings {
@@ -210,7 +193,6 @@
   }
 }
     `;
->>>>>>> 85793ce8
 export const DeleteAssetDocument = gql`
     mutation deleteAsset($assetId: String!, $storeId: String!) {
   deleteAsset(assetId: $assetId, storeId: $storeId) {
@@ -293,24 +275,15 @@
     assetLogs(variables: AssetLogsQueryVariables, requestHeaders?: GraphQLClientRequestHeaders): Promise<AssetLogsQuery> {
       return withWrapper((wrappedRequestHeaders) => client.request<AssetLogsQuery>(AssetLogsDocument, variables, {...requestHeaders, ...wrappedRequestHeaders}), 'assetLogs', 'query');
     },
-<<<<<<< HEAD
+    labelPrinterSettings(variables?: LabelPrinterSettingsQueryVariables, requestHeaders?: GraphQLClientRequestHeaders): Promise<LabelPrinterSettingsQuery> {
+      return withWrapper((wrappedRequestHeaders) => client.request<LabelPrinterSettingsQuery>(LabelPrinterSettingsDocument, variables, {...requestHeaders, ...wrappedRequestHeaders}), 'labelPrinterSettings', 'query');
+    },
     deleteAsset(variables: DeleteAssetMutationVariables, requestHeaders?: GraphQLClientRequestHeaders): Promise<DeleteAssetMutation> {
       return withWrapper((wrappedRequestHeaders) => client.request<DeleteAssetMutation>(DeleteAssetDocument, variables, {...requestHeaders, ...wrappedRequestHeaders}), 'deleteAsset', 'mutation');
     },
     insertAsset(variables: InsertAssetMutationVariables, requestHeaders?: GraphQLClientRequestHeaders): Promise<InsertAssetMutation> {
       return withWrapper((wrappedRequestHeaders) => client.request<InsertAssetMutation>(InsertAssetDocument, variables, {...requestHeaders, ...wrappedRequestHeaders}), 'insertAsset', 'mutation');
     },
-=======
-    labelPrinterSettings(variables?: LabelPrinterSettingsQueryVariables, requestHeaders?: GraphQLClientRequestHeaders): Promise<LabelPrinterSettingsQuery> {
-      return withWrapper((wrappedRequestHeaders) => client.request<LabelPrinterSettingsQuery>(LabelPrinterSettingsDocument, variables, {...requestHeaders, ...wrappedRequestHeaders}), 'labelPrinterSettings', 'query');
-    },
-    deleteAsset(variables: DeleteAssetMutationVariables, requestHeaders?: GraphQLClientRequestHeaders): Promise<DeleteAssetMutation> {
-      return withWrapper((wrappedRequestHeaders) => client.request<DeleteAssetMutation>(DeleteAssetDocument, variables, {...requestHeaders, ...wrappedRequestHeaders}), 'deleteAsset', 'mutation');
-    },
-    insertAsset(variables: InsertAssetMutationVariables, requestHeaders?: GraphQLClientRequestHeaders): Promise<InsertAssetMutation> {
-      return withWrapper((wrappedRequestHeaders) => client.request<InsertAssetMutation>(InsertAssetDocument, variables, {...requestHeaders, ...wrappedRequestHeaders}), 'insertAsset', 'mutation');
-    },
->>>>>>> 85793ce8
     updateAsset(variables: UpdateAssetMutationVariables, requestHeaders?: GraphQLClientRequestHeaders): Promise<UpdateAssetMutation> {
       return withWrapper((wrappedRequestHeaders) => client.request<UpdateAssetMutation>(UpdateAssetDocument, variables, {...requestHeaders, ...wrappedRequestHeaders}), 'updateAsset', 'mutation');
     },
@@ -371,8 +344,6 @@
     'assetLogs',
     resolver
   )
-<<<<<<< HEAD
-=======
 
 /**
  * @param resolver a function that accepts a captured request and may return a mocked response.
@@ -389,7 +360,6 @@
     'labelPrinterSettings',
     resolver
   )
->>>>>>> 85793ce8
 
 /**
  * @param resolver a function that accepts a captured request and may return a mocked response.
