--- conflicted
+++ resolved
@@ -11,11 +11,8 @@
   useEditModal,
 } from '@openmsupply-client/common';
 import { useSensor, SensorFragment } from '../api';
-<<<<<<< HEAD
 import { SensorEditModal } from '../Components';
-=======
 import { BreachTypeCell } from '../../common';
->>>>>>> 2607988b
 
 export const SensorListView: FC = () => {
   const {
