--- conflicted
+++ resolved
@@ -57,12 +57,7 @@
   const { patient, setNewPatient } = usePatientCreateStore();
   const t = useTranslation('patients');
 
-<<<<<<< HEAD
-  const onNext = () => {
-=======
   const onNext = useDebounceCallback(() => {
-    updatePatient({ canSearch: true });
->>>>>>> e6123e64
     onChangeTab(Tabs.SearchResults);
   }, []);
 
