import React, { FC, useMemo } from 'react';
import {
  DetailViewSkeleton,
<<<<<<< HEAD
  SavedDocument,
  SaveJob,
=======
  SaveDocumentMuation,
>>>>>>> 32f08718
  useJsonForms,
  useLocation,
  useNavigate,
  useUrlQuery,
} from '@openmsupply-client/common';
import { usePatient } from '../api';
<<<<<<< HEAD
import { CreateNewPatient } from '../CreatePatientModal';

const useUpsertPatient = (): SaveJob => {
  const { mutateAsync: insertPatient } = usePatient.document.insert();
  const { mutateAsync: updatePatient } = usePatient.document.update();
  return async (jsonData: unknown, formSchemaId: string, parent?: string) => {
    if (parent === undefined) {
      const result = await insertPatient({
        data: jsonData,
        schemaId: formSchemaId,
      });
      if (!result.document) throw Error('Inserted document not set!');
      return result.document;
    } else {
      const result = await updatePatient({
        data: jsonData,
        parent,
        schemaId: formSchemaId,
      });
      if (!result.document) throw Error('Inserted document not set!');
      return result.document;
=======
import { DocumentFragment } from 'packages/common/src/ui/forms/JsonForms/api';

const useUpsertPatient = (): SaveDocumentMuation => {
  const { mutateAsync: insertPatient } = usePatient.document.insert();
  const { mutateAsync: updatePatient } = usePatient.document.update();
  return async (
    jsonData: unknown,
    formSchemaId: string,
    parent?: DocumentFragment
  ) => {
    if (parent?.id === undefined) {
      await insertPatient({
        data: jsonData,
        schemaId: formSchemaId,
      });
    } else {
      await updatePatient({
        data: jsonData,
        parent: parent?.id,
        schemaId: formSchemaId,
      });
>>>>>>> 32f08718
    }
  };
};

export const PatientDetailView: FC = () => {
  const {
    urlQuery: { doc },
  } = useUrlQuery();
<<<<<<< HEAD
  // check if there is a "create patient" request, i.e. if patient is set in the store
  const location = useLocation();
  const patient = location.state as CreateNewPatient | undefined;

  // we have to memo createDoc to avoid an infinite render loop
  const createDoc = useMemo(() => {
    if (patient) {
      return {
        documentRegistry: patient.documentRegistry,
        data: {
          id: patient.id,
          firstName: patient.firstName,
          lastName: patient.lastName,
          addresses: [],
          contactDetails: [],
          socioEconomics: {},
        },
      };
    } else return undefined;
  }, [patient]);

  const navigate = useNavigate();
  const onJobSaved = (document: SavedDocument) => {
    // if new document has created update the url:
    if (document.name !== doc) {
      navigate(`?doc=${document.name}`);
    }
  };
  const saveJob = useUpsertPatient();
  const { JsonForm, loading } = useJsonForms(
    doc,
    { saveJob, onJobSaved },
    createDoc
  );
=======

  const handleSave = useUpsertPatient();
  const { JsonForm, loading, error } = useJsonForms(doc, {
    handleSave,
  });
>>>>>>> 32f08718

  if (loading) return <DetailViewSkeleton hasGroupBy={true} hasHold={true} />;

  return (
    <React.Suspense
      fallback={<DetailViewSkeleton hasGroupBy={true} hasHold={true} />}
    >
      {/* <Toolbar /> */}

      {JsonForm}
    </React.Suspense>
  );
};<|MERGE_RESOLUTION|>--- conflicted
+++ resolved
@@ -1,22 +1,15 @@
 import React, { FC, useMemo } from 'react';
 import {
   DetailViewSkeleton,
-<<<<<<< HEAD
-  SavedDocument,
-  SaveJob,
-=======
   SaveDocumentMuation,
->>>>>>> 32f08718
   useJsonForms,
   useLocation,
-  useNavigate,
   useUrlQuery,
 } from '@openmsupply-client/common';
 import { usePatient } from '../api';
-<<<<<<< HEAD
 import { CreateNewPatient } from '../CreatePatientModal';
 
-const useUpsertPatient = (): SaveJob => {
+const useUpsertPatient = (): SaveDocumentMuation => {
   const { mutateAsync: insertPatient } = usePatient.document.insert();
   const { mutateAsync: updatePatient } = usePatient.document.update();
   return async (jsonData: unknown, formSchemaId: string, parent?: string) => {
@@ -35,29 +28,6 @@
       });
       if (!result.document) throw Error('Inserted document not set!');
       return result.document;
-=======
-import { DocumentFragment } from 'packages/common/src/ui/forms/JsonForms/api';
-
-const useUpsertPatient = (): SaveDocumentMuation => {
-  const { mutateAsync: insertPatient } = usePatient.document.insert();
-  const { mutateAsync: updatePatient } = usePatient.document.update();
-  return async (
-    jsonData: unknown,
-    formSchemaId: string,
-    parent?: DocumentFragment
-  ) => {
-    if (parent?.id === undefined) {
-      await insertPatient({
-        data: jsonData,
-        schemaId: formSchemaId,
-      });
-    } else {
-      await updatePatient({
-        data: jsonData,
-        parent: parent?.id,
-        schemaId: formSchemaId,
-      });
->>>>>>> 32f08718
     }
   };
 };
@@ -66,7 +36,6 @@
   const {
     urlQuery: { doc },
   } = useUrlQuery();
-<<<<<<< HEAD
   // check if there is a "create patient" request, i.e. if patient is set in the store
   const location = useLocation();
   const patient = location.state as CreateNewPatient | undefined;
@@ -88,26 +57,9 @@
     } else return undefined;
   }, [patient]);
 
-  const navigate = useNavigate();
-  const onJobSaved = (document: SavedDocument) => {
-    // if new document has created update the url:
-    if (document.name !== doc) {
-      navigate(`?doc=${document.name}`);
-    }
-  };
-  const saveJob = useUpsertPatient();
-  const { JsonForm, loading } = useJsonForms(
-    doc,
-    { saveJob, onJobSaved },
-    createDoc
-  );
-=======
+  const handleSave = useUpsertPatient();
 
-  const handleSave = useUpsertPatient();
-  const { JsonForm, loading, error } = useJsonForms(doc, {
-    handleSave,
-  });
->>>>>>> 32f08718
+  const { JsonForm, loading } = useJsonForms(doc, { handleSave }, createDoc);
 
   if (loading) return <DetailViewSkeleton hasGroupBy={true} hasHold={true} />;
 
