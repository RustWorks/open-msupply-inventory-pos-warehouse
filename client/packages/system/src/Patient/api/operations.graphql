--- conflicted
+++ resolved
@@ -9,21 +9,13 @@
 fragment Patient on PatientNode {
   address1
   address2
-<<<<<<< HEAD
-  chargeCode
-  comment
-=======
   code
->>>>>>> 8e444310
   country
   dateOfBirth
   document {
     id
     name
-<<<<<<< HEAD
-=======
     type
->>>>>>> 8e444310
   }
   email
   firstName
@@ -60,11 +52,7 @@
 }
 
 query patientById($storeId: String!, $nameId: String!) {
-<<<<<<< HEAD
-  names(storeId: $storeId, filter: { id: { equalTo: $nameId } }) {
-=======
   patients(storeId: $storeId, filter: { id: { equalTo: $nameId } }) {
->>>>>>> 8e444310
     ... on PatientConnector {
       __typename
       nodes {
