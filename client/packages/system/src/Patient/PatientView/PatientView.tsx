--- conflicted
+++ resolved
@@ -8,13 +8,10 @@
   EncounterSortFieldInput,
   ProgramEnrolmentSortFieldInput,
   useAuthContext,
-<<<<<<< HEAD
+  InsertPatientInput,
   ContactTraceSortFieldInput,
-=======
-  InsertPatientInput,
   UpdatePatientInput,
   BasicSpinner,
->>>>>>> 95e78ee4
 } from '@openmsupply-client/common';
 import { usePatient } from '../api';
 import { AppBarButtons } from './AppBarButtons';
