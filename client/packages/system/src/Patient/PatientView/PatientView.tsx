--- conflicted
+++ resolved
@@ -117,14 +117,10 @@
 };
 
 export const PatientView: FC = () => {
-<<<<<<< HEAD
-  const { current } = usePatientModalStore();
-  const { patient } = usePatientCreateStore();
-=======
   const { current, setCreationModal, reset } = usePatientModalStore();
   const { data } = usePatient.document.programEnrolments();
+  const { patient } = usePatientCreateStore();
 
->>>>>>> 9953257c
   const tabs = [
     {
       Component: <PatientDetailView />,
