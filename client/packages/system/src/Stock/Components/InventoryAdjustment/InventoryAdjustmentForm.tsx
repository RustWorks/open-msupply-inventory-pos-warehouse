import React, { FC } from 'react';
import {
  TextWithLabelRow,
  useTranslation,
  Box,
  NumericTextInput,
  DialogButton,
  useNotification,
  AdjustmentTypeInput,
} from '@openmsupply-client/common';
import { StockLineRowFragment, useInventoryAdjustment } from '../../api';
import { InventoryAdjustmentReasonSearchInput, usePackVariant } from '../../..';
import { InventoryAdjustmentDirectionInput } from './InventoryAdjustmentDirectionSearchInput';
import { INPUT_WIDTH, StyledInputRow } from '../StyledInputRow';

interface InventoryAdjustmentFormProps {
  stockLine: StockLineRowFragment;
  onUpdate: (patch: Partial<StockLineRowFragment>) => void;
}
export const InventoryAdjustmentForm: FC<InventoryAdjustmentFormProps> = ({
  stockLine,
}) => {
  const t = useTranslation('inventory');
  const { success } = useNotification();

  const { draft, setDraft, create } = useInventoryAdjustment(stockLine);

  const { asPackVariant } = usePackVariant(
    stockLine.itemId,
    stockLine.item.unitName ?? null
  );
  const packUnit = asPackVariant(stockLine.packSize);

  const saveDisabled = draft.adjustment === 0;

  const save = async () => {
    try {
      await create();
      const successSnack = success(t('messages.inventory-adjustment-saved'));
      successSnack();
    } catch {
      // console.log('OOPS');
      // TODO: handle error if no reason selected when reasons required
    }
  };

  return (
    <Box display="flex">
      <Box display="flex" flexDirection="column" padding={2} gap={2} flex={1}>
        <TextWithLabelRow
          label={t('label.pack')}
          text={packUnit}
          textProps={{ textAlign: 'end' }}
        />
        <Box display="flex" justifyContent={'end'}>
          <InventoryAdjustmentDirectionInput
            value={draft.adjustmentType}
            onChange={adjustmentType => {
              setDraft({
                adjustmentType,
                reason: null,
                adjustment: 0,
              });
            }}
          />
        </Box>

        <StyledInputRow
          label={t('label.reason')}
          Input={
            <Box display="flex" width={INPUT_WIDTH}>
              <InventoryAdjustmentReasonSearchInput
                onChange={reason => setDraft(state => ({ ...state, reason }))}
                value={draft.reason}
<<<<<<< HEAD
                adjustmentType={draft.adjustmentType}
=======
                adjustment={draft.direction}
                width={INPUT_WIDTH}
>>>>>>> 0112c46f
              />
            </Box>
          }
        />
      </Box>
      <Box
        display="flex"
        flexDirection="column"
        gap={2}
        paddingTop={2}
        flex={1}
      >
        <TextWithLabelRow
          label={t('label.num-packs')}
          text={String(stockLine.totalNumberOfPacks)}
          textProps={{ textAlign: 'end' }}
          labelProps={{ sx: { textWrap: 'wrap' } }}
        />
        <StyledInputRow
          label={t('label.adjust-by')}
          Input={
            <NumericTextInput
              width={INPUT_WIDTH}
              max={
                draft.adjustmentType === AdjustmentTypeInput.Reduction
                  ? stockLine.totalNumberOfPacks
                  : undefined
              }
              value={draft.adjustment}
              onChange={value =>
                setDraft(state => ({
                  ...state,
                  adjustment: value ?? 0,
                  adjustmentType: state.adjustmentType,
                  // newNumberOfPacks:
                  //   state.adjustmentType === AdjustmentTypeInput.Addition
                  //     ? stockLine.totalNumberOfPacks + (adjustBy ?? 0)
                  //     : stockLine.totalNumberOfPacks - (adjustBy ?? 0),
                }))
              }
            />
          }
        />
        <StyledInputRow
          label={t('label.new-pack-qty')}
          Input={
            <NumericTextInput
              width={INPUT_WIDTH}
              disabled={true}
              value={
                stockLine.totalNumberOfPacks +
                (draft.adjustmentType === AdjustmentTypeInput.Addition
                  ? draft.adjustment
                  : -draft.adjustment)
              }
            />
          }
        />
        <Box sx={{ display: 'flex', justifyContent: 'end', marginTop: '14px' }}>
          <DialogButton
            variant="save"
            color="primary"
            disabled={saveDisabled}
            onClick={save}
          />
        </Box>
      </Box>
    </Box>
  );
};<|MERGE_RESOLUTION|>--- conflicted
+++ resolved
@@ -72,12 +72,8 @@
               <InventoryAdjustmentReasonSearchInput
                 onChange={reason => setDraft(state => ({ ...state, reason }))}
                 value={draft.reason}
-<<<<<<< HEAD
                 adjustmentType={draft.adjustmentType}
-=======
-                adjustment={draft.direction}
                 width={INPUT_WIDTH}
->>>>>>> 0112c46f
               />
             </Box>
           }
