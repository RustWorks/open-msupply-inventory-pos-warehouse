import React from 'react';
import {
  DownloadIcon,
  useNotification,
  AppBarButtonsPortal,
  Grid,
  useTranslation,
  FileUtils,
  LoadingButton,
  EnvUtils,
  Platform,
  PlusCircleIcon,
  ButtonWithIcon,
  useEditModal,
} from '@openmsupply-client/common';
import { useStock } from '../api';
import { stockLinesToCsv } from '../../utils';
<<<<<<< HEAD
import { useExportStockList } from '../apiNEW/hooks/useExportStockList';

export const AppBarButtonsComponent = () => {
  const { success, error } = useNotification();
  const t = useTranslation('distribution');
  // const { fetchAsync, isLoading } = useStock.line.listAll({
  //   key: 'itemName',
  //   direction: 'asc',
  // });
  const { fetchAllStock, isLoading } = useExportStockList();
=======
import { NewStockLineModal } from '../Components/NewStockLineModal';

export const AppBarButtonsComponent = () => {
  const { success, error } = useNotification();
  const t = useTranslation('inventory');
  const { fetchAsync, isLoading } = useStock.line.listAll({
    key: 'itemName',
    direction: 'asc',
  });
>>>>>>> e713f6b7

  const { isOpen, onClose, onOpen } = useEditModal();

  const csvExport = async () => {
    const { data } = await fetchAllStock();

    if (!data || !data?.nodes.length) {
      error(t('error.no-data'))();
      return;
    }

    const csv = stockLinesToCsv(data.nodes, t);
    FileUtils.exportCSV(csv, t('filename.stock'));
    success(t('success'))();
  };

  return (
    <AppBarButtonsPortal>
      {isOpen && <NewStockLineModal isOpen={isOpen} onClose={onClose} />}

      <Grid container gap={1}>
        <ButtonWithIcon
          Icon={<PlusCircleIcon />}
          label={t('button.new-stock')}
          onClick={onOpen}
        />
        <LoadingButton
          startIcon={<DownloadIcon />}
          isLoading={isLoading}
          variant="outlined"
          onClick={csvExport}
          disabled={EnvUtils.platform === Platform.Android}
        >
          {t('button.export')}
        </LoadingButton>
      </Grid>
    </AppBarButtonsPortal>
  );
};

export const AppBarButtons = React.memo(AppBarButtonsComponent);<|MERGE_RESOLUTION|>--- conflicted
+++ resolved
@@ -15,7 +15,6 @@
 } from '@openmsupply-client/common';
 import { useStock } from '../api';
 import { stockLinesToCsv } from '../../utils';
-<<<<<<< HEAD
 import { useExportStockList } from '../apiNEW/hooks/useExportStockList';
 
 export const AppBarButtonsComponent = () => {
@@ -26,7 +25,6 @@
   //   direction: 'asc',
   // });
   const { fetchAllStock, isLoading } = useExportStockList();
-=======
 import { NewStockLineModal } from '../Components/NewStockLineModal';
 
 export const AppBarButtonsComponent = () => {
@@ -36,7 +34,6 @@
     key: 'itemName',
     direction: 'asc',
   });
->>>>>>> e713f6b7
 
   const { isOpen, onClose, onOpen } = useEditModal();
 
