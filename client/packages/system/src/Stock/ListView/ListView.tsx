import React, { FC } from 'react';
import {
  TableProvider,
  DataTable,
  useColumns,
  createTableStore,
  useTranslation,
  NothingHere,
  useUrlQueryParams,
  DateUtils,
  useEditModal,
  IconButton,
  CellProps,
  useToggle,
  StockIcon,
  ColumnAlign,
  ColumnDescription,
  usePluginColumns,
  TooltipTextCell,
} from '@openmsupply-client/common';
import { RepackModal, StockLineEditModal } from '../Components';
import { StockLineRowFragment, useStock } from '../api';
import { AppBarButtons } from './AppBarButtons';
import { Toolbar } from './Toolbar';

const StockListComponent: FC = () => {
  const {
    filter,
    updatePaginationQuery,
    updateSortQuery,
    queryParams: { sortBy, page, first, offset, filterBy },
  } = useUrlQueryParams({
    initialSort: { key: 'expiryDate', dir: 'asc' },
    filters: [
      { key: 'itemCodeOrName' },
      {
        key: 'location.name',
      },
      {
        key: 'expiryDate',
        condition: 'between',
      },
    ],
  });
  const queryParams = {
    filterBy,
    offset,
    sortBy,
    first,
  };

  const pagination = { page, first, offset };
  const t = useTranslation('inventory');
  const { data, isLoading, isError } = useStock.line.list(queryParams);
  const [repackId, setRepackId] = React.useState<string | null>(null);
  const pluginColumns = usePluginColumns<StockLineRowFragment>({
    type: 'Stock',
  });
  const EditStockLineCell = <T extends StockLineRowFragment>({
    rowData,
    isDisabled,
  }: CellProps<T>): React.ReactElement<CellProps<T>> => (
    <IconButton
      label={t('button.repack')}
      height="16px"
      disabled={isDisabled}
      icon={
        <StockIcon
          sx={{
            color: 'primary.main',
            width: '12px',
            cursor: 'pointer',
          }}
        />
      }
      onClick={e => {
        e.stopPropagation();
        repackModalController.toggleOn();
        setRepackId(rowData.id);
      }}
    />
  );

  const columnDefinitions: ColumnDescription<StockLineRowFragment>[] = [
    {
      key: 'edit',
      label: 'label.repack',
      Cell: EditStockLineCell,
      maxWidth: 75,
      sortable: false,
      align: ColumnAlign.Center,
    },
    ['itemCode', { accessor: ({ rowData }) => rowData.item.code }],
    [
      'itemName',
      {
        accessor: ({ rowData }) => rowData.item.name,
        Cell: TooltipTextCell,
        maxWidth: 350,
      },
    ],
    'batch',
    [
      'expiryDate',
      {
        accessor: ({ rowData }) => DateUtils.getDateOrNull(rowData.expiryDate),
      },
    ],
    ['locationName', { sortable: false }],
    [
      'itemUnit',
      {
<<<<<<< HEAD
        key: 'edit',
        label: 'label.repack',
        Cell: EditStockLineCell,
        maxWidth: 75,
        minWidth: 75,
=======
        accessor: ({ rowData }) => rowData.item.unitName,
>>>>>>> 87f85071
        sortable: false,
      },
<<<<<<< HEAD
      [
        'itemCode',
        {
          accessor: ({ rowData }) => rowData.item.code,
          Cell: TooltipTextCell,
          maxWidth: 100,
          minWidth: 100,
        },
      ],
      [
        'itemName',
        {
          accessor: ({ rowData }) => rowData.item.name,
          Cell: TooltipTextCell,
          maxWidth: 350,
          minWidth: 350,
        },
      ],
      [
        'batch',
        {
          Cell: TooltipTextCell,
          maxWidth: 100,
          minWidth: 100,
        },
      ],
      [
        'expiryDate',
        {
          accessor: ({ rowData }) =>
            DateUtils.getDateOrNull(rowData.expiryDate),
          Cell: TooltipTextCell,
          maxWidth: 100,
          minWidth: 100,
        },
      ],
      [
        'locationName',
        {
          sortable: false,
          Cell: TooltipTextCell,
          maxWidth: 75,
          minWidth: 75,
        },
      ],
      [
        'itemUnit',
        {
          accessor: ({ rowData }) => rowData.item.unitName,
          sortable: false,
          Cell: TooltipTextCell,
          maxWidth: 75,
          minWidth: 75,
        },
      ],
      ['packSize', { Cell: TooltipTextCell, maxWidth: 125, minWidth: 125 }],
      [
        'numberOfPacks',
        {
          accessor: ({ rowData }) => rowData.totalNumberOfPacks,
          maxWidth: 150,
          minWidth: 150,
        },
      ],
      [
        'stockOnHand',
        {
          accessor: ({ rowData }) =>
            rowData.totalNumberOfPacks * rowData.packSize,
          label: 'label.soh',
          description: 'description.soh',
          sortable: false,
          maxWidth: 125,
          minWidth: 125,
        },
      ],
=======
    ],
    'packSize',
    [
      'numberOfPacks',
      {
        accessor: ({ rowData }) => rowData.totalNumberOfPacks,
        width: 150,
      },
    ],
    [
      'stockOnHand',
>>>>>>> 87f85071
      {
        accessor: ({ rowData }) =>
<<<<<<< HEAD
          rowData.supplierName
            ? rowData.supplierName
            : t('message.no-supplier'),
        maxWidth: 157.656,
        minWidth: 157.656,
=======
          rowData.totalNumberOfPacks * rowData.packSize,
        label: 'label.soh',
        description: 'description.soh',
        sortable: false,
        width: 125,
>>>>>>> 87f85071
      },
    ],
    {
      key: 'supplierName',
      label: 'label.supplier',
      accessor: ({ rowData }) =>
        rowData.supplierName ? rowData.supplierName : t('message.no-supplier'),
    },
    ...pluginColumns,
  ];

  const columns = useColumns<StockLineRowFragment>(
    columnDefinitions,
    {
      sortBy,
      onChangeSortBy: updateSortQuery,
    },
    [sortBy, pluginColumns]
  );

  const { isOpen, entity, onClose, onOpen } =
    useEditModal<StockLineRowFragment>();

  const repackModalController = useToggle();

  return (
    <>
      {repackModalController.isOn && (
        <RepackModal
          isOpen={repackModalController.isOn}
          onClose={repackModalController.toggleOff}
          stockLine={data?.nodes.find(({ id }) => id === repackId) ?? null}
        />
      )}
      {isOpen && entity && (
        <StockLineEditModal
          isOpen={isOpen}
          onClose={onClose}
          stockLine={entity}
        />
      )}
      <Toolbar filter={filter} />
      <AppBarButtons />
      <DataTable
        id="stock-list"
        pagination={{ ...pagination, total: data?.totalCount ?? 0 }}
        columns={columns}
        data={data?.nodes ?? []}
        onChangePage={updatePaginationQuery}
        noDataElement={<NothingHere body={t('error.no-stock')} />}
        isError={isError}
        isLoading={isLoading}
        enableColumnSelection
        onRowClick={onOpen}
      />
    </>
  );
};

export const StockListView: FC = () => (
  <TableProvider createStore={createTableStore}>
    <StockListComponent />
  </TableProvider>
);<|MERGE_RESOLUTION|>--- conflicted
+++ resolved
@@ -110,95 +110,9 @@
     [
       'itemUnit',
       {
-<<<<<<< HEAD
-        key: 'edit',
-        label: 'label.repack',
-        Cell: EditStockLineCell,
-        maxWidth: 75,
-        minWidth: 75,
-=======
         accessor: ({ rowData }) => rowData.item.unitName,
->>>>>>> 87f85071
         sortable: false,
       },
-<<<<<<< HEAD
-      [
-        'itemCode',
-        {
-          accessor: ({ rowData }) => rowData.item.code,
-          Cell: TooltipTextCell,
-          maxWidth: 100,
-          minWidth: 100,
-        },
-      ],
-      [
-        'itemName',
-        {
-          accessor: ({ rowData }) => rowData.item.name,
-          Cell: TooltipTextCell,
-          maxWidth: 350,
-          minWidth: 350,
-        },
-      ],
-      [
-        'batch',
-        {
-          Cell: TooltipTextCell,
-          maxWidth: 100,
-          minWidth: 100,
-        },
-      ],
-      [
-        'expiryDate',
-        {
-          accessor: ({ rowData }) =>
-            DateUtils.getDateOrNull(rowData.expiryDate),
-          Cell: TooltipTextCell,
-          maxWidth: 100,
-          minWidth: 100,
-        },
-      ],
-      [
-        'locationName',
-        {
-          sortable: false,
-          Cell: TooltipTextCell,
-          maxWidth: 75,
-          minWidth: 75,
-        },
-      ],
-      [
-        'itemUnit',
-        {
-          accessor: ({ rowData }) => rowData.item.unitName,
-          sortable: false,
-          Cell: TooltipTextCell,
-          maxWidth: 75,
-          minWidth: 75,
-        },
-      ],
-      ['packSize', { Cell: TooltipTextCell, maxWidth: 125, minWidth: 125 }],
-      [
-        'numberOfPacks',
-        {
-          accessor: ({ rowData }) => rowData.totalNumberOfPacks,
-          maxWidth: 150,
-          minWidth: 150,
-        },
-      ],
-      [
-        'stockOnHand',
-        {
-          accessor: ({ rowData }) =>
-            rowData.totalNumberOfPacks * rowData.packSize,
-          label: 'label.soh',
-          description: 'description.soh',
-          sortable: false,
-          maxWidth: 125,
-          minWidth: 125,
-        },
-      ],
-=======
     ],
     'packSize',
     [
@@ -210,22 +124,13 @@
     ],
     [
       'stockOnHand',
->>>>>>> 87f85071
       {
         accessor: ({ rowData }) =>
-<<<<<<< HEAD
-          rowData.supplierName
-            ? rowData.supplierName
-            : t('message.no-supplier'),
-        maxWidth: 157.656,
-        minWidth: 157.656,
-=======
           rowData.totalNumberOfPacks * rowData.packSize,
         label: 'label.soh',
         description: 'description.soh',
         sortable: false,
         width: 125,
->>>>>>> 87f85071
       },
     ],
     {
