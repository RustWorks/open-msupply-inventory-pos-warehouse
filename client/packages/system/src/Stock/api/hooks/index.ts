import { Lines } from './line';
import { Utils } from './utils';

export const useStock = {
  line: {
    get: Lines.useStockLine,
    list: Lines.useStockLines,
<<<<<<< HEAD
    listAll: Lines.useStockLinesAll,
=======
    sorted: Lines.useSortedStockLines,
>>>>>>> c93de19e
    update: Lines.useStockLineUpdate,
  },
  utils: {
    api: Utils.useStockApi,
  },
};<|MERGE_RESOLUTION|>--- conflicted
+++ resolved
@@ -5,11 +5,8 @@
   line: {
     get: Lines.useStockLine,
     list: Lines.useStockLines,
-<<<<<<< HEAD
     listAll: Lines.useStockLinesAll,
-=======
     sorted: Lines.useSortedStockLines,
->>>>>>> c93de19e
     update: Lines.useStockLineUpdate,
   },
   utils: {
