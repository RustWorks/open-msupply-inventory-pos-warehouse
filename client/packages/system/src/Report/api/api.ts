--- conflicted
+++ resolved
@@ -1,16 +1,11 @@
-<<<<<<< HEAD
 import {
   EnvUtils,
-  FilterBy,
+  FilterByWithBoolean,
   SortBy,
   PrintReportSortInput,
 } from '@openmsupply-client/common';
-=======
-import { EnvUtils, FilterByWithBoolean, SortBy } from '@openmsupply-client/common';
+import { ReportRowFragment, Sdk } from './operations.generated';
 import { JsonData } from '@openmsupply-client/programs';
->>>>>>> db5aac00
-import { ReportRowFragment, Sdk } from './operations.generated';
-import { JsonData } from 'packages/programs/src';
 
 export type ReportListParams = {
   filterBy: FilterByWithBoolean | null;
