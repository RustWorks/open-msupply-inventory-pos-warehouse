import React, { FC } from 'react';
import { Name, useTranslation } from '@openmsupply-client/common';
import { ListSearch } from '@openmsupply-client/common/src/ui/components/modals/ListSearch';
import { useNames } from '../../hooks';

interface NameSearchProps {
  open: boolean;
  onClose: () => void;
  onChange: (name: Name) => void;

  type: 'customer' | 'supplier';
}

// TODO: Would be better to disable this query until the button to open the modal
// has been hovered, so we could still pre-fetch the data but not fetch if the user
// is looking at existing invoices.
export const NameSearchModal: FC<NameSearchProps> = ({
  open,
  onClose,
  onChange,
  type,
}) => {
<<<<<<< HEAD
  // TODO: Need to also handle manufacturers and potentially filter out
  // patients when querying for customers. Also might need to handle
  // special names.
  const isCustomerLookup = type === 'customer';
  const filter = isCustomerLookup ? { isCustomer: true } : { isSupplier: true };
  const { data, isLoading } = useNames(filter);

=======
  const { data, isLoading } = useNames();
  const t = useTranslation('common');
>>>>>>> 66e18d65
  return (
    <ListSearch
      loading={isLoading}
      open={open}
      options={data?.nodes ?? []}
      onClose={onClose}
<<<<<<< HEAD
      title={isCustomerLookup ? 'label.customer' : 'app.suppliers'}
=======
      title={t('label.customer')}
>>>>>>> 66e18d65
      optionKey="name"
      onChange={(_, name: Name | null) => {
        if (name) onChange(name);
      }}
    />
  );
};<|MERGE_RESOLUTION|>--- conflicted
+++ resolved
@@ -20,29 +20,24 @@
   onChange,
   type,
 }) => {
-<<<<<<< HEAD
   // TODO: Need to also handle manufacturers and potentially filter out
   // patients when querying for customers. Also might need to handle
   // special names.
   const isCustomerLookup = type === 'customer';
   const filter = isCustomerLookup ? { isCustomer: true } : { isSupplier: true };
   const { data, isLoading } = useNames(filter);
-
-=======
-  const { data, isLoading } = useNames();
-  const t = useTranslation('common');
->>>>>>> 66e18d65
+  const t = useTranslation(['app', 'common']);
   return (
     <ListSearch
       loading={isLoading}
       open={open}
       options={data?.nodes ?? []}
       onClose={onClose}
-<<<<<<< HEAD
-      title={isCustomerLookup ? 'label.customer' : 'app.suppliers'}
-=======
-      title={t('label.customer')}
->>>>>>> 66e18d65
+      title={
+        isCustomerLookup
+          ? t('label.customer', { ns: 'common' })
+          : t('suppliers')
+      }
       optionKey="name"
       onChange={(_, name: Name | null) => {
         if (name) onChange(name);
