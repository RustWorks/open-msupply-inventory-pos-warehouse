import * as Types from '@openmsupply-client/common';

import { GraphQLClient } from 'graphql-request';
import * as Dom from 'graphql-request/dist/types.dom';
import gql from 'graphql-tag';
import { graphql, ResponseResolver, GraphQLRequest, GraphQLContext } from 'msw'
export type ServiceItemRowFragment = { __typename: 'ItemNode', id: string, code: string, name: string, unitName?: string | null };

export type StockLineFragment = { __typename: 'StockLineNode', availableNumberOfPacks: number, batch?: string | null, costPricePerPack: number, expiryDate?: string | null, id: string, itemId: string, note?: string | null, onHold: boolean, packSize: number, sellPricePerPack: number, storeId: string, totalNumberOfPacks: number, location?: { __typename: 'LocationNode', code: string, id: string, name: string, onHold: boolean } | null };

export type ItemRowFragment = { __typename: 'ItemNode', id: string, code: string, name: string, unitName?: string | null };

export type ItemWithPackSizeFragment = { __typename: 'ItemNode', defaultPackSize: number, id: string, code: string, name: string, unitName?: string | null };

export type ItemStockOnHandFragment = { __typename: 'ItemNode', availableStockOnHand: number, defaultPackSize: number, id: string, code: string, name: string, unitName?: string | null };

export type ItemRowWithStatsFragment = { __typename: 'ItemNode', availableStockOnHand: number, defaultPackSize: number, id: string, code: string, name: string, unitName?: string | null, stats: { __typename: 'ItemStatsNode', averageMonthlyConsumption: number, availableStockOnHand: number, availableMonthsOfStockOnHand?: number | null } };

export type ItemFragment = { __typename: 'ItemNode', id: string, code: string, name: string, atcCategory: string, ddd: string, defaultPackSize: number, doses: number, isVaccine: boolean, margin: number, msupplyUniversalCode: string, msupplyUniversalName: string, outerPackSize: number, strength: string, type: Types.ItemNodeType, unitName?: string | null, volumePerOuterPack: number, volumePerPack: number, weight: number, availableStockOnHand: number, availableBatches: { __typename: 'StockLineConnector', totalCount: number, nodes: Array<{ __typename: 'StockLineNode', availableNumberOfPacks: number, batch?: string | null, costPricePerPack: number, expiryDate?: string | null, id: string, itemId: string, note?: string | null, onHold: boolean, packSize: number, sellPricePerPack: number, storeId: string, totalNumberOfPacks: number, location?: { __typename: 'LocationNode', code: string, id: string, name: string, onHold: boolean } | null }> }, stats: { __typename: 'ItemStatsNode', averageMonthlyConsumption: number, availableStockOnHand: number, availableMonthsOfStockOnHand?: number | null } };

export type ItemsWithStockLinesQueryVariables = Types.Exact<{
  first?: Types.InputMaybe<Types.Scalars['Int']>;
  offset?: Types.InputMaybe<Types.Scalars['Int']>;
  key: Types.ItemSortFieldInput;
  desc?: Types.InputMaybe<Types.Scalars['Boolean']>;
  filter?: Types.InputMaybe<Types.ItemFilterInput>;
  storeId: Types.Scalars['String'];
}>;


export type ItemsWithStockLinesQuery = { __typename: 'Queries', items: { __typename: 'ItemConnector', totalCount: number, nodes: Array<{ __typename: 'ItemNode', id: string, code: string, name: string, atcCategory: string, ddd: string, defaultPackSize: number, doses: number, isVaccine: boolean, margin: number, msupplyUniversalCode: string, msupplyUniversalName: string, outerPackSize: number, strength: string, type: Types.ItemNodeType, unitName?: string | null, volumePerOuterPack: number, volumePerPack: number, weight: number, availableStockOnHand: number, availableBatches: { __typename: 'StockLineConnector', totalCount: number, nodes: Array<{ __typename: 'StockLineNode', availableNumberOfPacks: number, batch?: string | null, costPricePerPack: number, expiryDate?: string | null, id: string, itemId: string, note?: string | null, onHold: boolean, packSize: number, sellPricePerPack: number, storeId: string, totalNumberOfPacks: number, location?: { __typename: 'LocationNode', code: string, id: string, name: string, onHold: boolean } | null }> }, stats: { __typename: 'ItemStatsNode', averageMonthlyConsumption: number, availableStockOnHand: number, availableMonthsOfStockOnHand?: number | null } }> } };

export type ItemsQueryVariables = Types.Exact<{
  first?: Types.InputMaybe<Types.Scalars['Int']>;
  offset?: Types.InputMaybe<Types.Scalars['Int']>;
  key: Types.ItemSortFieldInput;
  desc?: Types.InputMaybe<Types.Scalars['Boolean']>;
  filter?: Types.InputMaybe<Types.ItemFilterInput>;
  storeId: Types.Scalars['String'];
}>;


export type ItemsQuery = { __typename: 'Queries', items: { __typename: 'ItemConnector', totalCount: number, nodes: Array<{ __typename: 'ItemNode', id: string, code: string, name: string, unitName?: string | null }> } };

export type ItemStockOnHandQueryVariables = Types.Exact<{
  storeId: Types.Scalars['String'];
  key?: Types.InputMaybe<Types.ItemSortFieldInput>;
  isDesc?: Types.InputMaybe<Types.Scalars['Boolean']>;
  filter?: Types.InputMaybe<Types.ItemFilterInput>;
  first?: Types.InputMaybe<Types.Scalars['Int']>;
  offset?: Types.InputMaybe<Types.Scalars['Int']>;
}>;


export type ItemStockOnHandQuery = { __typename: 'Queries', items: { __typename: 'ItemConnector', nodes: Array<{ __typename: 'ItemNode', code: string, id: string, name: string, unitName?: string | null, defaultPackSize: number, availableStockOnHand: number }> } };

export type ItemsWithStatsQueryVariables = Types.Exact<{
  storeId: Types.Scalars['String'];
  key?: Types.InputMaybe<Types.ItemSortFieldInput>;
  isDesc?: Types.InputMaybe<Types.Scalars['Boolean']>;
  filter?: Types.InputMaybe<Types.ItemFilterInput>;
  first?: Types.InputMaybe<Types.Scalars['Int']>;
  offset?: Types.InputMaybe<Types.Scalars['Int']>;
}>;


<<<<<<< HEAD
export type ItemsWithStatsQuery = { __typename: 'Queries', items: { __typename: 'ItemConnector', totalCount: number, nodes: Array<{ __typename: 'ItemNode', code: string, id: string, name: string, unitName?: string | null, defaultPackSize: number, stats: { __typename: 'ItemStatsNode', averageMonthlyConsumption: number, availableStockOnHand: number, availableMonthsOfStockOnHand?: number | null } }> } };
=======
export type ItemsWithStatsQuery = { __typename: 'Queries', items: { __typename: 'ItemConnector', nodes: Array<{ __typename: 'ItemNode', code: string, id: string, name: string, unitName?: string | null, defaultPackSize: number, availableStockOnHand: number, stats: { __typename: 'ItemStatsNode', averageMonthlyConsumption: number, availableStockOnHand: number, availableMonthsOfStockOnHand?: number | null } }> } };
>>>>>>> c3449cf2

export type ItemByIdQueryVariables = Types.Exact<{
  storeId: Types.Scalars['String'];
  itemId: Types.Scalars['String'];
}>;


export type ItemByIdQuery = { __typename: 'Queries', items: { __typename: 'ItemConnector', totalCount: number, nodes: Array<{ __typename: 'ItemNode', id: string, code: string, name: string, atcCategory: string, ddd: string, defaultPackSize: number, doses: number, isVaccine: boolean, margin: number, msupplyUniversalCode: string, msupplyUniversalName: string, outerPackSize: number, strength: string, type: Types.ItemNodeType, unitName?: string | null, volumePerOuterPack: number, volumePerPack: number, weight: number, availableStockOnHand: number, stats: { __typename: 'ItemStatsNode', averageMonthlyConsumption: number, availableStockOnHand: number, availableMonthsOfStockOnHand?: number | null }, availableBatches: { __typename: 'StockLineConnector', totalCount: number, nodes: Array<{ __typename: 'StockLineNode', availableNumberOfPacks: number, batch?: string | null, costPricePerPack: number, expiryDate?: string | null, id: string, itemId: string, note?: string | null, onHold: boolean, packSize: number, sellPricePerPack: number, storeId: string, totalNumberOfPacks: number, location?: { __typename: 'LocationNode', code: string, id: string, name: string, onHold: boolean } | null }> } }> } };

export const ServiceItemRowFragmentDoc = gql`
    fragment ServiceItemRow on ItemNode {
  __typename
  id
  code
  name
  unitName
}
    `;
export const ItemRowFragmentDoc = gql`
    fragment ItemRow on ItemNode {
  __typename
  id
  code
  name
  unitName
}
    `;
export const ItemWithPackSizeFragmentDoc = gql`
    fragment ItemWithPackSize on ItemNode {
  ...ItemRow
  defaultPackSize
}
    ${ItemRowFragmentDoc}`;
export const ItemStockOnHandFragmentDoc = gql`
    fragment ItemStockOnHand on ItemNode {
  ...ItemWithPackSize
  availableStockOnHand(storeId: $storeId)
}
    ${ItemWithPackSizeFragmentDoc}`;
export const ItemRowWithStatsFragmentDoc = gql`
    fragment ItemRowWithStats on ItemNode {
  ...ItemStockOnHand
  stats(storeId: $storeId) {
    __typename
    averageMonthlyConsumption
    availableStockOnHand
    availableMonthsOfStockOnHand
  }
}
    ${ItemStockOnHandFragmentDoc}`;
export const StockLineFragmentDoc = gql`
    fragment StockLine on StockLineNode {
  availableNumberOfPacks
  batch
  costPricePerPack
  expiryDate
  id
  itemId
  location {
    code
    id
    name
    onHold
  }
  note
  onHold
  packSize
  sellPricePerPack
  storeId
  totalNumberOfPacks
}
    `;
export const ItemFragmentDoc = gql`
    fragment Item on ItemNode {
  __typename
  id
  code
  name
  atcCategory
  ddd
  defaultPackSize
  doses
  isVaccine
  margin
  msupplyUniversalCode
  msupplyUniversalName
  outerPackSize
  strength
  type
  unitName
  volumePerOuterPack
  volumePerPack
  weight
  availableStockOnHand(storeId: $storeId)
  availableBatches(storeId: $storeId) {
    __typename
    totalCount
    nodes {
      __typename
      ...StockLine
    }
  }
  stats(storeId: $storeId) {
    __typename
    averageMonthlyConsumption
    availableStockOnHand
    availableMonthsOfStockOnHand
  }
}
    ${StockLineFragmentDoc}`;
export const ItemsWithStockLinesDocument = gql`
    query itemsWithStockLines($first: Int, $offset: Int, $key: ItemSortFieldInput!, $desc: Boolean, $filter: ItemFilterInput, $storeId: String!) {
  items(
    page: {first: $first, offset: $offset}
    sort: {key: $key, desc: $desc}
    filter: $filter
    storeId: $storeId
  ) {
    ... on ItemConnector {
      __typename
      nodes {
        ...Item
      }
      totalCount
    }
  }
}
    ${ItemFragmentDoc}`;
export const ItemsDocument = gql`
    query items($first: Int, $offset: Int, $key: ItemSortFieldInput!, $desc: Boolean, $filter: ItemFilterInput, $storeId: String!) {
  items(
    storeId: $storeId
    page: {first: $first, offset: $offset}
    sort: {key: $key, desc: $desc}
    filter: $filter
  ) {
    ... on ItemConnector {
      __typename
      nodes {
        ...ItemRow
      }
      totalCount
    }
  }
}
    ${ItemRowFragmentDoc}`;
export const ItemStockOnHandDocument = gql`
    query itemStockOnHand($storeId: String!, $key: ItemSortFieldInput, $isDesc: Boolean, $filter: ItemFilterInput, $first: Int, $offset: Int) {
  items(
    storeId: $storeId
    sort: {key: $key, desc: $isDesc}
    filter: $filter
    page: {first: $first, offset: $offset}
  ) {
    ... on ItemConnector {
      __typename
      nodes {
        __typename
        code
        id
        name
        unitName
        defaultPackSize
        availableStockOnHand(storeId: $storeId)
      }
    }
  }
}
    `;
export const ItemsWithStatsDocument = gql`
    query itemsWithStats($storeId: String!, $key: ItemSortFieldInput, $isDesc: Boolean, $filter: ItemFilterInput, $first: Int, $offset: Int) {
  items(
    storeId: $storeId
    sort: {key: $key, desc: $isDesc}
    filter: $filter
    page: {first: $first, offset: $offset}
  ) {
    ... on ItemConnector {
      __typename
      nodes {
        __typename
        code
        id
        name
        unitName
        defaultPackSize
        availableStockOnHand(storeId: $storeId)
        stats(storeId: $storeId) {
          __typename
          averageMonthlyConsumption
          availableStockOnHand
          availableMonthsOfStockOnHand
        }
      }
      totalCount
    }
  }
}
    `;
export const ItemByIdDocument = gql`
    query itemById($storeId: String!, $itemId: String!) {
  items(storeId: $storeId, filter: {id: {equalTo: $itemId}}) {
    ... on ItemConnector {
      __typename
      nodes {
        __typename
        ...Item
        stats(storeId: $storeId) {
          __typename
          averageMonthlyConsumption
          availableStockOnHand
          availableMonthsOfStockOnHand
        }
        availableBatches(storeId: $storeId) {
          totalCount
          nodes {
            ...StockLine
          }
        }
      }
      totalCount
    }
  }
}
    ${ItemFragmentDoc}
${StockLineFragmentDoc}`;

export type SdkFunctionWrapper = <T>(action: (requestHeaders?:Record<string, string>) => Promise<T>, operationName: string, operationType?: string) => Promise<T>;


const defaultWrapper: SdkFunctionWrapper = (action, _operationName, _operationType) => action();

export function getSdk(client: GraphQLClient, withWrapper: SdkFunctionWrapper = defaultWrapper) {
  return {
    itemsWithStockLines(variables: ItemsWithStockLinesQueryVariables, requestHeaders?: Dom.RequestInit["headers"]): Promise<ItemsWithStockLinesQuery> {
      return withWrapper((wrappedRequestHeaders) => client.request<ItemsWithStockLinesQuery>(ItemsWithStockLinesDocument, variables, {...requestHeaders, ...wrappedRequestHeaders}), 'itemsWithStockLines', 'query');
    },
    items(variables: ItemsQueryVariables, requestHeaders?: Dom.RequestInit["headers"]): Promise<ItemsQuery> {
      return withWrapper((wrappedRequestHeaders) => client.request<ItemsQuery>(ItemsDocument, variables, {...requestHeaders, ...wrappedRequestHeaders}), 'items', 'query');
    },
    itemStockOnHand(variables: ItemStockOnHandQueryVariables, requestHeaders?: Dom.RequestInit["headers"]): Promise<ItemStockOnHandQuery> {
      return withWrapper((wrappedRequestHeaders) => client.request<ItemStockOnHandQuery>(ItemStockOnHandDocument, variables, {...requestHeaders, ...wrappedRequestHeaders}), 'itemStockOnHand', 'query');
    },
    itemsWithStats(variables: ItemsWithStatsQueryVariables, requestHeaders?: Dom.RequestInit["headers"]): Promise<ItemsWithStatsQuery> {
      return withWrapper((wrappedRequestHeaders) => client.request<ItemsWithStatsQuery>(ItemsWithStatsDocument, variables, {...requestHeaders, ...wrappedRequestHeaders}), 'itemsWithStats', 'query');
    },
    itemById(variables: ItemByIdQueryVariables, requestHeaders?: Dom.RequestInit["headers"]): Promise<ItemByIdQuery> {
      return withWrapper((wrappedRequestHeaders) => client.request<ItemByIdQuery>(ItemByIdDocument, variables, {...requestHeaders, ...wrappedRequestHeaders}), 'itemById', 'query');
    }
  };
}
export type Sdk = ReturnType<typeof getSdk>;

/**
 * @param resolver a function that accepts a captured request and may return a mocked response.
 * @see https://mswjs.io/docs/basics/response-resolver
 * @example
 * mockItemsWithStockLinesQuery((req, res, ctx) => {
 *   const { first, offset, key, desc, filter, storeId } = req.variables;
 *   return res(
 *     ctx.data({ items })
 *   )
 * })
 */
export const mockItemsWithStockLinesQuery = (resolver: ResponseResolver<GraphQLRequest<ItemsWithStockLinesQueryVariables>, GraphQLContext<ItemsWithStockLinesQuery>, any>) =>
  graphql.query<ItemsWithStockLinesQuery, ItemsWithStockLinesQueryVariables>(
    'itemsWithStockLines',
    resolver
  )

/**
 * @param resolver a function that accepts a captured request and may return a mocked response.
 * @see https://mswjs.io/docs/basics/response-resolver
 * @example
 * mockItemsQuery((req, res, ctx) => {
 *   const { first, offset, key, desc, filter, storeId } = req.variables;
 *   return res(
 *     ctx.data({ items })
 *   )
 * })
 */
export const mockItemsQuery = (resolver: ResponseResolver<GraphQLRequest<ItemsQueryVariables>, GraphQLContext<ItemsQuery>, any>) =>
  graphql.query<ItemsQuery, ItemsQueryVariables>(
    'items',
    resolver
  )

/**
 * @param resolver a function that accepts a captured request and may return a mocked response.
 * @see https://mswjs.io/docs/basics/response-resolver
 * @example
 * mockItemStockOnHandQuery((req, res, ctx) => {
 *   const { storeId, key, isDesc, filter, first, offset } = req.variables;
 *   return res(
 *     ctx.data({ items })
 *   )
 * })
 */
export const mockItemStockOnHandQuery = (resolver: ResponseResolver<GraphQLRequest<ItemStockOnHandQueryVariables>, GraphQLContext<ItemStockOnHandQuery>, any>) =>
  graphql.query<ItemStockOnHandQuery, ItemStockOnHandQueryVariables>(
    'itemStockOnHand',
    resolver
  )

/**
 * @param resolver a function that accepts a captured request and may return a mocked response.
 * @see https://mswjs.io/docs/basics/response-resolver
 * @example
 * mockItemsWithStatsQuery((req, res, ctx) => {
 *   const { storeId, key, isDesc, filter, first, offset } = req.variables;
 *   return res(
 *     ctx.data({ items })
 *   )
 * })
 */
export const mockItemsWithStatsQuery = (resolver: ResponseResolver<GraphQLRequest<ItemsWithStatsQueryVariables>, GraphQLContext<ItemsWithStatsQuery>, any>) =>
  graphql.query<ItemsWithStatsQuery, ItemsWithStatsQueryVariables>(
    'itemsWithStats',
    resolver
  )

/**
 * @param resolver a function that accepts a captured request and may return a mocked response.
 * @see https://mswjs.io/docs/basics/response-resolver
 * @example
 * mockItemByIdQuery((req, res, ctx) => {
 *   const { storeId, itemId } = req.variables;
 *   return res(
 *     ctx.data({ items })
 *   )
 * })
 */
export const mockItemByIdQuery = (resolver: ResponseResolver<GraphQLRequest<ItemByIdQueryVariables>, GraphQLContext<ItemByIdQuery>, any>) =>
  graphql.query<ItemByIdQuery, ItemByIdQueryVariables>(
    'itemById',
    resolver
  )<|MERGE_RESOLUTION|>--- conflicted
+++ resolved
@@ -64,11 +64,7 @@
 }>;
 
 
-<<<<<<< HEAD
 export type ItemsWithStatsQuery = { __typename: 'Queries', items: { __typename: 'ItemConnector', totalCount: number, nodes: Array<{ __typename: 'ItemNode', code: string, id: string, name: string, unitName?: string | null, defaultPackSize: number, stats: { __typename: 'ItemStatsNode', averageMonthlyConsumption: number, availableStockOnHand: number, availableMonthsOfStockOnHand?: number | null } }> } };
-=======
-export type ItemsWithStatsQuery = { __typename: 'Queries', items: { __typename: 'ItemConnector', nodes: Array<{ __typename: 'ItemNode', code: string, id: string, name: string, unitName?: string | null, defaultPackSize: number, availableStockOnHand: number, stats: { __typename: 'ItemStatsNode', averageMonthlyConsumption: number, availableStockOnHand: number, availableMonthsOfStockOnHand?: number | null } }> } };
->>>>>>> c3449cf2
 
 export type ItemByIdQueryVariables = Types.Exact<{
   storeId: Types.Scalars['String'];
