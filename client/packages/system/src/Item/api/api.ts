import {
  ItemNodeType,
  SortBy,
  ItemSortFieldInput,
  FilterBy,
} from '@openmsupply-client/common';
import { Sdk, ItemRowFragment } from './operations.generated';

export type ListParams<T> = {
  first: number;
  offset: number;
  sortBy: SortBy<T>;
  filterBy?: FilterBy | null;
  isVisible?: boolean;
};

const itemParsers = {
  toSortField: (sortBy: SortBy<ItemRowFragment>) => {
    const fields: Record<string, ItemSortFieldInput> = {
      name: ItemSortFieldInput.Name,
      code: ItemSortFieldInput.Code,
    };

    return fields[sortBy.key] ?? ItemSortFieldInput.Name;
  },
};

export const getItemQueries = (sdk: Sdk, storeId: string) => ({
  get: {
    byId: async (itemId: string) => {
      const result = await sdk.itemById({ storeId, itemId });
      const { items } = result;
      if (items.__typename === 'ItemConnector') {
        if (items.nodes.length) {
          return items.nodes[0];
        }
      }

      throw new Error('Item not found');
    },
    serviceItems: async (params: ListParams<ItemRowFragment>) => {
      const result = await getItemQueries(sdk, storeId).get.list({
        ...params,
        filterBy: {
          ...params.filterBy,
          type: { equalTo: ItemNodeType.Service },
        },
      });
      return result;
    },
    stockItems: async (params: ListParams<ItemRowFragment>) => {
      const result = await getItemQueries(sdk, storeId).get.list({
        ...params,
        filterBy: {
          ...params.filterBy,
          type: { equalTo: ItemNodeType.Stock },
<<<<<<< HEAD
          isVisible: { equalTo: true },
=======
>>>>>>> 2839faf1
        },
      });
      return result;
    },
    stockItemsWithStats: async ({
      filterBy,
      first,
      offset,
      sortBy,
    }: ListParams<ItemRowFragment>) => {
      const result = await sdk.itemsWithStats({
        key: itemParsers.toSortField(sortBy),
        first,
        isDesc: sortBy.isDesc,
        offset,
        storeId,
        filter: {
          ...filterBy,
          type: { equalTo: ItemNodeType.Stock },
          isVisible: true,
        },
      });

      const { items } = result;

      if (result?.items?.__typename === 'ItemConnector') {
        return items;
      }

      throw new Error('Could not fetch items');
    },
    stockItemsWithStockLines: async ({
      first,
      offset,
      sortBy,
      filterBy,
    }: ListParams<ItemRowFragment>) => {
      const result = await sdk.itemsWithStockLines({
        first,
        offset,
        key: itemParsers.toSortField(sortBy),
        desc: sortBy.isDesc,
        storeId,
        filter: {
          ...filterBy,
          type: { equalTo: ItemNodeType.Stock },
          isVisible: true,
        },
      });

      const { items } = result;

      if (result?.items?.__typename === 'ItemConnector') {
        return items;
      }

      throw new Error('Could not fetch items');
    },
    list: async ({
      first,
      offset,
      sortBy,
      filterBy,
    }: ListParams<ItemRowFragment>) => {
      const result = await sdk.items({
        first,
        offset,
        key: itemParsers.toSortField(sortBy),
        desc: sortBy.isDesc,
        storeId,
        filter: { ...filterBy, isVisible: true },
      });

      const items = result?.items;

      return items;
    },
  },
});<|MERGE_RESOLUTION|>--- conflicted
+++ resolved
@@ -54,10 +54,7 @@
         filterBy: {
           ...params.filterBy,
           type: { equalTo: ItemNodeType.Stock },
-<<<<<<< HEAD
           isVisible: { equalTo: true },
-=======
->>>>>>> 2839faf1
         },
       });
       return result;
