import { useAsset } from './useAsset';
import { useAssetFields } from './useAssetFields';
import { useAssets } from './useAssets';
import { useAssetsAll } from './useAssetsAll';
<<<<<<< HEAD
import { useInfiniteAssets } from './useInfiniteAssets';
=======
import { useAssetItemInsert } from './useAssetItemInsert';
import { useAssetsDelete } from './useAssetsDelete';
>>>>>>> 2bf667ad

export const Document = {
  useAsset,
  useAssetFields,
  useAssets,
  useAssetsAll,
<<<<<<< HEAD
  useInfiniteAssets,
=======
  useAssetItemInsert,
  useAssetsDelete,
>>>>>>> 2bf667ad
};<|MERGE_RESOLUTION|>--- conflicted
+++ resolved
@@ -2,22 +2,16 @@
 import { useAssetFields } from './useAssetFields';
 import { useAssets } from './useAssets';
 import { useAssetsAll } from './useAssetsAll';
-<<<<<<< HEAD
 import { useInfiniteAssets } from './useInfiniteAssets';
-=======
 import { useAssetItemInsert } from './useAssetItemInsert';
 import { useAssetsDelete } from './useAssetsDelete';
->>>>>>> 2bf667ad
 
 export const Document = {
   useAsset,
   useAssetFields,
   useAssets,
   useAssetsAll,
-<<<<<<< HEAD
   useInfiniteAssets,
-=======
   useAssetItemInsert,
   useAssetsDelete,
->>>>>>> 2bf667ad
 };