import {
  SortBy,
  FilterByWithBoolean,
  AssetCatalogueItemSortFieldInput,
  AssetCategorySortFieldInput,
  AssetClassSortFieldInput,
  AssetTypeSortFieldInput,
  AssetCategoryFilterInput,
  AssetTypeFilterInput,
<<<<<<< HEAD
  InsertAssetLogReasonInput,
  AssetLogStatusInput,
  AssetLogReasonFilterInput,
=======
  InsertAssetCatalogueItemInput,
>>>>>>> 698b6090
} from '@openmsupply-client/common';
import { Sdk, AssetCatalogueItemFragment } from './operations.generated';

export type ListParams<T> = {
  first: number;
  offset: number;
  sortBy: SortBy<T>;
  filterBy?: FilterByWithBoolean | null;
};

const itemParsers = {
  toSortField: (sortBy: SortBy<AssetCatalogueItemFragment>) => {
    const fields: Record<string, AssetCatalogueItemSortFieldInput> = {
      catalogue: AssetCatalogueItemSortFieldInput.Catalogue,
      code: AssetCatalogueItemSortFieldInput.Code,
      make: AssetCatalogueItemSortFieldInput.Manufacturer,
      model: AssetCatalogueItemSortFieldInput.Model,
    };

    return fields[sortBy.key] ?? AssetCatalogueItemSortFieldInput.Manufacturer;
  },
  toInsert: (
    input: AssetCatalogueItemFragment
  ): InsertAssetCatalogueItemInput => ({
    id: input.id ?? '',
    subCatalogue: input.subCatalogue,
    code: input.code ?? '',
    manufacturer: input.manufacturer,
    model: input.model ?? '',
    classId: input.assetClassId,
    categoryId: input.assetCategoryId,
    typeId: input.assetTypeId,
  }),
};

const logReasonParsers = {
  toLogReasonInsert: (
    input: Partial<InsertAssetLogReasonInput>
  ): InsertAssetLogReasonInput => ({
    id: input.id ?? '',
    // default enum of NotInUse will never be used as it will fail the checkStatus check first
    // and throw an error.
    assetLogStatus: input.assetLogStatus ?? AssetLogStatusInput.NotInUse,
    reason: input.reason ?? '',
  }),
  checkStatus: (status: string): boolean => {
    switch (status) {
      case AssetLogStatusInput.Decommissioned:
        return true;
      case AssetLogStatusInput.Functioning:
        return true;
      case AssetLogStatusInput.FunctioningButNeedsAttention:
        return true;
      case AssetLogStatusInput.NotFunctioning:
        return true;
      case AssetLogStatusInput.NotInUse:
        return true;
      default:
        return false;
    }
  },
};

export const getAssetQueries = (sdk: Sdk) => ({
  get: {
    byId: async (assetCatalogueItemId: string) => {
      const result = await sdk.assetCatalogueItemById({
        assetCatalogueItemId,
      });
      const { assetCatalogueItems } = result;
      if (assetCatalogueItems.__typename === 'AssetCatalogueItemConnector') {
        if (assetCatalogueItems.nodes.length) {
          return assetCatalogueItems.nodes[0];
        }
      }

      throw new Error('Asset catalogue item not found');
    },
    list: async ({
      first,
      offset,
      sortBy,
      filterBy,
    }: ListParams<AssetCatalogueItemFragment>) => {
      const result = await sdk.assetCatalogueItems({
        first,
        offset,
        key: itemParsers.toSortField(sortBy),
        desc: sortBy.isDesc,
        filter: filterBy,
      });

      const items = result?.assetCatalogueItems;

      return items;
    },
    listAll: async ({ sortBy }: ListParams<AssetCatalogueItemFragment>) => {
      const result = await sdk.assetCatalogueItems({
        key: itemParsers.toSortField(sortBy),
        desc: sortBy.isDesc,
        first: 1000, // otherwise the default of 100 is applied and we have 159 currently
      });

      const items = result?.assetCatalogueItems;

      return items;
    },
    categories: async (filter: AssetCategoryFilterInput | undefined) => {
      const result = await sdk.assetCategories({
        filter,
        sort: { key: AssetCategorySortFieldInput.Name, desc: false },
      });
      const categories = result?.assetCategories;

      return categories;
    },
    classes: async () => {
      const result = await sdk.assetClasses({
        sort: { key: AssetClassSortFieldInput.Name, desc: false },
      });
      const classes = result?.assetClasses;

      return classes;
    },
    types: async (filter: AssetTypeFilterInput | undefined) => {
      const result = await sdk.assetTypes({
        filter,
        sort: { key: AssetTypeSortFieldInput.Name, desc: false },
      });
      const types = result?.assetTypes;

      return types;
    },
    logReasons: async (
      storeId: string,
      filter: AssetLogReasonFilterInput | undefined
    ) => {
      const result = await sdk.assetLogReasons({
        filter,
        storeId,
      });
      return result?.assetLogReasons;
    },
  },
  insertLogReason: async (input: InsertAssetLogReasonInput) => {
    if (!logReasonParsers.checkStatus(input.assetLogStatus ?? '')) {
      throw new Error('Cannot parse status');
    }
    const result = await sdk.insertAssetLogReason({
      input: logReasonParsers.toLogReasonInsert(input),
    });
    if (
      result.centralServer.logReason.insertAssetLogReason.__typename ===
      'AssetLogReasonNode'
    ) {
      return result.centralServer.logReason.insertAssetLogReason;
    }

    throw new Error('Could not insert reason');
  },
  deleteLogReason: async (reasonId: string) => {
    const result = await sdk.deleteLogReason({ reasonId });
    if (
      result.centralServer.logReason.deleteLogReason.__typename ===
      'DeleteResponse'
    ) {
      return result.centralServer.logReason;
    }
    throw new Error('Could not delete reason');
  },
  insert: async (input: AssetCatalogueItemFragment, storeId: string) => {
    const result = await sdk.insertAssetCatalogueItem({
      input: itemParsers.toInsert(input),
      storeId,
    });
    const insertAssetCatalogueItem =
      result.centralServer.assetCatalogue.insertAssetCatalogueItem;

    return insertAssetCatalogueItem;
  },
  delete: async (id: string) => {
    const result = await sdk.deleteAssetCatalogueItem({
      assetCatalogueItemId: id,
    });
    const deleteAssetCatalogueItem =
      result.centralServer.assetCatalogue.deleteAssetCatalogueItem;

    if (deleteAssetCatalogueItem?.__typename === 'DeleteResponse') {
      return deleteAssetCatalogueItem.id;
    }

    throw new Error('Could not delete asset catalogue item');
  },
});<|MERGE_RESOLUTION|>--- conflicted
+++ resolved
@@ -7,13 +7,10 @@
   AssetTypeSortFieldInput,
   AssetCategoryFilterInput,
   AssetTypeFilterInput,
-<<<<<<< HEAD
   InsertAssetLogReasonInput,
   AssetLogStatusInput,
   AssetLogReasonFilterInput,
-=======
   InsertAssetCatalogueItemInput,
->>>>>>> 698b6090
 } from '@openmsupply-client/common';
 import { Sdk, AssetCatalogueItemFragment } from './operations.generated';
 
