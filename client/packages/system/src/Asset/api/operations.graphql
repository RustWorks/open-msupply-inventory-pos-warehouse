fragment AssetCatalogueItem on AssetCatalogueItemNode {
  assetCategoryId
  assetClassId
  assetTypeId
  code
  id
  manufacturer
  model
  subCatalogue
  assetClass {
    name
  }
  assetCategory {
    name
  }
  assetType {
    name
  }
}

fragment AssetLog on AssetLogNode {
  comment
  id
  logDatetime
  reason {
    reason
  }
  status
  type
  user {
    firstName
    lastName
    username
    jobTitle
  }
}

fragment AssetLogReason on AssetLogReasonNode {
  id
  assetLogStatus
  reason
}

query assetCatalogueItems(
  $first: Int
  $offset: Int
  $key: AssetCatalogueItemSortFieldInput!
  $desc: Boolean
  $filter: ItemFilterInput
) {
  assetCatalogueItems(
    page: { first: $first, offset: $offset }
    sort: { key: $key, desc: $desc }
    filter: $filter
  ) {
    ... on AssetCatalogueItemConnector {
      nodes {
        ...AssetCatalogueItem
      }
      totalCount
    }
  }
}

query assetCatalogueItemById($assetCatalogueItemId: String!) {
  assetCatalogueItems(filter: { id: { equalTo: $assetCatalogueItemId } }) {
    ... on AssetCatalogueItemConnector {
      nodes {
        ...AssetCatalogueItem
      }
      totalCount
    }
  }
}

query assetClasses($sort: AssetClassSortInput) {
  assetClasses(sort: $sort) {
    ... on AssetClassConnector {
      nodes {
        id
        name
      }
      totalCount
    }
  }
}

query assetTypes($sort: AssetTypeSortInput, $filter: AssetTypeFilterInput) {
  assetTypes(sort: $sort, filter: $filter) {
    ... on AssetTypeConnector {
      nodes {
        id
        name
        categoryId
      }
      totalCount
    }
  }
}

query assetCategories(
  $sort: AssetCategorySortInput
  $filter: AssetCategoryFilterInput
) {
  assetCategories(sort: $sort, filter: $filter) {
    ... on AssetCategoryConnector {
      nodes {
        id
        name
        classId
      }
      totalCount
    }
  }
}

<<<<<<< HEAD
query assetLogReasons(
  $filter: AssetLogReasonFilterInput
  $sort: AssetLogReasonSortInput
  $storeId: String!
) {
  assetLogReasons(filter: $filter, sort: $sort, storeId: $storeId) {
    ... on AssetLogReasonConnector {
      __typename
      totalCount
      nodes {
        __typename
        ...AssetLogReason
      }
    }
  }
}

mutation insertAssetLogReason($input: InsertAssetLogReasonInput!) {
  centralServer {
    logReason {
      insertAssetLogReason(input: $input) {
        ... on AssetLogReasonNode {
          __typename
          id
          reason
        }
        ... on InsertAssetLogReasonError {
          __typename
          error {
=======
mutation insertAssetCatalogueItem(
  $input: InsertAssetCatalogueItemInput!
  $storeId: String!
) {
  centralServer {
    assetCatalogue {
      insertAssetCatalogueItem(input: $input, storeId: $storeId) {
        ... on AssetCatalogueItemNode {
          id
        }
        ... on InsertAssetCatalogueItemError {
          __typename
          error {
            ... on UniqueValueViolation {
              __typename
              field
              description
            }
            ... on UniqueCombinationViolation {
              __typename
              fields
              description
            }
            ... on RecordAlreadyExist {
              __typename
              description
            }
>>>>>>> 698b6090
            description
          }
        }
      }
    }
  }
}

<<<<<<< HEAD
mutation deleteLogReason($reasonId: String!) {
  centralServer {
    logReason {
      deleteLogReason(reasonId: $reasonId) {
        ... on DeleteResponse {
          __typename
          id
        }
        ... on DeleteAssetLogReasonError {
          __typename
=======
mutation deleteAssetCatalogueItem($assetCatalogueItemId: String!) {
  centralServer {
    assetCatalogue {
      deleteAssetCatalogueItem(assetCatalogueItemId: $assetCatalogueItemId) {
        ... on DeleteResponse {
          id
        }
        ... on DeleteAssetCatalogueItemError {
>>>>>>> 698b6090
          error {
            description
          }
        }
      }
    }
  }
}<|MERGE_RESOLUTION|>--- conflicted
+++ resolved
@@ -114,37 +114,6 @@
   }
 }
 
-<<<<<<< HEAD
-query assetLogReasons(
-  $filter: AssetLogReasonFilterInput
-  $sort: AssetLogReasonSortInput
-  $storeId: String!
-) {
-  assetLogReasons(filter: $filter, sort: $sort, storeId: $storeId) {
-    ... on AssetLogReasonConnector {
-      __typename
-      totalCount
-      nodes {
-        __typename
-        ...AssetLogReason
-      }
-    }
-  }
-}
-
-mutation insertAssetLogReason($input: InsertAssetLogReasonInput!) {
-  centralServer {
-    logReason {
-      insertAssetLogReason(input: $input) {
-        ... on AssetLogReasonNode {
-          __typename
-          id
-          reason
-        }
-        ... on InsertAssetLogReasonError {
-          __typename
-          error {
-=======
 mutation insertAssetCatalogueItem(
   $input: InsertAssetCatalogueItemInput!
   $storeId: String!
@@ -172,16 +141,68 @@
               __typename
               description
             }
->>>>>>> 698b6090
-            description
-          }
-        }
-      }
-    }
-  }
-}
-
-<<<<<<< HEAD
+            description
+          }
+        }
+      }
+    }
+  }
+}
+
+mutation deleteAssetCatalogueItem($assetCatalogueItemId: String!) {
+  centralServer {
+    assetCatalogue {
+      deleteAssetCatalogueItem(assetCatalogueItemId: $assetCatalogueItemId) {
+        ... on DeleteResponse {
+          id
+        }
+        ... on DeleteAssetCatalogueItemError {
+          error {
+            description
+          }
+        }
+      }
+    }
+  }
+}
+
+query assetLogReasons(
+  $filter: AssetLogReasonFilterInput
+  $sort: AssetLogReasonSortInput
+  $storeId: String!
+) {
+  assetLogReasons(filter: $filter, sort: $sort, storeId: $storeId) {
+    ... on AssetLogReasonConnector {
+      __typename
+      totalCount
+      nodes {
+        __typename
+        ...AssetLogReason
+      }
+    }
+  }
+}
+
+mutation insertAssetLogReason($input: InsertAssetLogReasonInput!) {
+  centralServer {
+    logReason {
+      insertAssetLogReason(input: $input) {
+        ... on AssetLogReasonNode {
+          __typename
+          id
+          reason
+        }
+        ... on InsertAssetLogReasonError {
+          __typename
+          error {
+            description
+          }
+        }
+      }
+    }
+  }
+}
+
 mutation deleteLogReason($reasonId: String!) {
   centralServer {
     logReason {
@@ -192,16 +213,6 @@
         }
         ... on DeleteAssetLogReasonError {
           __typename
-=======
-mutation deleteAssetCatalogueItem($assetCatalogueItemId: String!) {
-  centralServer {
-    assetCatalogue {
-      deleteAssetCatalogueItem(assetCatalogueItemId: $assetCatalogueItemId) {
-        ... on DeleteResponse {
-          id
-        }
-        ... on DeleteAssetCatalogueItemError {
->>>>>>> 698b6090
           error {
             description
           }
