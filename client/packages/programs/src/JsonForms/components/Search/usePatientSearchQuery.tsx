import { Utils } from '@openmsupply-client/system/src/Patient/api/hooks/utils';
import { PatientSchema } from '@openmsupply-client/programs';

export const usePatientSearchQuery = () => {
  const { data, error, isLoading, mutateAsync } = Utils.usePatientSearch();

  const results =
    // If patient has a full document field, use that since it'll make more data
    // available. Otherwise just use the basic Patient fields
<<<<<<< HEAD
    data?.nodes.map(patient => patient.documentDraft ?? patient) ?? [];
=======
    data?.nodes.map(
      patient =>
        (patient.patient.document?.data as PatientSchema) ?? patient.patient
    ) ?? [];
>>>>>>> 0885e9b6

  return {
    results,
    isLoading,
    error,
    mutateAsync,
  };
};<|MERGE_RESOLUTION|>--- conflicted
+++ resolved
@@ -7,14 +7,10 @@
   const results =
     // If patient has a full document field, use that since it'll make more data
     // available. Otherwise just use the basic Patient fields
-<<<<<<< HEAD
-    data?.nodes.map(patient => patient.documentDraft ?? patient) ?? [];
-=======
     data?.nodes.map(
       patient =>
-        (patient.patient.document?.data as PatientSchema) ?? patient.patient
+        (patient.patient.documentDraft as PatientSchema) ?? patient.patient
     ) ?? [];
->>>>>>> 0885e9b6
 
   return {
     results,
