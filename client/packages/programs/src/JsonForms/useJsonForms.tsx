--- conflicted
+++ resolved
@@ -26,13 +26,10 @@
   previousEncounterFieldTester,
   DecisionTreeControl,
   decisionTreeTester,
-<<<<<<< HEAD
+  Search,
+  searchTester,
   encounterProgramEventTester,
   EncounterProgramEvent,
-=======
-  Search,
-  searchTester,
->>>>>>> a2143550
 } from './components';
 
 // https://stackoverflow.com/questions/57874879/how-to-treat-missing-undefined-properties-as-equivalent-in-lodashs-isequalwit
@@ -94,11 +91,8 @@
     renderer: PreviousEncounterField,
   },
   { tester: decisionTreeTester, renderer: DecisionTreeControl },
-<<<<<<< HEAD
+  { tester: searchTester, renderer: Search },
   { tester: encounterProgramEventTester, renderer: EncounterProgramEvent },
-=======
-  { tester: searchTester, renderer: Search },
->>>>>>> a2143550
 ];
 
 export const useJsonForms = (
