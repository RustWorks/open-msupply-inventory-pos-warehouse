import * as Types from '@openmsupply-client/common';

import { GraphQLClient } from 'graphql-request';
import { GraphQLClientRequestHeaders } from 'graphql-request/build/cjs/types';
import gql from 'graphql-tag';
import { graphql, ResponseResolver, GraphQLRequest, GraphQLContext } from 'msw'
export type DocumentRegistryFragment = { __typename: 'DocumentRegistryNode', id: string, category: Types.DocumentRegistryCategoryNode, documentType: string, contextId: string, name?: string | null, formSchemaId: string, jsonSchema: any, uiSchemaType: string, uiSchema: any };

export type DocumentFragment = { __typename: 'DocumentNode', id: string, name: string, parents: Array<string>, timestamp: string, type: string, data: any, user: { __typename: 'UserNode', userId: string, username: string, email?: string | null }, documentRegistry?: { __typename: 'DocumentRegistryNode', id: string, category: Types.DocumentRegistryCategoryNode, documentType: string, contextId: string, name?: string | null, formSchemaId: string, jsonSchema: any, uiSchemaType: string, uiSchema: any } | null };

export type DocumentByNameQueryVariables = Types.Exact<{
  name: Types.Scalars['String']['input'];
  storeId: Types.Scalars['String']['input'];
}>;


export type DocumentByNameQuery = { __typename: 'Queries', document?: { __typename: 'DocumentNode', id: string, name: string, parents: Array<string>, timestamp: string, type: string, data: any, user: { __typename: 'UserNode', userId: string, username: string, email?: string | null }, documentRegistry?: { __typename: 'DocumentRegistryNode', id: string, category: Types.DocumentRegistryCategoryNode, documentType: string, contextId: string, name?: string | null, formSchemaId: string, jsonSchema: any, uiSchemaType: string, uiSchema: any } | null } | null };

export type DocumentsQueryVariables = Types.Exact<{
  storeId: Types.Scalars['String']['input'];
  page?: Types.InputMaybe<Types.PaginationInput>;
  filter?: Types.InputMaybe<Types.DocumentFilterInput>;
  sort?: Types.InputMaybe<Types.DocumentSortInput>;
}>;


export type DocumentsQuery = { __typename: 'Queries', documents: { __typename: 'DocumentConnector', nodes: Array<{ __typename: 'DocumentNode', id: string, name: string, parents: Array<string>, timestamp: string, type: string, data: any, user: { __typename: 'UserNode', userId: string, username: string, email?: string | null }, documentRegistry?: { __typename: 'DocumentRegistryNode', id: string, category: Types.DocumentRegistryCategoryNode, documentType: string, contextId: string, name?: string | null, formSchemaId: string, jsonSchema: any, uiSchemaType: string, uiSchema: any } | null }> } };

export type DocumentRegistriesQueryVariables = Types.Exact<{
  filter?: Types.InputMaybe<Types.DocumentRegistryFilterInput>;
  sort?: Types.InputMaybe<Types.DocumentRegistrySortInput>;
  storeId: Types.Scalars['String']['input'];
}>;


export type DocumentRegistriesQuery = { __typename: 'Queries', documentRegistries: { __typename: 'DocumentRegistryConnector', totalCount: number, nodes: Array<{ __typename: 'DocumentRegistryNode', id: string, category: Types.DocumentRegistryCategoryNode, documentType: string, contextId: string, name?: string | null, formSchemaId: string, jsonSchema: any, uiSchemaType: string, uiSchema: any }> } };

export type GetDocumentHistoryQueryVariables = Types.Exact<{
  storeId: Types.Scalars['String']['input'];
  name: Types.Scalars['String']['input'];
}>;


export type GetDocumentHistoryQuery = { __typename: 'Queries', documentHistory: { __typename: 'DocumentConnector', totalCount: number, nodes: Array<{ __typename: 'DocumentNode', data: any, id: string, name: string, parents: Array<string>, timestamp: string, type: string, user: { __typename: 'UserNode', userId: string, username: string, email?: string | null } }> } };

export type AllocateProgramNumberMutationVariables = Types.Exact<{
  numberName: Types.Scalars['String']['input'];
  storeId: Types.Scalars['String']['input'];
}>;


export type AllocateProgramNumberMutation = { __typename: 'Mutations', allocateProgramNumber: { __typename: 'NumberNode', number: number } };

export type EncounterFieldsFragment = { __typename: 'EncounterFieldsNode', fields: Array<any>, encounter: { __typename: 'EncounterNode', name: string, startDatetime: string, endDatetime?: string | null } };

export type ProgramEventFragment = { __typename: 'ProgramEventNode', activeStartDatetime: string, type: string, data?: string | null, documentName?: string | null };

export type EncounterFieldsQueryVariables = Types.Exact<{
  storeId: Types.Scalars['String']['input'];
  patientId: Types.Scalars['String']['input'];
  fields?: Types.InputMaybe<Array<Types.Scalars['String']['input']> | Types.Scalars['String']['input']>;
}>;


export type EncounterFieldsQuery = { __typename: 'Queries', encounterFields: { __typename: 'EncounterFieldsConnector', nodes: Array<{ __typename: 'EncounterFieldsNode', fields: Array<any>, encounter: { __typename: 'EncounterNode', name: string, startDatetime: string, endDatetime?: string | null } }> } };

export type EncounterDocumentRegistryFragment = { __typename: 'DocumentRegistryNode', category: Types.DocumentRegistryCategoryNode, documentType: string, contextId: string, formSchemaId: string, id: string, jsonSchema: any, name?: string | null, uiSchema: any, uiSchemaType: string };

export type EncounterFragment = { __typename: 'EncounterNode', id: string, contextId: string, type: string, name: string, status?: Types.EncounterNodeStatus | null, createdDatetime: string, startDatetime: string, endDatetime?: string | null, patient: { __typename: 'PatientNode', id: string, firstName?: string | null, lastName?: string | null, code: string, code2?: string | null, name: string, dateOfBirth?: string | null }, clinician?: { __typename: 'ClinicianNode', id: string, firstName?: string | null, lastName: string } | null, document: { __typename: 'DocumentNode', id: string, name: string, parents: Array<string>, timestamp: string, type: string, data: any, user: { __typename: 'UserNode', userId: string, username: string, email?: string | null }, documentRegistry?: { __typename: 'DocumentRegistryNode', id: string, category: Types.DocumentRegistryCategoryNode, documentType: string, contextId: string, name?: string | null, formSchemaId: string, jsonSchema: any, uiSchemaType: string, uiSchema: any } | null } };

export type EncountersWithDocumentQueryVariables = Types.Exact<{
  storeId: Types.Scalars['String']['input'];
  key?: Types.InputMaybe<Types.EncounterSortFieldInput>;
  desc?: Types.InputMaybe<Types.Scalars['Boolean']['input']>;
  filter?: Types.InputMaybe<Types.EncounterFilterInput>;
  page?: Types.InputMaybe<Types.PaginationInput>;
}>;


export type EncountersWithDocumentQuery = { __typename: 'Queries', encounters: { __typename: 'EncounterConnector', totalCount: number, nodes: Array<{ __typename: 'EncounterNode', id: string, contextId: string, type: string, name: string, status?: Types.EncounterNodeStatus | null, createdDatetime: string, startDatetime: string, endDatetime?: string | null, patient: { __typename: 'PatientNode', id: string, firstName?: string | null, lastName?: string | null, code: string, code2?: string | null, name: string, dateOfBirth?: string | null }, clinician?: { __typename: 'ClinicianNode', id: string, firstName?: string | null, lastName: string } | null, document: { __typename: 'DocumentNode', id: string, name: string, parents: Array<string>, timestamp: string, type: string, data: any, user: { __typename: 'UserNode', userId: string, username: string, email?: string | null }, documentRegistry?: { __typename: 'DocumentRegistryNode', id: string, category: Types.DocumentRegistryCategoryNode, documentType: string, contextId: string, name?: string | null, formSchemaId: string, jsonSchema: any, uiSchemaType: string, uiSchema: any } | null } }> } };

export type EncounterByIdQueryVariables = Types.Exact<{
  storeId: Types.Scalars['String']['input'];
  encounterId: Types.Scalars['String']['input'];
}>;


export type EncounterByIdQuery = { __typename: 'Queries', encounters: { __typename: 'EncounterConnector', totalCount: number, nodes: Array<{ __typename: 'EncounterNode', id: string, contextId: string, type: string, name: string, status?: Types.EncounterNodeStatus | null, createdDatetime: string, startDatetime: string, endDatetime?: string | null, patient: { __typename: 'PatientNode', id: string, firstName?: string | null, lastName?: string | null, code: string, code2?: string | null, name: string, dateOfBirth?: string | null }, clinician?: { __typename: 'ClinicianNode', id: string, firstName?: string | null, lastName: string } | null, document: { __typename: 'DocumentNode', id: string, name: string, parents: Array<string>, timestamp: string, type: string, data: any, user: { __typename: 'UserNode', userId: string, username: string, email?: string | null }, documentRegistry?: { __typename: 'DocumentRegistryNode', id: string, category: Types.DocumentRegistryCategoryNode, documentType: string, contextId: string, name?: string | null, formSchemaId: string, jsonSchema: any, uiSchemaType: string, uiSchema: any } | null } }> } };

export type EncounterByDocNameQueryVariables = Types.Exact<{
  storeId: Types.Scalars['String']['input'];
  documentName: Types.Scalars['String']['input'];
}>;


export type EncounterByDocNameQuery = { __typename: 'Queries', encounters: { __typename: 'EncounterConnector', totalCount: number, nodes: Array<{ __typename: 'EncounterNode', id: string, contextId: string, type: string, name: string, status?: Types.EncounterNodeStatus | null, createdDatetime: string, startDatetime: string, endDatetime?: string | null, patient: { __typename: 'PatientNode', id: string, firstName?: string | null, lastName?: string | null, code: string, code2?: string | null, name: string, dateOfBirth?: string | null }, clinician?: { __typename: 'ClinicianNode', id: string, firstName?: string | null, lastName: string } | null, document: { __typename: 'DocumentNode', id: string, name: string, parents: Array<string>, timestamp: string, type: string, data: any, user: { __typename: 'UserNode', userId: string, username: string, email?: string | null }, documentRegistry?: { __typename: 'DocumentRegistryNode', id: string, category: Types.DocumentRegistryCategoryNode, documentType: string, contextId: string, name?: string | null, formSchemaId: string, jsonSchema: any, uiSchemaType: string, uiSchema: any } | null } }> } };

<<<<<<< HEAD
export type EncounterRowFragment = { __typename: 'EncounterNode', id: string, contextId: string, startDatetime: string, endDatetime?: string | null, status?: Types.EncounterNodeStatus | null, name: string, type: string, document: { __typename: 'DocumentNode', documentRegistry?: { __typename: 'DocumentRegistryNode', name?: string | null } | null }, patient: { __typename: 'PatientNode', id: string, firstName?: string | null, lastName?: string | null, name: string }, activeProgramEvents: Array<{ __typename: 'ProgramEventNode', activeStartDatetime: string, type: string, data?: string | null, documentName?: string | null }> };
=======
export type EncounterRowFragment = { __typename: 'EncounterNode', id: string, contextId: string, startDatetime: string, endDatetime?: string | null, status?: Types.EncounterNodeStatus | null, name: string, type: string, document: { __typename: 'DocumentNode', documentRegistry?: { __typename: 'DocumentRegistryNode', name?: string | null } | null }, patient: { __typename: 'PatientNode', id: string, firstName?: string | null, lastName?: string | null, name: string }, activeProgramEvents: { __typename: 'ProgramEventConnector', nodes: Array<{ __typename: 'ProgramEventNode', activeStartDatetime: string, type: string, data?: string | null, documentName?: string | null }> } };
>>>>>>> 83ead2d0

export type EncountersQueryVariables = Types.Exact<{
  storeId: Types.Scalars['String']['input'];
  key?: Types.InputMaybe<Types.EncounterSortFieldInput>;
  desc?: Types.InputMaybe<Types.Scalars['Boolean']['input']>;
  filter?: Types.InputMaybe<Types.EncounterFilterInput>;
  page?: Types.InputMaybe<Types.PaginationInput>;
  eventTime: Types.Scalars['String']['input'];
}>;


<<<<<<< HEAD
export type EncountersQuery = { __typename: 'Queries', encounters: { __typename: 'EncounterConnector', totalCount: number, nodes: Array<{ __typename: 'EncounterNode', id: string, contextId: string, startDatetime: string, endDatetime?: string | null, status?: Types.EncounterNodeStatus | null, name: string, type: string, document: { __typename: 'DocumentNode', documentRegistry?: { __typename: 'DocumentRegistryNode', name?: string | null } | null }, patient: { __typename: 'PatientNode', id: string, firstName?: string | null, lastName?: string | null, name: string }, activeProgramEvents: Array<{ __typename: 'ProgramEventNode', activeStartDatetime: string, type: string, data?: string | null, documentName?: string | null }> }> } };
=======
export type EncountersQuery = { __typename: 'Queries', encounters: { __typename: 'EncounterConnector', totalCount: number, nodes: Array<{ __typename: 'EncounterNode', id: string, contextId: string, startDatetime: string, endDatetime?: string | null, status?: Types.EncounterNodeStatus | null, name: string, type: string, document: { __typename: 'DocumentNode', documentRegistry?: { __typename: 'DocumentRegistryNode', name?: string | null } | null }, patient: { __typename: 'PatientNode', id: string, firstName?: string | null, lastName?: string | null, name: string }, activeProgramEvents: { __typename: 'ProgramEventConnector', nodes: Array<{ __typename: 'ProgramEventNode', activeStartDatetime: string, type: string, data?: string | null, documentName?: string | null }> } }> } };
>>>>>>> 83ead2d0

export type InsertEncounterMutationVariables = Types.Exact<{
  storeId: Types.Scalars['String']['input'];
  input: Types.InsertEncounterInput;
}>;


export type InsertEncounterMutation = { __typename: 'Mutations', insertEncounter: { __typename: 'EncounterNode', id: string, contextId: string, type: string, name: string, status?: Types.EncounterNodeStatus | null, createdDatetime: string, startDatetime: string, endDatetime?: string | null, patient: { __typename: 'PatientNode', id: string, firstName?: string | null, lastName?: string | null, code: string, code2?: string | null, name: string, dateOfBirth?: string | null }, clinician?: { __typename: 'ClinicianNode', id: string, firstName?: string | null, lastName: string } | null, document: { __typename: 'DocumentNode', id: string, name: string, parents: Array<string>, timestamp: string, type: string, data: any, user: { __typename: 'UserNode', userId: string, username: string, email?: string | null }, documentRegistry?: { __typename: 'DocumentRegistryNode', id: string, category: Types.DocumentRegistryCategoryNode, documentType: string, contextId: string, name?: string | null, formSchemaId: string, jsonSchema: any, uiSchemaType: string, uiSchema: any } | null } } };

export type UpdateEncounterMutationVariables = Types.Exact<{
  storeId: Types.Scalars['String']['input'];
  input: Types.UpdateEncounterInput;
}>;


export type UpdateEncounterMutation = { __typename: 'Mutations', updateEncounter: { __typename: 'EncounterNode', id: string, contextId: string, type: string, name: string, status?: Types.EncounterNodeStatus | null, createdDatetime: string, startDatetime: string, endDatetime?: string | null, patient: { __typename: 'PatientNode', id: string, firstName?: string | null, lastName?: string | null, code: string, code2?: string | null, name: string, dateOfBirth?: string | null }, clinician?: { __typename: 'ClinicianNode', id: string, firstName?: string | null, lastName: string } | null, document: { __typename: 'DocumentNode', id: string, name: string, parents: Array<string>, timestamp: string, type: string, data: any, user: { __typename: 'UserNode', userId: string, username: string, email?: string | null }, documentRegistry?: { __typename: 'DocumentRegistryNode', id: string, category: Types.DocumentRegistryCategoryNode, documentType: string, contextId: string, name?: string | null, formSchemaId: string, jsonSchema: any, uiSchemaType: string, uiSchema: any } | null } } };

<<<<<<< HEAD
export type ProgramEnrolmentRowFragment = { __typename: 'ProgramEnrolmentNode', type: string, programEnrolmentId?: string | null, patientId: string, contextId: string, name: string, enrolmentDatetime: string, status: Types.ProgramEnrolmentNodeStatus, document: { __typename: 'DocumentNode', documentRegistry?: { __typename: 'DocumentRegistryNode', id: string, name?: string | null } | null }, activeProgramEvents: Array<{ __typename: 'ProgramEventNode', activeStartDatetime: string, type: string, data?: string | null, documentName?: string | null }> };
=======
export type ProgramEnrolmentRowFragment = { __typename: 'ProgramEnrolmentNode', type: string, programEnrolmentId?: string | null, patientId: string, contextId: string, name: string, enrolmentDatetime: string, status: Types.ProgramEnrolmentNodeStatus, document: { __typename: 'DocumentNode', documentRegistry?: { __typename: 'DocumentRegistryNode', id: string, name?: string | null } | null }, activeProgramEvents: { __typename: 'ProgramEventConnector', nodes: Array<{ __typename: 'ProgramEventNode', activeStartDatetime: string, type: string, data?: string | null, documentName?: string | null }> } };
>>>>>>> 83ead2d0

export type ProgramEnrolmentsQueryVariables = Types.Exact<{
  storeId: Types.Scalars['String']['input'];
  key: Types.ProgramEnrolmentSortFieldInput;
  desc?: Types.InputMaybe<Types.Scalars['Boolean']['input']>;
  filter?: Types.InputMaybe<Types.ProgramEnrolmentFilterInput>;
  eventTime: Types.Scalars['String']['input'];
}>;


<<<<<<< HEAD
export type ProgramEnrolmentsQuery = { __typename: 'Queries', programEnrolments: { __typename: 'ProgramEnrolmentConnector', totalCount: number, nodes: Array<{ __typename: 'ProgramEnrolmentNode', type: string, programEnrolmentId?: string | null, patientId: string, contextId: string, name: string, enrolmentDatetime: string, status: Types.ProgramEnrolmentNodeStatus, document: { __typename: 'DocumentNode', documentRegistry?: { __typename: 'DocumentRegistryNode', id: string, name?: string | null } | null }, activeProgramEvents: Array<{ __typename: 'ProgramEventNode', activeStartDatetime: string, type: string, data?: string | null, documentName?: string | null }> }> } };
=======
export type ProgramEnrolmentsQuery = { __typename: 'Queries', programEnrolments: { __typename: 'ProgramEnrolmentConnector', totalCount: number, nodes: Array<{ __typename: 'ProgramEnrolmentNode', type: string, programEnrolmentId?: string | null, patientId: string, contextId: string, name: string, enrolmentDatetime: string, status: Types.ProgramEnrolmentNodeStatus, document: { __typename: 'DocumentNode', documentRegistry?: { __typename: 'DocumentRegistryNode', id: string, name?: string | null } | null }, activeProgramEvents: { __typename: 'ProgramEventConnector', nodes: Array<{ __typename: 'ProgramEventNode', activeStartDatetime: string, type: string, data?: string | null, documentName?: string | null }> } }> } };
>>>>>>> 83ead2d0

export type ProgramEnrolmentFragment = { __typename: 'ProgramEnrolmentNode', type: string, programEnrolmentId?: string | null, patientId: string, name: string, enrolmentDatetime: string, status: Types.ProgramEnrolmentNodeStatus, document: { __typename: 'DocumentNode', id: string, name: string, parents: Array<string>, timestamp: string, type: string, data: any, user: { __typename: 'UserNode', userId: string, username: string, email?: string | null }, documentRegistry?: { __typename: 'DocumentRegistryNode', id: string, category: Types.DocumentRegistryCategoryNode, documentType: string, contextId: string, name?: string | null, formSchemaId: string, jsonSchema: any, uiSchemaType: string, uiSchema: any } | null } };

export type ProgramEnrolmentByDocNameQueryVariables = Types.Exact<{
  storeId: Types.Scalars['String']['input'];
  documentName: Types.Scalars['String']['input'];
}>;


export type ProgramEnrolmentByDocNameQuery = { __typename: 'Queries', programEnrolments: { __typename: 'ProgramEnrolmentConnector', totalCount: number, nodes: Array<{ __typename: 'ProgramEnrolmentNode', type: string, programEnrolmentId?: string | null, patientId: string, name: string, enrolmentDatetime: string, status: Types.ProgramEnrolmentNodeStatus, document: { __typename: 'DocumentNode', id: string, name: string, parents: Array<string>, timestamp: string, type: string, data: any, user: { __typename: 'UserNode', userId: string, username: string, email?: string | null }, documentRegistry?: { __typename: 'DocumentRegistryNode', id: string, category: Types.DocumentRegistryCategoryNode, documentType: string, contextId: string, name?: string | null, formSchemaId: string, jsonSchema: any, uiSchemaType: string, uiSchema: any } | null } }> } };

export type InsertProgramEnrolmentMutationVariables = Types.Exact<{
  storeId: Types.Scalars['String']['input'];
  input: Types.InsertProgramEnrolmentInput;
}>;


export type InsertProgramEnrolmentMutation = { __typename: 'Mutations', insertProgramEnrolment: { __typename: 'ProgramEnrolmentNode', type: string, programEnrolmentId?: string | null, patientId: string, name: string, enrolmentDatetime: string, status: Types.ProgramEnrolmentNodeStatus, document: { __typename: 'DocumentNode', id: string, name: string, parents: Array<string>, timestamp: string, type: string, data: any, user: { __typename: 'UserNode', userId: string, username: string, email?: string | null }, documentRegistry?: { __typename: 'DocumentRegistryNode', id: string, category: Types.DocumentRegistryCategoryNode, documentType: string, contextId: string, name?: string | null, formSchemaId: string, jsonSchema: any, uiSchemaType: string, uiSchema: any } | null } } };

export type UpdateProgramEnrolmentMutationVariables = Types.Exact<{
  storeId: Types.Scalars['String']['input'];
  input: Types.UpdateProgramEnrolmentInput;
}>;


export type UpdateProgramEnrolmentMutation = { __typename: 'Mutations', updateProgramEnrolment: { __typename: 'ProgramEnrolmentNode', type: string, programEnrolmentId?: string | null, patientId: string, name: string, enrolmentDatetime: string, status: Types.ProgramEnrolmentNodeStatus, document: { __typename: 'DocumentNode', id: string, name: string, parents: Array<string>, timestamp: string, type: string, data: any, user: { __typename: 'UserNode', userId: string, username: string, email?: string | null }, documentRegistry?: { __typename: 'DocumentRegistryNode', id: string, category: Types.DocumentRegistryCategoryNode, documentType: string, contextId: string, name?: string | null, formSchemaId: string, jsonSchema: any, uiSchemaType: string, uiSchema: any } | null } } };

export type ClinicianFragment = { __typename: 'ClinicianNode', address1?: string | null, address2?: string | null, code: string, email?: string | null, firstName?: string | null, id: string, initials: string, gender?: Types.GenderType | null, lastName: string, mobile?: string | null, phone?: string | null };

export type CliniciansQueryVariables = Types.Exact<{
  storeId: Types.Scalars['String']['input'];
  key: Types.ClinicianSortFieldInput;
  desc?: Types.InputMaybe<Types.Scalars['Boolean']['input']>;
  filter?: Types.InputMaybe<Types.ClinicianFilterInput>;
}>;


export type CliniciansQuery = { __typename: 'Queries', clinicians: { __typename: 'ClinicianConnector', totalCount: number, nodes: Array<{ __typename: 'ClinicianNode', address1?: string | null, address2?: string | null, code: string, email?: string | null, firstName?: string | null, id: string, initials: string, gender?: Types.GenderType | null, lastName: string, mobile?: string | null, phone?: string | null }> } };

export type FormSchemaFragment = { __typename: 'FormSchemaNode', id: string, jsonSchema: any, type: string, uiSchema: any };

export type FormSchemasQueryVariables = Types.Exact<{
  filter?: Types.InputMaybe<Types.FormSchemaFilterInput>;
}>;


export type FormSchemasQuery = { __typename: 'Queries', formSchemas: { __typename: 'FormSchemaConnector', nodes: Array<{ __typename: 'FormSchemaNode', id: string, jsonSchema: any, type: string, uiSchema: any }> } };

export type ActiveProgramEventsQueryVariables = Types.Exact<{
  at?: Types.InputMaybe<Types.Scalars['String']['input']>;
  storeId: Types.Scalars['String']['input'];
  filter?: Types.InputMaybe<Types.ProgramEventFilterInput>;
  page?: Types.InputMaybe<Types.PaginationInput>;
}>;


<<<<<<< HEAD
export type ActiveProgramEventsQuery = { __typename: 'Queries', activeProgramEvents: { __typename: 'ProgramEventConnector', totalCount: number, nodes: Array<{ __typename: 'ProgramEventNode', type: string, patientId?: string | null, documentType: string, documentName?: string | null, datetime: string, data?: string | null, activeStartDatetime: string }> } };

export type ContactTraceRowFragment = { __typename: 'ContactTraceNode', contactTraceId?: string | null, storeId?: string | null, datetime: string, documentId: string, id: string, firstName?: string | null, lastName?: string | null, gender?: Types.GenderType | null, dateOfBirth?: string | null, age?: number | null, patientId: string, document: { __typename: 'DocumentNode', name: string, type: string, id: string }, patient: { __typename: 'PatientNode', id: string, name: string, firstName?: string | null, lastName?: string | null }, contactPatient?: { __typename: 'PatientNode', id: string, name: string, firstName?: string | null, lastName?: string | null } | null, program: { __typename: 'ProgramNode', id: string, name: string } };

export type ContactTracesQueryVariables = Types.Exact<{
  storeId: Types.Scalars['String']['input'];
  key?: Types.InputMaybe<Types.ContactTraceSortFieldInput>;
  desc?: Types.InputMaybe<Types.Scalars['Boolean']['input']>;
  filter?: Types.InputMaybe<Types.ContactTraceFilterInput>;
  page?: Types.InputMaybe<Types.PaginationInput>;
}>;


export type ContactTracesQuery = { __typename: 'Queries', contactTraces: { __typename: 'ContactTraceConnector', totalCount: number, nodes: Array<{ __typename: 'ContactTraceNode', contactTraceId?: string | null, storeId?: string | null, datetime: string, documentId: string, id: string, firstName?: string | null, lastName?: string | null, gender?: Types.GenderType | null, dateOfBirth?: string | null, age?: number | null, patientId: string, document: { __typename: 'DocumentNode', name: string, type: string, id: string }, patient: { __typename: 'PatientNode', id: string, name: string, firstName?: string | null, lastName?: string | null }, contactPatient?: { __typename: 'PatientNode', id: string, name: string, firstName?: string | null, lastName?: string | null } | null, program: { __typename: 'ProgramNode', id: string, name: string } }> } };

export type ContactTraceFragment = { __typename: 'ContactTraceNode', id: string, document: { __typename: 'DocumentNode', id: string, name: string, parents: Array<string>, timestamp: string, type: string, data: any, user: { __typename: 'UserNode', userId: string, username: string, email?: string | null }, documentRegistry?: { __typename: 'DocumentRegistryNode', id: string, category: Types.DocumentRegistryCategoryNode, documentType: string, contextId: string, name?: string | null, formSchemaId: string, jsonSchema: any, uiSchemaType: string, uiSchema: any } | null } };

export type InsertContactTraceMutationVariables = Types.Exact<{
  storeId: Types.Scalars['String']['input'];
  input: Types.InsertContactTraceInput;
}>;


export type InsertContactTraceMutation = { __typename: 'Mutations', insertContactTrace: { __typename: 'ContactTraceNode', id: string, document: { __typename: 'DocumentNode', id: string, name: string, parents: Array<string>, timestamp: string, type: string, data: any, user: { __typename: 'UserNode', userId: string, username: string, email?: string | null }, documentRegistry?: { __typename: 'DocumentRegistryNode', id: string, category: Types.DocumentRegistryCategoryNode, documentType: string, contextId: string, name?: string | null, formSchemaId: string, jsonSchema: any, uiSchemaType: string, uiSchema: any } | null } } };

export type UpdateContactTraceMutationVariables = Types.Exact<{
  storeId: Types.Scalars['String']['input'];
  input: Types.UpdateContactTraceInput;
}>;


export type UpdateContactTraceMutation = { __typename: 'Mutations', updateContactTrace: { __typename: 'ContactTraceNode', id: string, document: { __typename: 'DocumentNode', id: string, name: string, parents: Array<string>, timestamp: string, type: string, data: any, user: { __typename: 'UserNode', userId: string, username: string, email?: string | null }, documentRegistry?: { __typename: 'DocumentRegistryNode', id: string, category: Types.DocumentRegistryCategoryNode, documentType: string, contextId: string, name?: string | null, formSchemaId: string, jsonSchema: any, uiSchemaType: string, uiSchema: any } | null } } };
=======
export type ActiveProgramEventsQuery = { __typename: 'Queries', activeProgramEvents: { __typename: 'ProgramEventConnector', totalCount: number, nodes: Array<{ __typename: 'ProgramEventNode', activeStartDatetime: string, type: string, data?: string | null, documentName?: string | null }> } };
>>>>>>> 83ead2d0

export const EncounterFieldsFragmentDoc = gql`
    fragment EncounterFields on EncounterFieldsNode {
  fields
  encounter {
    name
    startDatetime
    endDatetime
  }
}
    `;
export const EncounterDocumentRegistryFragmentDoc = gql`
    fragment EncounterDocumentRegistry on DocumentRegistryNode {
  category
  documentType
  contextId
  formSchemaId
  id
  jsonSchema
  name
  uiSchema
  uiSchemaType
}
    `;
export const DocumentRegistryFragmentDoc = gql`
    fragment DocumentRegistry on DocumentRegistryNode {
  __typename
  id
  category
  documentType
  contextId
  name
  formSchemaId
  jsonSchema
  uiSchemaType
  uiSchema
}
    `;
export const DocumentFragmentDoc = gql`
    fragment Document on DocumentNode {
  id
  name
  parents
  user {
    userId
    username
    email
  }
  timestamp
  type
  data
  documentRegistry {
    ...DocumentRegistry
  }
}
    ${DocumentRegistryFragmentDoc}`;
export const EncounterFragmentDoc = gql`
    fragment Encounter on EncounterNode {
  id
  contextId
  type
  name
  status
  patient {
    id
    firstName
    lastName
    code
    code2
    name
    dateOfBirth
  }
  clinician {
    id
    firstName
    lastName
  }
  createdDatetime
  startDatetime
  endDatetime
  document {
    ...Document
  }
}
    ${DocumentFragmentDoc}`;
export const ProgramEventFragmentDoc = gql`
    fragment ProgramEvent on ProgramEventNode {
  activeStartDatetime
  type
  data
  documentName
}
    `;
export const EncounterRowFragmentDoc = gql`
    fragment EncounterRow on EncounterNode {
  id
  document {
    documentRegistry {
      name
    }
  }
  contextId
  startDatetime
  endDatetime
  status
  name
  type
  patient {
    id
    firstName
    lastName
    name
  }
  activeProgramEvents(at: $eventTime, filter: {isCurrentEncounter: true}) {
    ... on ProgramEventConnector {
      nodes {
        __typename
        ...ProgramEvent
      }
    }
  }
}
    ${ProgramEventFragmentDoc}`;
export const ProgramEnrolmentRowFragmentDoc = gql`
    fragment ProgramEnrolmentRow on ProgramEnrolmentNode {
  type
  programEnrolmentId
  patientId
  contextId
  name
  enrolmentDatetime
  status
  document {
    documentRegistry {
      id
      name
    }
  }
  activeProgramEvents(at: $eventTime) {
    ... on ProgramEventConnector {
      nodes {
        __typename
        ...ProgramEvent
      }
    }
  }
}
    ${ProgramEventFragmentDoc}`;
export const ProgramEnrolmentFragmentDoc = gql`
    fragment ProgramEnrolment on ProgramEnrolmentNode {
  type
  programEnrolmentId
  patientId
  name
  enrolmentDatetime
  status
  document {
    ...Document
  }
}
    ${DocumentFragmentDoc}`;
export const ClinicianFragmentDoc = gql`
    fragment Clinician on ClinicianNode {
  address1
  address2
  code
  email
  firstName
  id
  initials
  gender
  lastName
  mobile
  phone
}
    `;
export const FormSchemaFragmentDoc = gql`
    fragment FormSchema on FormSchemaNode {
  id
  jsonSchema
  type
  uiSchema
}
    `;
export const ContactTraceRowFragmentDoc = gql`
    fragment ContactTraceRow on ContactTraceNode {
  __typename
  contactTraceId
  storeId
  datetime
  document {
    name
    type
    id
  }
  documentId
  id
  firstName
  lastName
  gender
  dateOfBirth
  age
  patientId
  patient {
    id
    name
    firstName
    lastName
  }
  contactPatient {
    id
    name
    firstName
    lastName
  }
  program {
    id
    name
  }
}
    `;
export const ContactTraceFragmentDoc = gql`
    fragment ContactTrace on ContactTraceNode {
  id
  document {
    ...Document
  }
}
    ${DocumentFragmentDoc}`;
export const DocumentByNameDocument = gql`
    query documentByName($name: String!, $storeId: String!) {
  document(name: $name, storeId: $storeId) {
    __typename
    ... on DocumentNode {
      ...Document
    }
  }
}
    ${DocumentFragmentDoc}`;
export const DocumentsDocument = gql`
    query documents($storeId: String!, $page: PaginationInput, $filter: DocumentFilterInput, $sort: DocumentSortInput) {
  documents(storeId: $storeId, page: $page, filter: $filter, sort: $sort) {
    __typename
    ... on DocumentConnector {
      nodes {
        ...Document
      }
    }
  }
}
    ${DocumentFragmentDoc}`;
export const DocumentRegistriesDocument = gql`
    query documentRegistries($filter: DocumentRegistryFilterInput, $sort: DocumentRegistrySortInput, $storeId: String!) {
  documentRegistries(filter: $filter, sort: $sort, storeId: $storeId) {
    ... on DocumentRegistryConnector {
      __typename
      nodes {
        ...DocumentRegistry
      }
      totalCount
    }
  }
}
    ${DocumentRegistryFragmentDoc}`;
export const GetDocumentHistoryDocument = gql`
    query getDocumentHistory($storeId: String!, $name: String!) {
  documentHistory(storeId: $storeId, name: $name) {
    __typename
    ... on DocumentConnector {
      totalCount
      nodes {
        __typename
        user {
          userId
          username
          email
        }
        data
        id
        name
        parents
        timestamp
        type
      }
    }
  }
}
    `;
export const AllocateProgramNumberDocument = gql`
    mutation allocateProgramNumber($numberName: String!, $storeId: String!) {
  allocateProgramNumber(input: {numberName: $numberName}, storeId: $storeId) {
    ... on NumberNode {
      __typename
      number
    }
  }
}
    `;
export const EncounterFieldsDocument = gql`
    query encounterFields($storeId: String!, $patientId: String!, $fields: [String!]) {
  encounterFields(
    input: {fields: $fields}
    storeId: $storeId
    sort: {key: startDatetime}
    filter: {patientId: {equalTo: $patientId}}
  ) {
    ... on EncounterFieldsConnector {
      __typename
      nodes {
        __typename
        ...EncounterFields
      }
    }
  }
}
    ${EncounterFieldsFragmentDoc}`;
export const EncountersWithDocumentDocument = gql`
    query encountersWithDocument($storeId: String!, $key: EncounterSortFieldInput, $desc: Boolean, $filter: EncounterFilterInput, $page: PaginationInput) {
  encounters(
    storeId: $storeId
    sort: {key: $key, desc: $desc}
    filter: $filter
    page: $page
  ) {
    ... on EncounterConnector {
      __typename
      nodes {
        __typename
        ...Encounter
      }
      totalCount
    }
  }
}
    ${EncounterFragmentDoc}`;
export const EncounterByIdDocument = gql`
    query encounterById($storeId: String!, $encounterId: String!) {
  encounters(storeId: $storeId, filter: {id: {equalTo: $encounterId}}) {
    ... on EncounterConnector {
      __typename
      nodes {
        ...Encounter
      }
      totalCount
    }
  }
}
    ${EncounterFragmentDoc}`;
export const EncounterByDocNameDocument = gql`
    query encounterByDocName($storeId: String!, $documentName: String!) {
  encounters(storeId: $storeId, filter: {documentName: {equalTo: $documentName}}) {
    ... on EncounterConnector {
      __typename
      nodes {
        ...Encounter
      }
      totalCount
    }
  }
}
    ${EncounterFragmentDoc}`;
export const EncountersDocument = gql`
    query encounters($storeId: String!, $key: EncounterSortFieldInput, $desc: Boolean, $filter: EncounterFilterInput, $page: PaginationInput, $eventTime: String!) {
  encounters(
    storeId: $storeId
    sort: {key: $key, desc: $desc}
    filter: $filter
    page: $page
  ) {
    ... on EncounterConnector {
      __typename
      nodes {
        __typename
        ...EncounterRow
      }
      totalCount
    }
  }
}
    ${EncounterRowFragmentDoc}`;
export const InsertEncounterDocument = gql`
    mutation insertEncounter($storeId: String!, $input: InsertEncounterInput!) {
  insertEncounter(storeId: $storeId, input: $input) {
    ... on EncounterNode {
      __typename
      ...Encounter
    }
  }
}
    ${EncounterFragmentDoc}`;
export const UpdateEncounterDocument = gql`
    mutation updateEncounter($storeId: String!, $input: UpdateEncounterInput!) {
  updateEncounter(storeId: $storeId, input: $input) {
    ... on EncounterNode {
      __typename
      ...Encounter
    }
  }
}
    ${EncounterFragmentDoc}`;
export const ProgramEnrolmentsDocument = gql`
    query programEnrolments($storeId: String!, $key: ProgramEnrolmentSortFieldInput!, $desc: Boolean, $filter: ProgramEnrolmentFilterInput, $eventTime: String!) {
  programEnrolments(
    storeId: $storeId
    sort: {key: $key, desc: $desc}
    filter: $filter
  ) {
    ... on ProgramEnrolmentConnector {
      __typename
      nodes {
        ...ProgramEnrolmentRow
      }
      totalCount
    }
  }
}
    ${ProgramEnrolmentRowFragmentDoc}`;
export const ProgramEnrolmentByDocNameDocument = gql`
    query programEnrolmentByDocName($storeId: String!, $documentName: String!) {
  programEnrolments(
    storeId: $storeId
    filter: {documentName: {equalTo: $documentName}}
  ) {
    ... on ProgramEnrolmentConnector {
      __typename
      nodes {
        ...ProgramEnrolment
      }
      totalCount
    }
  }
}
    ${ProgramEnrolmentFragmentDoc}`;
export const InsertProgramEnrolmentDocument = gql`
    mutation insertProgramEnrolment($storeId: String!, $input: InsertProgramEnrolmentInput!) {
  insertProgramEnrolment(storeId: $storeId, input: $input) {
    ... on ProgramEnrolmentNode {
      __typename
      ...ProgramEnrolment
    }
  }
}
    ${ProgramEnrolmentFragmentDoc}`;
export const UpdateProgramEnrolmentDocument = gql`
    mutation updateProgramEnrolment($storeId: String!, $input: UpdateProgramEnrolmentInput!) {
  updateProgramEnrolment(storeId: $storeId, input: $input) {
    ... on ProgramEnrolmentNode {
      __typename
      ...ProgramEnrolment
    }
  }
}
    ${ProgramEnrolmentFragmentDoc}`;
export const CliniciansDocument = gql`
    query clinicians($storeId: String!, $key: ClinicianSortFieldInput!, $desc: Boolean, $filter: ClinicianFilterInput) {
  clinicians(storeId: $storeId, sort: {key: $key, desc: $desc}, filter: $filter) {
    ... on ClinicianConnector {
      __typename
      nodes {
        __typename
        ...Clinician
      }
      totalCount
    }
  }
}
    ${ClinicianFragmentDoc}`;
export const FormSchemasDocument = gql`
    query formSchemas($filter: FormSchemaFilterInput) {
  formSchemas(filter: $filter) {
    ... on FormSchemaConnector {
      __typename
      nodes {
        __typename
        ...FormSchema
      }
    }
  }
}
    ${FormSchemaFragmentDoc}`;
export const ActiveProgramEventsDocument = gql`
    query activeProgramEvents($at: String, $storeId: String!, $filter: ProgramEventFilterInput, $page: PaginationInput) {
  activeProgramEvents(at: $at, storeId: $storeId, filter: $filter, page: $page) {
    ... on ProgramEventConnector {
      __typename
      totalCount
      nodes {
        __typename
<<<<<<< HEAD
        type
        patientId
        documentType
        documentName
        datetime
        data
        activeStartDatetime
      }
    }
  }
}
    `;
export const ContactTracesDocument = gql`
    query contactTraces($storeId: String!, $key: ContactTraceSortFieldInput, $desc: Boolean, $filter: ContactTraceFilterInput, $page: PaginationInput) {
  contactTraces(
    storeId: $storeId
    filter: $filter
    sort: {key: $key, desc: $desc}
    page: $page
  ) {
    ... on ContactTraceConnector {
      nodes {
        ...ContactTraceRow
      }
      totalCount
    }
  }
}
    ${ContactTraceRowFragmentDoc}`;
export const InsertContactTraceDocument = gql`
    mutation insertContactTrace($storeId: String!, $input: InsertContactTraceInput!) {
  insertContactTrace(storeId: $storeId, input: $input) {
    ... on ContactTraceNode {
      __typename
      ...ContactTrace
    }
  }
}
    ${ContactTraceFragmentDoc}`;
export const UpdateContactTraceDocument = gql`
    mutation updateContactTrace($storeId: String!, $input: UpdateContactTraceInput!) {
  updateContactTrace(storeId: $storeId, input: $input) {
    ... on ContactTraceNode {
      __typename
      ...ContactTrace
    }
  }
}
    ${ContactTraceFragmentDoc}`;
=======
        ...ProgramEvent
      }
    }
  }
}
    ${ProgramEventFragmentDoc}`;
>>>>>>> 83ead2d0

export type SdkFunctionWrapper = <T>(action: (requestHeaders?:Record<string, string>) => Promise<T>, operationName: string, operationType?: string) => Promise<T>;


const defaultWrapper: SdkFunctionWrapper = (action, _operationName, _operationType) => action();

export function getSdk(client: GraphQLClient, withWrapper: SdkFunctionWrapper = defaultWrapper) {
  return {
    documentByName(variables: DocumentByNameQueryVariables, requestHeaders?: GraphQLClientRequestHeaders): Promise<DocumentByNameQuery> {
      return withWrapper((wrappedRequestHeaders) => client.request<DocumentByNameQuery>(DocumentByNameDocument, variables, {...requestHeaders, ...wrappedRequestHeaders}), 'documentByName', 'query');
    },
    documents(variables: DocumentsQueryVariables, requestHeaders?: GraphQLClientRequestHeaders): Promise<DocumentsQuery> {
      return withWrapper((wrappedRequestHeaders) => client.request<DocumentsQuery>(DocumentsDocument, variables, {...requestHeaders, ...wrappedRequestHeaders}), 'documents', 'query');
    },
    documentRegistries(variables: DocumentRegistriesQueryVariables, requestHeaders?: GraphQLClientRequestHeaders): Promise<DocumentRegistriesQuery> {
      return withWrapper((wrappedRequestHeaders) => client.request<DocumentRegistriesQuery>(DocumentRegistriesDocument, variables, {...requestHeaders, ...wrappedRequestHeaders}), 'documentRegistries', 'query');
    },
    getDocumentHistory(variables: GetDocumentHistoryQueryVariables, requestHeaders?: GraphQLClientRequestHeaders): Promise<GetDocumentHistoryQuery> {
      return withWrapper((wrappedRequestHeaders) => client.request<GetDocumentHistoryQuery>(GetDocumentHistoryDocument, variables, {...requestHeaders, ...wrappedRequestHeaders}), 'getDocumentHistory', 'query');
    },
    allocateProgramNumber(variables: AllocateProgramNumberMutationVariables, requestHeaders?: GraphQLClientRequestHeaders): Promise<AllocateProgramNumberMutation> {
      return withWrapper((wrappedRequestHeaders) => client.request<AllocateProgramNumberMutation>(AllocateProgramNumberDocument, variables, {...requestHeaders, ...wrappedRequestHeaders}), 'allocateProgramNumber', 'mutation');
    },
    encounterFields(variables: EncounterFieldsQueryVariables, requestHeaders?: GraphQLClientRequestHeaders): Promise<EncounterFieldsQuery> {
      return withWrapper((wrappedRequestHeaders) => client.request<EncounterFieldsQuery>(EncounterFieldsDocument, variables, {...requestHeaders, ...wrappedRequestHeaders}), 'encounterFields', 'query');
    },
    encountersWithDocument(variables: EncountersWithDocumentQueryVariables, requestHeaders?: GraphQLClientRequestHeaders): Promise<EncountersWithDocumentQuery> {
      return withWrapper((wrappedRequestHeaders) => client.request<EncountersWithDocumentQuery>(EncountersWithDocumentDocument, variables, {...requestHeaders, ...wrappedRequestHeaders}), 'encountersWithDocument', 'query');
    },
    encounterById(variables: EncounterByIdQueryVariables, requestHeaders?: GraphQLClientRequestHeaders): Promise<EncounterByIdQuery> {
      return withWrapper((wrappedRequestHeaders) => client.request<EncounterByIdQuery>(EncounterByIdDocument, variables, {...requestHeaders, ...wrappedRequestHeaders}), 'encounterById', 'query');
    },
    encounterByDocName(variables: EncounterByDocNameQueryVariables, requestHeaders?: GraphQLClientRequestHeaders): Promise<EncounterByDocNameQuery> {
      return withWrapper((wrappedRequestHeaders) => client.request<EncounterByDocNameQuery>(EncounterByDocNameDocument, variables, {...requestHeaders, ...wrappedRequestHeaders}), 'encounterByDocName', 'query');
    },
    encounters(variables: EncountersQueryVariables, requestHeaders?: GraphQLClientRequestHeaders): Promise<EncountersQuery> {
      return withWrapper((wrappedRequestHeaders) => client.request<EncountersQuery>(EncountersDocument, variables, {...requestHeaders, ...wrappedRequestHeaders}), 'encounters', 'query');
    },
    insertEncounter(variables: InsertEncounterMutationVariables, requestHeaders?: GraphQLClientRequestHeaders): Promise<InsertEncounterMutation> {
      return withWrapper((wrappedRequestHeaders) => client.request<InsertEncounterMutation>(InsertEncounterDocument, variables, {...requestHeaders, ...wrappedRequestHeaders}), 'insertEncounter', 'mutation');
    },
    updateEncounter(variables: UpdateEncounterMutationVariables, requestHeaders?: GraphQLClientRequestHeaders): Promise<UpdateEncounterMutation> {
      return withWrapper((wrappedRequestHeaders) => client.request<UpdateEncounterMutation>(UpdateEncounterDocument, variables, {...requestHeaders, ...wrappedRequestHeaders}), 'updateEncounter', 'mutation');
    },
    programEnrolments(variables: ProgramEnrolmentsQueryVariables, requestHeaders?: GraphQLClientRequestHeaders): Promise<ProgramEnrolmentsQuery> {
      return withWrapper((wrappedRequestHeaders) => client.request<ProgramEnrolmentsQuery>(ProgramEnrolmentsDocument, variables, {...requestHeaders, ...wrappedRequestHeaders}), 'programEnrolments', 'query');
    },
    programEnrolmentByDocName(variables: ProgramEnrolmentByDocNameQueryVariables, requestHeaders?: GraphQLClientRequestHeaders): Promise<ProgramEnrolmentByDocNameQuery> {
      return withWrapper((wrappedRequestHeaders) => client.request<ProgramEnrolmentByDocNameQuery>(ProgramEnrolmentByDocNameDocument, variables, {...requestHeaders, ...wrappedRequestHeaders}), 'programEnrolmentByDocName', 'query');
    },
    insertProgramEnrolment(variables: InsertProgramEnrolmentMutationVariables, requestHeaders?: GraphQLClientRequestHeaders): Promise<InsertProgramEnrolmentMutation> {
      return withWrapper((wrappedRequestHeaders) => client.request<InsertProgramEnrolmentMutation>(InsertProgramEnrolmentDocument, variables, {...requestHeaders, ...wrappedRequestHeaders}), 'insertProgramEnrolment', 'mutation');
    },
    updateProgramEnrolment(variables: UpdateProgramEnrolmentMutationVariables, requestHeaders?: GraphQLClientRequestHeaders): Promise<UpdateProgramEnrolmentMutation> {
      return withWrapper((wrappedRequestHeaders) => client.request<UpdateProgramEnrolmentMutation>(UpdateProgramEnrolmentDocument, variables, {...requestHeaders, ...wrappedRequestHeaders}), 'updateProgramEnrolment', 'mutation');
    },
    clinicians(variables: CliniciansQueryVariables, requestHeaders?: GraphQLClientRequestHeaders): Promise<CliniciansQuery> {
      return withWrapper((wrappedRequestHeaders) => client.request<CliniciansQuery>(CliniciansDocument, variables, {...requestHeaders, ...wrappedRequestHeaders}), 'clinicians', 'query');
    },
    formSchemas(variables?: FormSchemasQueryVariables, requestHeaders?: GraphQLClientRequestHeaders): Promise<FormSchemasQuery> {
      return withWrapper((wrappedRequestHeaders) => client.request<FormSchemasQuery>(FormSchemasDocument, variables, {...requestHeaders, ...wrappedRequestHeaders}), 'formSchemas', 'query');
    },
    activeProgramEvents(variables: ActiveProgramEventsQueryVariables, requestHeaders?: GraphQLClientRequestHeaders): Promise<ActiveProgramEventsQuery> {
      return withWrapper((wrappedRequestHeaders) => client.request<ActiveProgramEventsQuery>(ActiveProgramEventsDocument, variables, {...requestHeaders, ...wrappedRequestHeaders}), 'activeProgramEvents', 'query');
    },
    contactTraces(variables: ContactTracesQueryVariables, requestHeaders?: GraphQLClientRequestHeaders): Promise<ContactTracesQuery> {
      return withWrapper((wrappedRequestHeaders) => client.request<ContactTracesQuery>(ContactTracesDocument, variables, {...requestHeaders, ...wrappedRequestHeaders}), 'contactTraces', 'query');
    },
    insertContactTrace(variables: InsertContactTraceMutationVariables, requestHeaders?: GraphQLClientRequestHeaders): Promise<InsertContactTraceMutation> {
      return withWrapper((wrappedRequestHeaders) => client.request<InsertContactTraceMutation>(InsertContactTraceDocument, variables, {...requestHeaders, ...wrappedRequestHeaders}), 'insertContactTrace', 'mutation');
    },
    updateContactTrace(variables: UpdateContactTraceMutationVariables, requestHeaders?: GraphQLClientRequestHeaders): Promise<UpdateContactTraceMutation> {
      return withWrapper((wrappedRequestHeaders) => client.request<UpdateContactTraceMutation>(UpdateContactTraceDocument, variables, {...requestHeaders, ...wrappedRequestHeaders}), 'updateContactTrace', 'mutation');
    }
  };
}
export type Sdk = ReturnType<typeof getSdk>;

/**
 * @param resolver a function that accepts a captured request and may return a mocked response.
 * @see https://mswjs.io/docs/basics/response-resolver
 * @example
 * mockDocumentByNameQuery((req, res, ctx) => {
 *   const { name, storeId } = req.variables;
 *   return res(
 *     ctx.data({ document })
 *   )
 * })
 */
export const mockDocumentByNameQuery = (resolver: ResponseResolver<GraphQLRequest<DocumentByNameQueryVariables>, GraphQLContext<DocumentByNameQuery>, any>) =>
  graphql.query<DocumentByNameQuery, DocumentByNameQueryVariables>(
    'documentByName',
    resolver
  )

/**
 * @param resolver a function that accepts a captured request and may return a mocked response.
 * @see https://mswjs.io/docs/basics/response-resolver
 * @example
 * mockDocumentsQuery((req, res, ctx) => {
 *   const { storeId, page, filter, sort } = req.variables;
 *   return res(
 *     ctx.data({ documents })
 *   )
 * })
 */
export const mockDocumentsQuery = (resolver: ResponseResolver<GraphQLRequest<DocumentsQueryVariables>, GraphQLContext<DocumentsQuery>, any>) =>
  graphql.query<DocumentsQuery, DocumentsQueryVariables>(
    'documents',
    resolver
  )

/**
 * @param resolver a function that accepts a captured request and may return a mocked response.
 * @see https://mswjs.io/docs/basics/response-resolver
 * @example
 * mockDocumentRegistriesQuery((req, res, ctx) => {
 *   const { filter, sort, storeId } = req.variables;
 *   return res(
 *     ctx.data({ documentRegistries })
 *   )
 * })
 */
export const mockDocumentRegistriesQuery = (resolver: ResponseResolver<GraphQLRequest<DocumentRegistriesQueryVariables>, GraphQLContext<DocumentRegistriesQuery>, any>) =>
  graphql.query<DocumentRegistriesQuery, DocumentRegistriesQueryVariables>(
    'documentRegistries',
    resolver
  )

/**
 * @param resolver a function that accepts a captured request and may return a mocked response.
 * @see https://mswjs.io/docs/basics/response-resolver
 * @example
 * mockGetDocumentHistoryQuery((req, res, ctx) => {
 *   const { storeId, name } = req.variables;
 *   return res(
 *     ctx.data({ documentHistory })
 *   )
 * })
 */
export const mockGetDocumentHistoryQuery = (resolver: ResponseResolver<GraphQLRequest<GetDocumentHistoryQueryVariables>, GraphQLContext<GetDocumentHistoryQuery>, any>) =>
  graphql.query<GetDocumentHistoryQuery, GetDocumentHistoryQueryVariables>(
    'getDocumentHistory',
    resolver
  )

/**
 * @param resolver a function that accepts a captured request and may return a mocked response.
 * @see https://mswjs.io/docs/basics/response-resolver
 * @example
 * mockAllocateProgramNumberMutation((req, res, ctx) => {
 *   const { numberName, storeId } = req.variables;
 *   return res(
 *     ctx.data({ allocateProgramNumber })
 *   )
 * })
 */
export const mockAllocateProgramNumberMutation = (resolver: ResponseResolver<GraphQLRequest<AllocateProgramNumberMutationVariables>, GraphQLContext<AllocateProgramNumberMutation>, any>) =>
  graphql.mutation<AllocateProgramNumberMutation, AllocateProgramNumberMutationVariables>(
    'allocateProgramNumber',
    resolver
  )

/**
 * @param resolver a function that accepts a captured request and may return a mocked response.
 * @see https://mswjs.io/docs/basics/response-resolver
 * @example
 * mockEncounterFieldsQuery((req, res, ctx) => {
 *   const { storeId, patientId, fields } = req.variables;
 *   return res(
 *     ctx.data({ encounterFields })
 *   )
 * })
 */
export const mockEncounterFieldsQuery = (resolver: ResponseResolver<GraphQLRequest<EncounterFieldsQueryVariables>, GraphQLContext<EncounterFieldsQuery>, any>) =>
  graphql.query<EncounterFieldsQuery, EncounterFieldsQueryVariables>(
    'encounterFields',
    resolver
  )

/**
 * @param resolver a function that accepts a captured request and may return a mocked response.
 * @see https://mswjs.io/docs/basics/response-resolver
 * @example
 * mockEncountersWithDocumentQuery((req, res, ctx) => {
 *   const { storeId, key, desc, filter, page } = req.variables;
 *   return res(
 *     ctx.data({ encounters })
 *   )
 * })
 */
export const mockEncountersWithDocumentQuery = (resolver: ResponseResolver<GraphQLRequest<EncountersWithDocumentQueryVariables>, GraphQLContext<EncountersWithDocumentQuery>, any>) =>
  graphql.query<EncountersWithDocumentQuery, EncountersWithDocumentQueryVariables>(
    'encountersWithDocument',
    resolver
  )

/**
 * @param resolver a function that accepts a captured request and may return a mocked response.
 * @see https://mswjs.io/docs/basics/response-resolver
 * @example
 * mockEncounterByIdQuery((req, res, ctx) => {
 *   const { storeId, encounterId } = req.variables;
 *   return res(
 *     ctx.data({ encounters })
 *   )
 * })
 */
export const mockEncounterByIdQuery = (resolver: ResponseResolver<GraphQLRequest<EncounterByIdQueryVariables>, GraphQLContext<EncounterByIdQuery>, any>) =>
  graphql.query<EncounterByIdQuery, EncounterByIdQueryVariables>(
    'encounterById',
    resolver
  )

/**
 * @param resolver a function that accepts a captured request and may return a mocked response.
 * @see https://mswjs.io/docs/basics/response-resolver
 * @example
 * mockEncounterByDocNameQuery((req, res, ctx) => {
 *   const { storeId, documentName } = req.variables;
 *   return res(
 *     ctx.data({ encounters })
 *   )
 * })
 */
export const mockEncounterByDocNameQuery = (resolver: ResponseResolver<GraphQLRequest<EncounterByDocNameQueryVariables>, GraphQLContext<EncounterByDocNameQuery>, any>) =>
  graphql.query<EncounterByDocNameQuery, EncounterByDocNameQueryVariables>(
    'encounterByDocName',
    resolver
  )

/**
 * @param resolver a function that accepts a captured request and may return a mocked response.
 * @see https://mswjs.io/docs/basics/response-resolver
 * @example
 * mockEncountersQuery((req, res, ctx) => {
 *   const { storeId, key, desc, filter, page, eventTime } = req.variables;
 *   return res(
 *     ctx.data({ encounters })
 *   )
 * })
 */
export const mockEncountersQuery = (resolver: ResponseResolver<GraphQLRequest<EncountersQueryVariables>, GraphQLContext<EncountersQuery>, any>) =>
  graphql.query<EncountersQuery, EncountersQueryVariables>(
    'encounters',
    resolver
  )

/**
 * @param resolver a function that accepts a captured request and may return a mocked response.
 * @see https://mswjs.io/docs/basics/response-resolver
 * @example
 * mockInsertEncounterMutation((req, res, ctx) => {
 *   const { storeId, input } = req.variables;
 *   return res(
 *     ctx.data({ insertEncounter })
 *   )
 * })
 */
export const mockInsertEncounterMutation = (resolver: ResponseResolver<GraphQLRequest<InsertEncounterMutationVariables>, GraphQLContext<InsertEncounterMutation>, any>) =>
  graphql.mutation<InsertEncounterMutation, InsertEncounterMutationVariables>(
    'insertEncounter',
    resolver
  )

/**
 * @param resolver a function that accepts a captured request and may return a mocked response.
 * @see https://mswjs.io/docs/basics/response-resolver
 * @example
 * mockUpdateEncounterMutation((req, res, ctx) => {
 *   const { storeId, input } = req.variables;
 *   return res(
 *     ctx.data({ updateEncounter })
 *   )
 * })
 */
export const mockUpdateEncounterMutation = (resolver: ResponseResolver<GraphQLRequest<UpdateEncounterMutationVariables>, GraphQLContext<UpdateEncounterMutation>, any>) =>
  graphql.mutation<UpdateEncounterMutation, UpdateEncounterMutationVariables>(
    'updateEncounter',
    resolver
  )

/**
 * @param resolver a function that accepts a captured request and may return a mocked response.
 * @see https://mswjs.io/docs/basics/response-resolver
 * @example
 * mockProgramEnrolmentsQuery((req, res, ctx) => {
 *   const { storeId, key, desc, filter, eventTime } = req.variables;
 *   return res(
 *     ctx.data({ programEnrolments })
 *   )
 * })
 */
export const mockProgramEnrolmentsQuery = (resolver: ResponseResolver<GraphQLRequest<ProgramEnrolmentsQueryVariables>, GraphQLContext<ProgramEnrolmentsQuery>, any>) =>
  graphql.query<ProgramEnrolmentsQuery, ProgramEnrolmentsQueryVariables>(
    'programEnrolments',
    resolver
  )

/**
 * @param resolver a function that accepts a captured request and may return a mocked response.
 * @see https://mswjs.io/docs/basics/response-resolver
 * @example
 * mockProgramEnrolmentByDocNameQuery((req, res, ctx) => {
 *   const { storeId, documentName } = req.variables;
 *   return res(
 *     ctx.data({ programEnrolments })
 *   )
 * })
 */
export const mockProgramEnrolmentByDocNameQuery = (resolver: ResponseResolver<GraphQLRequest<ProgramEnrolmentByDocNameQueryVariables>, GraphQLContext<ProgramEnrolmentByDocNameQuery>, any>) =>
  graphql.query<ProgramEnrolmentByDocNameQuery, ProgramEnrolmentByDocNameQueryVariables>(
    'programEnrolmentByDocName',
    resolver
  )

/**
 * @param resolver a function that accepts a captured request and may return a mocked response.
 * @see https://mswjs.io/docs/basics/response-resolver
 * @example
 * mockInsertProgramEnrolmentMutation((req, res, ctx) => {
 *   const { storeId, input } = req.variables;
 *   return res(
 *     ctx.data({ insertProgramEnrolment })
 *   )
 * })
 */
export const mockInsertProgramEnrolmentMutation = (resolver: ResponseResolver<GraphQLRequest<InsertProgramEnrolmentMutationVariables>, GraphQLContext<InsertProgramEnrolmentMutation>, any>) =>
  graphql.mutation<InsertProgramEnrolmentMutation, InsertProgramEnrolmentMutationVariables>(
    'insertProgramEnrolment',
    resolver
  )

/**
 * @param resolver a function that accepts a captured request and may return a mocked response.
 * @see https://mswjs.io/docs/basics/response-resolver
 * @example
 * mockUpdateProgramEnrolmentMutation((req, res, ctx) => {
 *   const { storeId, input } = req.variables;
 *   return res(
 *     ctx.data({ updateProgramEnrolment })
 *   )
 * })
 */
export const mockUpdateProgramEnrolmentMutation = (resolver: ResponseResolver<GraphQLRequest<UpdateProgramEnrolmentMutationVariables>, GraphQLContext<UpdateProgramEnrolmentMutation>, any>) =>
  graphql.mutation<UpdateProgramEnrolmentMutation, UpdateProgramEnrolmentMutationVariables>(
    'updateProgramEnrolment',
    resolver
  )

/**
 * @param resolver a function that accepts a captured request and may return a mocked response.
 * @see https://mswjs.io/docs/basics/response-resolver
 * @example
 * mockCliniciansQuery((req, res, ctx) => {
 *   const { storeId, key, desc, filter } = req.variables;
 *   return res(
 *     ctx.data({ clinicians })
 *   )
 * })
 */
export const mockCliniciansQuery = (resolver: ResponseResolver<GraphQLRequest<CliniciansQueryVariables>, GraphQLContext<CliniciansQuery>, any>) =>
  graphql.query<CliniciansQuery, CliniciansQueryVariables>(
    'clinicians',
    resolver
  )

/**
 * @param resolver a function that accepts a captured request and may return a mocked response.
 * @see https://mswjs.io/docs/basics/response-resolver
 * @example
 * mockFormSchemasQuery((req, res, ctx) => {
 *   const { filter } = req.variables;
 *   return res(
 *     ctx.data({ formSchemas })
 *   )
 * })
 */
export const mockFormSchemasQuery = (resolver: ResponseResolver<GraphQLRequest<FormSchemasQueryVariables>, GraphQLContext<FormSchemasQuery>, any>) =>
  graphql.query<FormSchemasQuery, FormSchemasQueryVariables>(
    'formSchemas',
    resolver
  )

/**
 * @param resolver a function that accepts a captured request and may return a mocked response.
 * @see https://mswjs.io/docs/basics/response-resolver
 * @example
 * mockActiveProgramEventsQuery((req, res, ctx) => {
 *   const { at, storeId, filter, page } = req.variables;
 *   return res(
 *     ctx.data({ activeProgramEvents })
 *   )
 * })
 */
export const mockActiveProgramEventsQuery = (resolver: ResponseResolver<GraphQLRequest<ActiveProgramEventsQueryVariables>, GraphQLContext<ActiveProgramEventsQuery>, any>) =>
  graphql.query<ActiveProgramEventsQuery, ActiveProgramEventsQueryVariables>(
    'activeProgramEvents',
    resolver
  )

/**
 * @param resolver a function that accepts a captured request and may return a mocked response.
 * @see https://mswjs.io/docs/basics/response-resolver
 * @example
 * mockContactTracesQuery((req, res, ctx) => {
 *   const { storeId, key, desc, filter, page } = req.variables;
 *   return res(
 *     ctx.data({ contactTraces })
 *   )
 * })
 */
export const mockContactTracesQuery = (resolver: ResponseResolver<GraphQLRequest<ContactTracesQueryVariables>, GraphQLContext<ContactTracesQuery>, any>) =>
  graphql.query<ContactTracesQuery, ContactTracesQueryVariables>(
    'contactTraces',
    resolver
  )

/**
 * @param resolver a function that accepts a captured request and may return a mocked response.
 * @see https://mswjs.io/docs/basics/response-resolver
 * @example
 * mockInsertContactTraceMutation((req, res, ctx) => {
 *   const { storeId, input } = req.variables;
 *   return res(
 *     ctx.data({ insertContactTrace })
 *   )
 * })
 */
export const mockInsertContactTraceMutation = (resolver: ResponseResolver<GraphQLRequest<InsertContactTraceMutationVariables>, GraphQLContext<InsertContactTraceMutation>, any>) =>
  graphql.mutation<InsertContactTraceMutation, InsertContactTraceMutationVariables>(
    'insertContactTrace',
    resolver
  )

/**
 * @param resolver a function that accepts a captured request and may return a mocked response.
 * @see https://mswjs.io/docs/basics/response-resolver
 * @example
 * mockUpdateContactTraceMutation((req, res, ctx) => {
 *   const { storeId, input } = req.variables;
 *   return res(
 *     ctx.data({ updateContactTrace })
 *   )
 * })
 */
export const mockUpdateContactTraceMutation = (resolver: ResponseResolver<GraphQLRequest<UpdateContactTraceMutationVariables>, GraphQLContext<UpdateContactTraceMutation>, any>) =>
  graphql.mutation<UpdateContactTraceMutation, UpdateContactTraceMutationVariables>(
    'updateContactTrace',
    resolver
  )<|MERGE_RESOLUTION|>--- conflicted
+++ resolved
@@ -95,11 +95,7 @@
 
 export type EncounterByDocNameQuery = { __typename: 'Queries', encounters: { __typename: 'EncounterConnector', totalCount: number, nodes: Array<{ __typename: 'EncounterNode', id: string, contextId: string, type: string, name: string, status?: Types.EncounterNodeStatus | null, createdDatetime: string, startDatetime: string, endDatetime?: string | null, patient: { __typename: 'PatientNode', id: string, firstName?: string | null, lastName?: string | null, code: string, code2?: string | null, name: string, dateOfBirth?: string | null }, clinician?: { __typename: 'ClinicianNode', id: string, firstName?: string | null, lastName: string } | null, document: { __typename: 'DocumentNode', id: string, name: string, parents: Array<string>, timestamp: string, type: string, data: any, user: { __typename: 'UserNode', userId: string, username: string, email?: string | null }, documentRegistry?: { __typename: 'DocumentRegistryNode', id: string, category: Types.DocumentRegistryCategoryNode, documentType: string, contextId: string, name?: string | null, formSchemaId: string, jsonSchema: any, uiSchemaType: string, uiSchema: any } | null } }> } };
 
-<<<<<<< HEAD
-export type EncounterRowFragment = { __typename: 'EncounterNode', id: string, contextId: string, startDatetime: string, endDatetime?: string | null, status?: Types.EncounterNodeStatus | null, name: string, type: string, document: { __typename: 'DocumentNode', documentRegistry?: { __typename: 'DocumentRegistryNode', name?: string | null } | null }, patient: { __typename: 'PatientNode', id: string, firstName?: string | null, lastName?: string | null, name: string }, activeProgramEvents: Array<{ __typename: 'ProgramEventNode', activeStartDatetime: string, type: string, data?: string | null, documentName?: string | null }> };
-=======
 export type EncounterRowFragment = { __typename: 'EncounterNode', id: string, contextId: string, startDatetime: string, endDatetime?: string | null, status?: Types.EncounterNodeStatus | null, name: string, type: string, document: { __typename: 'DocumentNode', documentRegistry?: { __typename: 'DocumentRegistryNode', name?: string | null } | null }, patient: { __typename: 'PatientNode', id: string, firstName?: string | null, lastName?: string | null, name: string }, activeProgramEvents: { __typename: 'ProgramEventConnector', nodes: Array<{ __typename: 'ProgramEventNode', activeStartDatetime: string, type: string, data?: string | null, documentName?: string | null }> } };
->>>>>>> 83ead2d0
 
 export type EncountersQueryVariables = Types.Exact<{
   storeId: Types.Scalars['String']['input'];
@@ -111,11 +107,7 @@
 }>;
 
 
-<<<<<<< HEAD
-export type EncountersQuery = { __typename: 'Queries', encounters: { __typename: 'EncounterConnector', totalCount: number, nodes: Array<{ __typename: 'EncounterNode', id: string, contextId: string, startDatetime: string, endDatetime?: string | null, status?: Types.EncounterNodeStatus | null, name: string, type: string, document: { __typename: 'DocumentNode', documentRegistry?: { __typename: 'DocumentRegistryNode', name?: string | null } | null }, patient: { __typename: 'PatientNode', id: string, firstName?: string | null, lastName?: string | null, name: string }, activeProgramEvents: Array<{ __typename: 'ProgramEventNode', activeStartDatetime: string, type: string, data?: string | null, documentName?: string | null }> }> } };
-=======
 export type EncountersQuery = { __typename: 'Queries', encounters: { __typename: 'EncounterConnector', totalCount: number, nodes: Array<{ __typename: 'EncounterNode', id: string, contextId: string, startDatetime: string, endDatetime?: string | null, status?: Types.EncounterNodeStatus | null, name: string, type: string, document: { __typename: 'DocumentNode', documentRegistry?: { __typename: 'DocumentRegistryNode', name?: string | null } | null }, patient: { __typename: 'PatientNode', id: string, firstName?: string | null, lastName?: string | null, name: string }, activeProgramEvents: { __typename: 'ProgramEventConnector', nodes: Array<{ __typename: 'ProgramEventNode', activeStartDatetime: string, type: string, data?: string | null, documentName?: string | null }> } }> } };
->>>>>>> 83ead2d0
 
 export type InsertEncounterMutationVariables = Types.Exact<{
   storeId: Types.Scalars['String']['input'];
@@ -133,11 +125,7 @@
 
 export type UpdateEncounterMutation = { __typename: 'Mutations', updateEncounter: { __typename: 'EncounterNode', id: string, contextId: string, type: string, name: string, status?: Types.EncounterNodeStatus | null, createdDatetime: string, startDatetime: string, endDatetime?: string | null, patient: { __typename: 'PatientNode', id: string, firstName?: string | null, lastName?: string | null, code: string, code2?: string | null, name: string, dateOfBirth?: string | null }, clinician?: { __typename: 'ClinicianNode', id: string, firstName?: string | null, lastName: string } | null, document: { __typename: 'DocumentNode', id: string, name: string, parents: Array<string>, timestamp: string, type: string, data: any, user: { __typename: 'UserNode', userId: string, username: string, email?: string | null }, documentRegistry?: { __typename: 'DocumentRegistryNode', id: string, category: Types.DocumentRegistryCategoryNode, documentType: string, contextId: string, name?: string | null, formSchemaId: string, jsonSchema: any, uiSchemaType: string, uiSchema: any } | null } } };
 
-<<<<<<< HEAD
-export type ProgramEnrolmentRowFragment = { __typename: 'ProgramEnrolmentNode', type: string, programEnrolmentId?: string | null, patientId: string, contextId: string, name: string, enrolmentDatetime: string, status: Types.ProgramEnrolmentNodeStatus, document: { __typename: 'DocumentNode', documentRegistry?: { __typename: 'DocumentRegistryNode', id: string, name?: string | null } | null }, activeProgramEvents: Array<{ __typename: 'ProgramEventNode', activeStartDatetime: string, type: string, data?: string | null, documentName?: string | null }> };
-=======
 export type ProgramEnrolmentRowFragment = { __typename: 'ProgramEnrolmentNode', type: string, programEnrolmentId?: string | null, patientId: string, contextId: string, name: string, enrolmentDatetime: string, status: Types.ProgramEnrolmentNodeStatus, document: { __typename: 'DocumentNode', documentRegistry?: { __typename: 'DocumentRegistryNode', id: string, name?: string | null } | null }, activeProgramEvents: { __typename: 'ProgramEventConnector', nodes: Array<{ __typename: 'ProgramEventNode', activeStartDatetime: string, type: string, data?: string | null, documentName?: string | null }> } };
->>>>>>> 83ead2d0
 
 export type ProgramEnrolmentsQueryVariables = Types.Exact<{
   storeId: Types.Scalars['String']['input'];
@@ -148,11 +136,7 @@
 }>;
 
 
-<<<<<<< HEAD
-export type ProgramEnrolmentsQuery = { __typename: 'Queries', programEnrolments: { __typename: 'ProgramEnrolmentConnector', totalCount: number, nodes: Array<{ __typename: 'ProgramEnrolmentNode', type: string, programEnrolmentId?: string | null, patientId: string, contextId: string, name: string, enrolmentDatetime: string, status: Types.ProgramEnrolmentNodeStatus, document: { __typename: 'DocumentNode', documentRegistry?: { __typename: 'DocumentRegistryNode', id: string, name?: string | null } | null }, activeProgramEvents: Array<{ __typename: 'ProgramEventNode', activeStartDatetime: string, type: string, data?: string | null, documentName?: string | null }> }> } };
-=======
 export type ProgramEnrolmentsQuery = { __typename: 'Queries', programEnrolments: { __typename: 'ProgramEnrolmentConnector', totalCount: number, nodes: Array<{ __typename: 'ProgramEnrolmentNode', type: string, programEnrolmentId?: string | null, patientId: string, contextId: string, name: string, enrolmentDatetime: string, status: Types.ProgramEnrolmentNodeStatus, document: { __typename: 'DocumentNode', documentRegistry?: { __typename: 'DocumentRegistryNode', id: string, name?: string | null } | null }, activeProgramEvents: { __typename: 'ProgramEventConnector', nodes: Array<{ __typename: 'ProgramEventNode', activeStartDatetime: string, type: string, data?: string | null, documentName?: string | null }> } }> } };
->>>>>>> 83ead2d0
 
 export type ProgramEnrolmentFragment = { __typename: 'ProgramEnrolmentNode', type: string, programEnrolmentId?: string | null, patientId: string, name: string, enrolmentDatetime: string, status: Types.ProgramEnrolmentNodeStatus, document: { __typename: 'DocumentNode', id: string, name: string, parents: Array<string>, timestamp: string, type: string, data: any, user: { __typename: 'UserNode', userId: string, username: string, email?: string | null }, documentRegistry?: { __typename: 'DocumentRegistryNode', id: string, category: Types.DocumentRegistryCategoryNode, documentType: string, contextId: string, name?: string | null, formSchemaId: string, jsonSchema: any, uiSchemaType: string, uiSchema: any } | null } };
 
@@ -209,8 +193,7 @@
 }>;
 
 
-<<<<<<< HEAD
-export type ActiveProgramEventsQuery = { __typename: 'Queries', activeProgramEvents: { __typename: 'ProgramEventConnector', totalCount: number, nodes: Array<{ __typename: 'ProgramEventNode', type: string, patientId?: string | null, documentType: string, documentName?: string | null, datetime: string, data?: string | null, activeStartDatetime: string }> } };
+export type ActiveProgramEventsQuery = { __typename: 'Queries', activeProgramEvents: { __typename: 'ProgramEventConnector', totalCount: number, nodes: Array<{ __typename: 'ProgramEventNode', activeStartDatetime: string, type: string, data?: string | null, documentName?: string | null }> } };
 
 export type ContactTraceRowFragment = { __typename: 'ContactTraceNode', contactTraceId?: string | null, storeId?: string | null, datetime: string, documentId: string, id: string, firstName?: string | null, lastName?: string | null, gender?: Types.GenderType | null, dateOfBirth?: string | null, age?: number | null, patientId: string, document: { __typename: 'DocumentNode', name: string, type: string, id: string }, patient: { __typename: 'PatientNode', id: string, name: string, firstName?: string | null, lastName?: string | null }, contactPatient?: { __typename: 'PatientNode', id: string, name: string, firstName?: string | null, lastName?: string | null } | null, program: { __typename: 'ProgramNode', id: string, name: string } };
 
@@ -242,9 +225,6 @@
 
 
 export type UpdateContactTraceMutation = { __typename: 'Mutations', updateContactTrace: { __typename: 'ContactTraceNode', id: string, document: { __typename: 'DocumentNode', id: string, name: string, parents: Array<string>, timestamp: string, type: string, data: any, user: { __typename: 'UserNode', userId: string, username: string, email?: string | null }, documentRegistry?: { __typename: 'DocumentRegistryNode', id: string, category: Types.DocumentRegistryCategoryNode, documentType: string, contextId: string, name?: string | null, formSchemaId: string, jsonSchema: any, uiSchemaType: string, uiSchema: any } | null } } };
-=======
-export type ActiveProgramEventsQuery = { __typename: 'Queries', activeProgramEvents: { __typename: 'ProgramEventConnector', totalCount: number, nodes: Array<{ __typename: 'ProgramEventNode', activeStartDatetime: string, type: string, data?: string | null, documentName?: string | null }> } };
->>>>>>> 83ead2d0
 
 export const EncounterFieldsFragmentDoc = gql`
     fragment EncounterFields on EncounterFieldsNode {
@@ -733,19 +713,12 @@
       totalCount
       nodes {
         __typename
-<<<<<<< HEAD
-        type
-        patientId
-        documentType
-        documentName
-        datetime
-        data
-        activeStartDatetime
-      }
-    }
-  }
-}
-    `;
+        ...ProgramEvent
+      }
+    }
+  }
+}
+    ${ProgramEventFragmentDoc}`;
 export const ContactTracesDocument = gql`
     query contactTraces($storeId: String!, $key: ContactTraceSortFieldInput, $desc: Boolean, $filter: ContactTraceFilterInput, $page: PaginationInput) {
   contactTraces(
@@ -783,14 +756,6 @@
   }
 }
     ${ContactTraceFragmentDoc}`;
-=======
-        ...ProgramEvent
-      }
-    }
-  }
-}
-    ${ProgramEventFragmentDoc}`;
->>>>>>> 83ead2d0
 
 export type SdkFunctionWrapper = <T>(action: (requestHeaders?:Record<string, string>) => Promise<T>, operationName: string, operationType?: string) => Promise<T>;
 
