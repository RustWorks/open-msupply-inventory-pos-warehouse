import { FilterBy, SortBy, SortRule } from '@common/hooks';
import {
  ClinicianSortFieldInput,
  DocumentRegistryFilterInput,
  DocumentRegistryNode,
  DocumentRegistryNodeContext,
  DocumentRegistrySortFieldInput,
  EncounterSortFieldInput,
  InsertEncounterInput,
  InsertProgramEnrolmentInput,
  PaginationInput,
  ProgramEnrolmentSortFieldInput,
  ProgramEventFilterInput,
  ProgramEventNode,
  UpdateEncounterInput,
  UpdateProgramEnrolmentInput,
} from '@common/types';
import { EncounterListParams } from './hooks/utils/useEncounterApi';
import {
  ClinicianFragment,
  DocumentFragment,
  DocumentRegistryFragment,
  DocumentRegistryWithChildrenFragment,
  EncounterFieldsFragment,
  EncounterFragment,
  EncounterRowFragment,
  FormSchemaFragment,
  ProgramEnrolmentRowFragment,
  Sdk,
} from './operations.generated';

export const getDocumentQueries = (sdk: Sdk, storeId: string) => ({
  get: {
    byDocName: async (name: string): Promise<DocumentFragment> => {
      const result = await sdk.documentByName({ name, storeId });
      const document = result?.document;

      if (document?.__typename === 'DocumentNode') {
        return document;
      }
      throw new Error('Error querying document');
    },
    byPatient: async (patientId: string): Promise<DocumentFragment> => {
      const result = await sdk.documents({
        storeId,
        filter: {
          owner: { equalTo: patientId },
          type: { equalTo: 'Patient' },
        },
      });
      const documents = result?.documents;
      if (documents?.__typename !== 'DocumentConnector') {
        throw new Error('Error querying document');
      }

      const patientDoc = documents.nodes[0];
      if (patientDoc) {
        return patientDoc;
      }
      throw new Error('Patient document does not exist');
    },
    documentHistory: async (
      documentName: string
    ): Promise<DocumentFragment[]> => {
      const result = await sdk.getDocumentHistory({
        storeId,
        name: documentName,
      });
      return result.documentHistory.nodes;
    },
  },
});

export type DocumentRegistryParams = {
  filter?: DocumentRegistryFilterInput;
  sortBy?: SortBy<DocumentRegistryNode>;
};

export const getEncounterQueries = (sdk: Sdk, storeId: string) => ({
  list: async ({
    sortBy,
    filterBy,
    pagination,
  }: EncounterListParams): Promise<{
    nodes: EncounterRowFragment[];
    totalCount: number;
  }> => {
    const result = await sdk.encounters({
      storeId,
      key: sortBy?.key as EncounterSortFieldInput | undefined,
      desc: sortBy?.isDesc,
      filter: filterBy,
      page: pagination,
      eventTime: new Date().toISOString(),
    });

    return result?.encounters;
  },
  encounterFields: async (
    patientId: string,
    fields: string[]
  ): Promise<EncounterFieldsFragment[]> => {
    const result = await sdk.encounterFields({ patientId, fields, storeId });
    const data = result?.encounterFields;

    if (data?.__typename === 'EncounterFieldsConnector') {
      return data.nodes;
    }
    throw new Error('Error querying document');
  },
  byId: async (encounterId: string): Promise<EncounterFragment> => {
    const result = await sdk.encounterById({ encounterId, storeId });
    const encounters = result?.encounters;

    if (
      encounters?.__typename === 'EncounterConnector' &&
      !!encounters.nodes[0]
    ) {
      return encounters.nodes[0];
    } else {
      throw new Error('Could not find encounter');
    }
  },
  previousEncounters: async (
    patientId: string,
    current: Date
  ): Promise<EncounterFragment> => {
    const result = await sdk.encountersWithDocument({
      storeId,
      key: EncounterSortFieldInput.StartDatetime,
      desc: true,
      filter: {
        startDatetime: {
          beforeOrEqualTo: new Date(current.getTime() - 1).toISOString(),
        },
        patientId: {
          equalTo: patientId,
        },
      },
      page: { first: 1 },
    });
    const encounters = result?.encounters;

    if (
      encounters?.__typename === 'EncounterConnector' &&
      !!encounters.nodes[0]
    ) {
      return encounters.nodes[0];
    } else {
      throw new Error('Could not find encounter');
    }
  },

  insertEncounter: async (
    input: InsertEncounterInput
  ): Promise<EncounterFragment> => {
    const result = await sdk.insertEncounter({
      storeId,
      input,
    });

    if (result.insertEncounter.__typename === 'EncounterNode') {
      return result.insertEncounter;
    }

    throw new Error('Could not insert encounter');
  },

  updateEncounter: async (
    input: UpdateEncounterInput
  ): Promise<EncounterFragment> => {
    const result = await sdk.updateEncounter({
      storeId,
      input,
    });

    if (result.updateEncounter.__typename === 'EncounterNode') {
      return result.updateEncounter;
    }

    throw new Error('Could not update encounter');
  },
});

export const getDocumentRegistryQueries = (sdk: Sdk) => ({
  get: {
    byDocType: async (type: string): Promise<DocumentRegistryFragment[]> => {
      const result = await sdk.documentRegistries({
        filter: { documentType: { equalTo: type } },
      });
      const entries = result?.documentRegistries;

      if (entries?.__typename === 'DocumentRegistryConnector') {
        return entries.nodes;
      }
      throw new Error('Error querying document registry by type');
    },
    byDocContext: async (
      context: DocumentRegistryNodeContext
    ): Promise<DocumentRegistryFragment[]> => {
      const result = await sdk.documentRegistries({
        filter: { context: { equalTo: context } },
      });
      const entries = result?.documentRegistries;

      if (entries?.__typename === 'DocumentRegistryConnector') {
        return entries.nodes;
      }
      throw new Error('Error querying document registry by context');
    },
    documentRegistries: async ({
      sortBy,
      filter,
    }: DocumentRegistryParams): Promise<{
      nodes: DocumentRegistryFragment[];
      totalCount: number;
    }> => {
      const result = await sdk.documentRegistries({
        filter,
        sort: {
          key:
            (sortBy?.key as DocumentRegistrySortFieldInput) ??
            DocumentRegistrySortFieldInput.DocumentType,
          desc: sortBy?.isDesc ?? false,
        },
      });

      return result?.documentRegistries;
    },
    programRegistries: async (
      sortBy?: SortBy<DocumentRegistryNode>
    ): Promise<{
      nodes: DocumentRegistryWithChildrenFragment[];
      totalCount: number;
    }> => {
      const result = await sdk.documentRegistriesWithChildren({
        filter: {
          context: {
            equalTo: DocumentRegistryNodeContext.Program,
          },
        },
        sort: {
          key:
            (sortBy?.key as DocumentRegistrySortFieldInput) ??
            DocumentRegistrySortFieldInput.DocumentType,
          desc: sortBy?.isDesc ?? false,
        },
      });

      return result?.documentRegistries;
    },
  },
});

export const getAllocateProgramNumber = (sdk: Sdk, storeId: string) => ({
  allocateProgramNumber: async (numberName: string): Promise<number> => {
    const result = await sdk.allocateProgramNumber({
      storeId,
      numberName,
    });
    const numberNode = result?.allocateProgramNumber;

    if (numberNode?.__typename === 'NumberNode') {
      return numberNode.number;
    }
    throw new Error('Error allocating a new number');
  },
});

export type ProgramEnrolmentListParams = {
  sortBy?: SortRule<ProgramEnrolmentSortFieldInput>;
  filterBy?: FilterBy;
};

export const getProgramEnrolmentQueries = (sdk: Sdk, storeId: string) => ({
  programEnrolments: async ({
    sortBy,
    filterBy,
  }: ProgramEnrolmentListParams): Promise<{
    nodes: ProgramEnrolmentRowFragment[];
    totalCount: number;
  }> => {
    const result = await sdk.programEnrolments({
      storeId,
      key:
        (sortBy?.key as ProgramEnrolmentSortFieldInput) ??
        ProgramEnrolmentSortFieldInput.EnrolmentDatetime,
      desc: sortBy?.isDesc,
      filter: filterBy,
      eventTime: new Date().toISOString(),
    });

    return result?.programEnrolments;
  },

  insertProgramEnrolment: async (
    input: InsertProgramEnrolmentInput
  ): Promise<DocumentFragment> => {
    const result = await sdk.insertProgramEnrolment({
      storeId,
      input,
    });

    if (result.insertProgramEnrolment.__typename === 'ProgramEnrolmentNode') {
      return result.insertProgramEnrolment.document;
    }

    throw new Error('Could not insert program');
  },

  updateProgramEnrolment: async (
    input: UpdateProgramEnrolmentInput
  ): Promise<DocumentFragment> => {
    const result = await sdk.updateProgramEnrolment({
      storeId,
      input,
    });

    if (result.updateProgramEnrolment.__typename === 'ProgramEnrolmentNode') {
      return result.updateProgramEnrolment.document;
    }

    throw new Error('Could not update program');
  },
});

export type ClinicianListParams = {
  sortBy?: SortRule<ProgramEnrolmentSortFieldInput>;
  filterBy?: FilterBy;
};

export const getClinicianQueries = (sdk: Sdk, storeId: string) => ({
  clinicians: async ({
    sortBy,
    filterBy,
  }: ClinicianListParams): Promise<{
    nodes: ClinicianFragment[];
    totalCount: number;
  }> => {
    const result = await sdk.clinicians({
      storeId,
      key:
        (sortBy?.key as ClinicianSortFieldInput) ??
        ClinicianSortFieldInput.LastName,
      desc: sortBy?.isDesc,
      filter: filterBy,
    });

    if (result.clinicians.__typename === 'ClinicianConnector') {
      return result.clinicians;
    }
    throw new Error('Error querying clinicians');
  },
});

<<<<<<< HEAD
export type ProgramEventParams = {
  patientId: string;
  at?: Date;
  filter?: ProgramEventFilterInput;
  page?: PaginationInput;
};

export const getProgramEventQueries = (sdk: Sdk, storeId: string) => ({
  programEvents: async ({
    at,
    patientId,
    filter,
    page,
  }: ProgramEventParams): Promise<{
    nodes: ProgramEventNode[];
    totalCount: number;
  }> => {
    const result = await sdk.programEvents({
      storeId,
      patientId,
      at: at?.toISOString(),
      filter,
      page,
    });

    if (result.programEvents.__typename === 'ProgramEventConnector') {
      return result.programEvents;
    }
    throw new Error('Error querying program events');
=======
export const getFormSchemaQueries = (sdk: Sdk) => ({
  get: {
    byType: async (type: string): Promise<FormSchemaFragment> => {
      const result = await sdk.formSchema({
        filter: { type: { equalTo: type } },
      });

      if (result.formSchema?.__typename === 'FormSchemaNode') {
        return result.formSchema;
      }

      throw new Error('Error querying form schema');
    },
>>>>>>> bad3537a
  },
});<|MERGE_RESOLUTION|>--- conflicted
+++ resolved
@@ -353,7 +353,22 @@
   },
 });
 
-<<<<<<< HEAD
+export const getFormSchemaQueries = (sdk: Sdk) => ({
+  get: {
+    byType: async (type: string): Promise<FormSchemaFragment> => {
+      const result = await sdk.formSchema({
+        filter: { type: { equalTo: type } },
+      });
+
+      if (result.formSchema?.__typename === 'FormSchemaNode') {
+        return result.formSchema;
+      }
+
+      throw new Error('Error querying form schema');
+    },
+  },
+});
+
 export type ProgramEventParams = {
   patientId: string;
   at?: Date;
@@ -383,20 +398,5 @@
       return result.programEvents;
     }
     throw new Error('Error querying program events');
-=======
-export const getFormSchemaQueries = (sdk: Sdk) => ({
-  get: {
-    byType: async (type: string): Promise<FormSchemaFragment> => {
-      const result = await sdk.formSchema({
-        filter: { type: { equalTo: type } },
-      });
-
-      if (result.formSchema?.__typename === 'FormSchemaNode') {
-        return result.formSchema;
-      }
-
-      throw new Error('Error querying form schema');
-    },
->>>>>>> bad3537a
   },
 });