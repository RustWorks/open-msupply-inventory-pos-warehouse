--- conflicted
+++ resolved
@@ -10,12 +10,7 @@
 export const SupplyRequestedQuantityButtonComponent = () => {
   const t = useTranslation('distribution');
   const isDisabled = useResponse.utils.isDisabled();
-<<<<<<< HEAD
-  const isDisabledForAuthorisation =
-    useResponse.utils.isDisabledForAuthorisation();
-=======
   const { isRemoteAuthorisation } = useResponse.utils.isRemoteAuthorisation();
->>>>>>> 6b5449af
   const { mutate: supplyRequestedQuantity } =
     useResponse.utils.supplyRequested();
 
@@ -35,7 +30,7 @@
 
   return (
     <ButtonWithIcon
-      disabled={isDisabled || isDisabledForAuthorisation}
+      disabled={isDisabled}
       Icon={<ZapIcon />}
       label={label}
       onClick={() => getConfirmation()}
