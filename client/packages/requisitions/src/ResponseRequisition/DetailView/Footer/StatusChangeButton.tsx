--- conflicted
+++ resolved
@@ -105,13 +105,8 @@
   const { options, selectedOption, setSelectedOption, getConfirmation } =
     useStatusChangeButton();
   const isDisabled = useResponse.utils.isDisabled();
-<<<<<<< HEAD
-  const isDisabledForAuthorisation =
-    useResponse.utils.isDisabledForAuthorisation();
-=======
   const isDisabledByAuthorisation =
     useResponse.utils.isDisabledByAuthorisation();
->>>>>>> 6b5449af
 
   if (!selectedOption) return null;
   if (isDisabled && !isDisabledByAuthorisation) return null;
@@ -123,11 +118,7 @@
       onSelectOption={setSelectedOption}
       Icon={<ArrowRightIcon />}
       onClick={() => getConfirmation()}
-<<<<<<< HEAD
-      isDisabled={isDisabledForAuthorisation}
-=======
       isDisabled={isDisabledByAuthorisation}
->>>>>>> 6b5449af
     />
   );
 };