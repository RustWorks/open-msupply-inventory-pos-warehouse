--- conflicted
+++ resolved
@@ -51,10 +51,7 @@
         if (variantsControl) return variantsControl.activeVariant.longName;
         else return rowData.item.unitName;
       },
-<<<<<<< HEAD
-=======
       width: 130,
->>>>>>> ebdf0d44
     },
     [
       'stockOnHand',
@@ -134,10 +131,7 @@
       getItemId: row => row.itemId,
       getQuantity: row => NumUtils.round(row.remainingQuantityToSupply),
     }),
-<<<<<<< HEAD
-=======
     width: 100,
->>>>>>> ebdf0d44
   });
   columnDefinitions.push(GenericColumnKey.Selection);
 
