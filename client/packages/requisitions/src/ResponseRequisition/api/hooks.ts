import { useMemo } from 'react';
import {
<<<<<<< HEAD
  useAuthState,
  useQueryClient,
=======
  useAuthContext,
>>>>>>> 21ada647
  RequisitionNodeStatus,
  useParams,
  useOmSupplyApi,
  UseQueryResult,
  useQuery,
  FieldSelectorControl,
  useFieldsSelector,
  SortController,
  PaginationState,
  useSortBy,
  usePagination,
  getDataSorter,
  useQueryParams,
  useMutation,
} from '@openmsupply-client/common';
import { getResponseQueries } from './api';
import {
  getSdk,
  ResponseRequisitionFragment,
  ResponseRequisitionLineFragment,
  ResponseRequisitionRowFragment,
} from './operations.generated';

export const useResponseApi = () => {
  const { client } = useOmSupplyApi();
<<<<<<< HEAD
  const sdk = getSdk(client);
  const { storeId } = useAuthState();
  const queries = getResponseQueries(sdk, storeId);

  return { ...queries, storeId };
=======
  const { store } = useAuthContext();

  return { ...getSdk(client), store, storeId: store?.id ?? '' };
>>>>>>> 21ada647
};

export const useResponseRequisitions = () => {
  const queryParams = useQueryParams<ResponseRequisitionRowFragment>({
    initialSortBy: { key: 'otherPartyName' },
  });
<<<<<<< HEAD
  const api = useResponseApi();

  return {
    ...useQuery(['requisition', api.storeId, queryParams], () =>
      api.get.list({
=======
  const api = useResponseRequisitionApi();

  return {
    ...useQuery(
      ['requisition', api.storeId, queryParams],
      ResponseRequisitionQueries.get.list(api, api.storeId, {
>>>>>>> 21ada647
        first: queryParams.first,
        offset: queryParams.offset,
        sortBy: queryParams.sortBy,
        filter: queryParams.filter.filterBy,
      })
    ),
    ...queryParams,
  };
};

export const useResponseRequisition =
  (): UseQueryResult<ResponseRequisitionFragment> => {
    const { requisitionNumber = '' } = useParams();
<<<<<<< HEAD
    const api = useResponseApi();
    return useQuery(['requisition', api.storeId, requisitionNumber], () =>
      api.get.byNumber(requisitionNumber)
=======
    const api = useResponseRequisitionApi();
    return useQuery(['requisition', api.storeId, requisitionNumber], () =>
      ResponseRequisitionQueries.get.byNumber(api)(
        Number(requisitionNumber),
        api.storeId
      )
>>>>>>> 21ada647
    );
  };

export const useResponseRequisitionFields = <
  KeyOfRequisition extends keyof ResponseRequisitionFragment
>(
  keys: KeyOfRequisition | KeyOfRequisition[]
): FieldSelectorControl<ResponseRequisitionFragment, KeyOfRequisition> => {
  const { data } = useResponseRequisition();
  const { requisitionNumber = '' } = useParams();
  const api = useResponseApi();
  return useFieldsSelector(
    ['requisition', api.storeId, requisitionNumber],
<<<<<<< HEAD
    () => api.get.byNumber(requisitionNumber),
    (patch: Partial<ResponseRequisitionFragment>) =>
      api.update({ ...patch, id: data?.id ?? '' }),
=======
    () =>
      ResponseRequisitionQueries.get.byNumber(api)(
        Number(requisitionNumber),
        api.storeId
      ),
    (patch: Partial<ResponseRequisitionFragment>) =>
      ResponseRequisitionQueries.update(
        api,
        api.storeId
      )({ ...patch, id: data?.id ?? '' }),
>>>>>>> 21ada647
    keys
  );
};

interface UseResponseRequisitionLinesController
  extends SortController<ResponseRequisitionLineFragment>,
    PaginationState {
  lines: ResponseRequisitionLineFragment[];
}

export const useResponseRequisitionLines =
  (): UseResponseRequisitionLinesController => {
    const { sortBy, onChangeSortBy } =
      useSortBy<ResponseRequisitionLineFragment>({
        key: 'itemName',
        isDesc: false,
      });
    const pagination = usePagination(20);
    const { lines } = useResponseRequisitionFields('lines');

    const sorted = useMemo(() => {
      const sorted = [...(lines.nodes ?? [])].sort(
        getDataSorter(
          sortBy.key as keyof ResponseRequisitionLineFragment,
          !!sortBy.isDesc
        )
      );

      return sorted.slice(
        pagination.offset,
        pagination.first + pagination.offset
      );
    }, [sortBy, lines, pagination]);

    return { lines: sorted, sortBy, onChangeSortBy, ...pagination };
  };

export const useIsResponseRequisitionDisabled = (): boolean => {
  const { status } = useResponseRequisitionFields('status');
  return status === RequisitionNodeStatus.Finalised;
};

export const useSaveResponseLines = () => {
  const { requisitionNumber = '' } = useParams();
  const queryClient = useQueryClient();
  const api = useResponseApi();

<<<<<<< HEAD
  return useMutation(api.updateLine, {
=======
  return useMutation(ResponseRequisitionQueries.updateLine(api, api.storeId), {
>>>>>>> 21ada647
    onSuccess: () =>
      queryClient.invalidateQueries([
        'requisition',
        api.storeId,
        requisitionNumber,
      ]),
  });
};<|MERGE_RESOLUTION|>--- conflicted
+++ resolved
@@ -1,11 +1,7 @@
 import { useMemo } from 'react';
 import {
-<<<<<<< HEAD
-  useAuthState,
   useQueryClient,
-=======
   useAuthContext,
->>>>>>> 21ada647
   RequisitionNodeStatus,
   useParams,
   useOmSupplyApi,
@@ -31,37 +27,22 @@
 
 export const useResponseApi = () => {
   const { client } = useOmSupplyApi();
-<<<<<<< HEAD
   const sdk = getSdk(client);
-  const { storeId } = useAuthState();
+  const { storeId } = useAuthContext();
   const queries = getResponseQueries(sdk, storeId);
 
   return { ...queries, storeId };
-=======
-  const { store } = useAuthContext();
-
-  return { ...getSdk(client), store, storeId: store?.id ?? '' };
->>>>>>> 21ada647
 };
 
 export const useResponseRequisitions = () => {
   const queryParams = useQueryParams<ResponseRequisitionRowFragment>({
     initialSortBy: { key: 'otherPartyName' },
   });
-<<<<<<< HEAD
   const api = useResponseApi();
 
   return {
     ...useQuery(['requisition', api.storeId, queryParams], () =>
       api.get.list({
-=======
-  const api = useResponseRequisitionApi();
-
-  return {
-    ...useQuery(
-      ['requisition', api.storeId, queryParams],
-      ResponseRequisitionQueries.get.list(api, api.storeId, {
->>>>>>> 21ada647
         first: queryParams.first,
         offset: queryParams.offset,
         sortBy: queryParams.sortBy,
@@ -75,18 +56,9 @@
 export const useResponseRequisition =
   (): UseQueryResult<ResponseRequisitionFragment> => {
     const { requisitionNumber = '' } = useParams();
-<<<<<<< HEAD
     const api = useResponseApi();
     return useQuery(['requisition', api.storeId, requisitionNumber], () =>
       api.get.byNumber(requisitionNumber)
-=======
-    const api = useResponseRequisitionApi();
-    return useQuery(['requisition', api.storeId, requisitionNumber], () =>
-      ResponseRequisitionQueries.get.byNumber(api)(
-        Number(requisitionNumber),
-        api.storeId
-      )
->>>>>>> 21ada647
     );
   };
 
@@ -100,22 +72,9 @@
   const api = useResponseApi();
   return useFieldsSelector(
     ['requisition', api.storeId, requisitionNumber],
-<<<<<<< HEAD
     () => api.get.byNumber(requisitionNumber),
     (patch: Partial<ResponseRequisitionFragment>) =>
       api.update({ ...patch, id: data?.id ?? '' }),
-=======
-    () =>
-      ResponseRequisitionQueries.get.byNumber(api)(
-        Number(requisitionNumber),
-        api.storeId
-      ),
-    (patch: Partial<ResponseRequisitionFragment>) =>
-      ResponseRequisitionQueries.update(
-        api,
-        api.storeId
-      )({ ...patch, id: data?.id ?? '' }),
->>>>>>> 21ada647
     keys
   );
 };
@@ -163,11 +122,7 @@
   const queryClient = useQueryClient();
   const api = useResponseApi();
 
-<<<<<<< HEAD
   return useMutation(api.updateLine, {
-=======
-  return useMutation(ResponseRequisitionQueries.updateLine(api, api.storeId), {
->>>>>>> 21ada647
     onSuccess: () =>
       queryClient.invalidateQueries([
         'requisition',
