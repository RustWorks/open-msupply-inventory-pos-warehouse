import React from 'react';
import {
  Grid,
  InputWithLabelRow,
  NumericTextInput,
  TextArea,
  Typography,
<<<<<<< HEAD
  Switch,
  Box,
  NumUtils,
  BasicTextInput,
=======
>>>>>>> 09bf6f6c
} from '@openmsupply-client/common';
import { useFormatNumber, useTranslation } from '@common/intl';
import {
  StockItemSearchInputWithStats,
  ItemRowWithStatsFragment,
  VariantControl,
  PackVariantSelect,
} from '@openmsupply-client/system';
import { useRequest } from '../../api';
import { DraftRequestLine } from './hooks';

interface RequestLineEditFormProps {
  item: ItemRowWithStatsFragment | null;
  disabled: boolean;
  onChangeItem: (item: ItemRowWithStatsFragment) => void;
  update: (patch: Partial<DraftRequestLine>) => void;
  draftLine: DraftRequestLine | null;
  variantsControl?: VariantControl;
  numberOfPacksFromQuantity: (totalQuantity: number) => number;
  numberOfPacksToTotalQuantity: (numPacks: number) => number;
}

const InfoRow = ({ label, value }: { label: string; value: string }) => {
  return (
    <Grid spacing={4} container direction="row" paddingBottom={1}>
      <Grid xs={6} item>
        <Typography variant="body1" fontWeight={700}>
          {label}
        </Typography>
      </Grid>
      <Grid xs={3} item>
        <Typography variant="body1" style={{ textAlign: 'right' }}>
          {value}
        </Typography>
      </Grid>
    </Grid>
  );
};

interface RequestLineEditFormLayoutProps {
  Left: React.ReactElement;
  Middle: React.ReactElement;
  Right: React.ReactElement;
  Top: React.ReactElement;
}

export const RequestLineEditFormLayout = ({
  Left,
  Middle,
  Right,
  Top,
}: RequestLineEditFormLayoutProps) => {
  return (
    <Grid
      container
      spacing={2}
      direction="row"
      justifyContent="space-between"
      bgcolor="background.toolbar"
      padding={3}
      paddingBottom={1}
      boxShadow={theme => theme.shadows[2]}
    >
      <Grid item xs={8} direction="column" justifyContent="space-between">
        <Grid item xs={12} sx={{ mb: 2 }}>
          {Top}
        </Grid>
        <Grid
          item
          xs={12}
          container
          direction="row"
          justifyContent="space-between"
        >
          <Grid
            item
            xs={6}
            flexDirection="column"
            display="flex"
            justifyContent="flex-end"
          >
            {Left}
          </Grid>
          <Grid item xs={6}>
            {Middle}
          </Grid>
        </Grid>
      </Grid>
      <Grid item xs={4}>
        {Right}
      </Grid>
    </Grid>
  );
};

export const RequestLineEditForm = ({
  item,
  disabled,
  onChangeItem,
  update,
  draftLine,
  variantsControl,
  numberOfPacksFromQuantity,
  numberOfPacksToTotalQuantity,
}: RequestLineEditFormProps) => {
  const t = useTranslation('replenishment');
  const formatNumber = useFormatNumber();
  const { lines } = useRequest.line.list();
  const requestedQuantity = draftLine?.requestedQuantity ?? 0;
<<<<<<< HEAD
  const defaultPackSize = item?.defaultPackSize ?? 0;
  const originalItemName = lines?.find(({ item }) => item.id === item?.id)
    ?.itemName;
=======
>>>>>>> 09bf6f6c

  return (
    <RequestLineEditFormLayout
      Top={
        <>
          {(disabled && (
            <BasicTextInput
              value={`${item?.code}     ${originalItemName}`}
              disabled
              fullWidth
            />
          )) || (
            <StockItemSearchInputWithStats
              autoFocus={!item}
              openOnFocus={!item}
              width={600}
              disabled={disabled}
              currentItemId={item?.id}
              onChange={(newItem: ItemRowWithStatsFragment | null) =>
                newItem && onChangeItem(newItem)
              }
              extraFilter={
                disabled
                  ? undefined
                  : itemRow =>
                      !lines?.some(({ item }) => itemRow.id === item.id)
              }
            />
          )}
        </>
      }
      Left={
        <>
          {item && item?.unitName ? (
            variantsControl ? (
              <Grid paddingTop={2}>
                <InputWithLabelRow
                  Input={
                    <PackVariantSelect
                      sx={{ minWidth: 110 }}
                      variantControl={variantsControl}
                    />
                  }
                  label={t('label.unit')}
                />
              </Grid>
            ) : (
              <InfoRow label={t('label.unit')} value={item?.unitName} />
            )
          ) : null}

          {!!draftLine?.itemStats.averageMonthlyConsumption ? (
            <InfoRow
              label={t('label.amc')}
              value={formatNumber.round(
                numberOfPacksFromQuantity(
                  draftLine?.itemStats.averageMonthlyConsumption
                ),
                2
              )}
            />
          ) : null}
          {!!draftLine?.itemStats.availableStockOnHand ? (
            <InfoRow
              label={t('label.soh')}
              value={formatNumber.round(
                numberOfPacksFromQuantity(
                  draftLine?.itemStats.availableStockOnHand
                ),
                2
              )}
            />
          ) : null}
        </>
      }
      Middle={
        <>
          <InputWithLabelRow
            Input={
              <NumericTextInput
                width={100}
                value={numberOfPacksFromQuantity(
                  draftLine?.suggestedQuantity ?? 0
                )}
                disabled
              />
            }
            labelWidth="750px"
            label={t('label.suggested-quantity')}
          />
          <InputWithLabelRow
            Input={
              <NumericTextInput
                autoFocus
                value={numberOfPacksFromQuantity(requestedQuantity)}
                width={100}
                onChange={q =>
                  update({
                    requestedQuantity: q && numberOfPacksToTotalQuantity(q),
                  })
                }
              />
            }
            labelWidth="750px"
            label={t('label.order-quantity')}
          />
        </>
      }
      Right={
        <>
          <Typography variant="body1" fontWeight="bold">
            {t('heading.comment')}
          </Typography>
          <TextArea
            value={draftLine?.comment ?? ''}
            onChange={e => update({ comment: e.target.value })}
            InputProps={{
              sx: { backgroundColor: theme => theme.palette.background.menu },
            }}
            minRows={7}
            maxRows={7}
          />
        </>
      }
    />
  );
};<|MERGE_RESOLUTION|>--- conflicted
+++ resolved
@@ -5,13 +5,7 @@
   NumericTextInput,
   TextArea,
   Typography,
-<<<<<<< HEAD
-  Switch,
-  Box,
-  NumUtils,
   BasicTextInput,
-=======
->>>>>>> 09bf6f6c
 } from '@openmsupply-client/common';
 import { useFormatNumber, useTranslation } from '@common/intl';
 import {
@@ -121,12 +115,8 @@
   const formatNumber = useFormatNumber();
   const { lines } = useRequest.line.list();
   const requestedQuantity = draftLine?.requestedQuantity ?? 0;
-<<<<<<< HEAD
-  const defaultPackSize = item?.defaultPackSize ?? 0;
   const originalItemName = lines?.find(({ item }) => item.id === item?.id)
     ?.itemName;
-=======
->>>>>>> 09bf6f6c
 
   return (
     <RequestLineEditFormLayout
