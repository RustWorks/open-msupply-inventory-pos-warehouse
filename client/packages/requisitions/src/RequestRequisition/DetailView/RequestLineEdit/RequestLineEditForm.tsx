import React from 'react';
import {
  Grid,
  InputWithLabelRow,
  NumericTextInput,
  TextArea,
  Typography,
} from '@openmsupply-client/common';
import { useFormatNumber, useTranslation } from '@common/intl';
import {
  StockItemSearchInputWithStats,
  ItemRowWithStatsFragment,
  VariantControl,
  PackVariantSelect,
} from '@openmsupply-client/system';
import { useRequest } from '../../api';
import { DraftRequestLine } from './hooks';

interface RequestLineEditFormProps {
  item: ItemRowWithStatsFragment | null;
  disabled: boolean;
  onChangeItem: (item: ItemRowWithStatsFragment) => void;
  update: (patch: Partial<DraftRequestLine>) => void;
  draftLine: DraftRequestLine | null;
  variantsControl?: VariantControl;
  numberOfPacksFromQuantity: (totalQuantity: number) => number;
  numberOfPacksToTotalQuantity: (numPacks: number) => number;
}

const InfoRow = ({ label, value }: { label: string; value: string }) => {
  return (
    <Grid spacing={4} container direction="row" paddingBottom={1}>
      <Grid xs={6} item>
        <Typography variant="body1" fontWeight={700}>
          {label}
        </Typography>
      </Grid>
      <Grid xs={3} item>
        <Typography variant="body1" style={{ textAlign: 'right' }}>
          {value}
        </Typography>
      </Grid>
    </Grid>
  );
};

interface RequestLineEditFormLayoutProps {
  Left: React.ReactElement;
  Middle: React.ReactElement;
  Right: React.ReactElement;
  Top: React.ReactElement;
}

export const RequestLineEditFormLayout = ({
  Left,
  Middle,
  Right,
  Top,
}: RequestLineEditFormLayoutProps) => {
  return (
    <Grid
      container
      spacing={2}
      direction="row"
      justifyContent="space-between"
      bgcolor="background.toolbar"
      padding={3}
      paddingBottom={1}
      boxShadow={theme => theme.shadows[2]}
    >
      <Grid item xs={8} direction="column" justifyContent="space-between">
        <Grid item xs={12} sx={{ mb: 2 }}>
          {Top}
        </Grid>
        <Grid
          item
          xs={12}
          container
          direction="row"
          justifyContent="space-between"
        >
          <Grid
            item
            xs={6}
            flexDirection="column"
            display="flex"
            justifyContent="flex-end"
          >
            {Left}
          </Grid>
          <Grid item xs={6}>
            {Middle}
          </Grid>
        </Grid>
      </Grid>
      <Grid item xs={4}>
        {Right}
      </Grid>
    </Grid>
  );
};

export const RequestLineEditForm = ({
  item,
  disabled,
  onChangeItem,
  update,
  draftLine,
  variantsControl,
  numberOfPacksFromQuantity,
  numberOfPacksToTotalQuantity,
}: RequestLineEditFormProps) => {
  const t = useTranslation('replenishment');
  const formatNumber = useFormatNumber();
  const { lines } = useRequest.line.list();
  const requestedQuantity = draftLine?.requestedQuantity ?? 0;

  return (
    <RequestLineEditFormLayout
      Top={
        <StockItemSearchInputWithStats
          autoFocus={!item}
          openOnFocus={!item}
          width={600}
          disabled={disabled}
          currentItemId={item?.id}
          onChange={(newItem: ItemRowWithStatsFragment | null) =>
            newItem && onChangeItem(newItem)
          }
          extraFilter={
            disabled
              ? undefined
              : itemRow => !lines?.some(({ item }) => itemRow.id === item.id)
          }
        />
      }
      Left={
        <>
          {item && item?.unitName ? (
            variantsControl ? (
              <Grid paddingTop={2}>
                <InputWithLabelRow
                  Input={<PackVariantSelect variantControl={variantsControl} />}
                  label={t('label.pack')}
                />
              </Grid>
            ) : (
              <InfoRow label={t('label.unit')} value={item?.unitName} />
            )
          ) : null}

          {!!draftLine?.itemStats.averageMonthlyConsumption ? (
            <InfoRow
              label={t('label.amc')}
              value={formatNumber.round(
                numberOfPacksFromQuantity(
                  draftLine?.itemStats.averageMonthlyConsumption
                ),
                2
              )}
            />
          ) : null}
          {!!draftLine?.itemStats.availableStockOnHand ? (
            <InfoRow
              label={t('label.soh')}
              value={formatNumber.round(
                numberOfPacksFromQuantity(
                  draftLine?.itemStats.availableStockOnHand
                ),
                2
              )}
            />
          ) : null}
        </>
      }
      Middle={
        <>
          <InputWithLabelRow
            Input={
              <NumericTextInput
                width={100}
                value={numberOfPacksFromQuantity(
                  draftLine?.suggestedQuantity ?? 0
                )}
                disabled
              />
            }
            labelWidth="750px"
            label={t('label.suggested-quantity')}
          />
          <InputWithLabelRow
            Input={
              <NumericTextInput
                autoFocus
                value={numberOfPacksFromQuantity(requestedQuantity)}
                width={100}
                onChange={requestedQuantity =>
                  update({
                    requestedQuantity:
                      numberOfPacksToTotalQuantity(requestedQuantity),
                  })
                }
              />
            }
            labelWidth="750px"
            label={t('label.order-quantity')}
          />
<<<<<<< HEAD
=======
          {isPacksEnabled && (
            <InputWithLabelRow
              Input={
                <NumericTextInput
                  autoFocus
                  disabled={!isPacks}
                  value={NumUtils.round(requestedQuantity / defaultPackSize, 2)}
                  width={100}
                  onChange={quantity => {
                    if (quantity === undefined) return;
                    update({
                      requestedQuantity: quantity * defaultPackSize,
                    });
                  }}
                />
              }
              labelWidth="750px"
              label={t('label.requested-packs')}
            />
          )}
>>>>>>> 6c6e3ee0
        </>
      }
      Right={
        <>
          <Typography variant="body1" fontWeight="bold">
            {t('heading.comment')}
          </Typography>
          <TextArea
            value={draftLine?.comment ?? ''}
            onChange={e => update({ comment: e.target.value })}
            InputProps={{
              sx: { backgroundColor: theme => theme.palette.background.menu },
            }}
            minRows={7}
            maxRows={7}
          />
        </>
      }
    />
  );
};<|MERGE_RESOLUTION|>--- conflicted
+++ resolved
@@ -194,10 +194,9 @@
                 autoFocus
                 value={numberOfPacksFromQuantity(requestedQuantity)}
                 width={100}
-                onChange={requestedQuantity =>
+                onChange={q =>
                   update({
-                    requestedQuantity:
-                      numberOfPacksToTotalQuantity(requestedQuantity),
+                    requestedQuantity: q && numberOfPacksToTotalQuantity(q),
                   })
                 }
               />
@@ -205,29 +204,6 @@
             labelWidth="750px"
             label={t('label.order-quantity')}
           />
-<<<<<<< HEAD
-=======
-          {isPacksEnabled && (
-            <InputWithLabelRow
-              Input={
-                <NumericTextInput
-                  autoFocus
-                  disabled={!isPacks}
-                  value={NumUtils.round(requestedQuantity / defaultPackSize, 2)}
-                  width={100}
-                  onChange={quantity => {
-                    if (quantity === undefined) return;
-                    update({
-                      requestedQuantity: quantity * defaultPackSize,
-                    });
-                  }}
-                />
-              }
-              labelWidth="750px"
-              label={t('label.requested-packs')}
-            />
-          )}
->>>>>>> 6c6e3ee0
         </>
       }
       Right={
