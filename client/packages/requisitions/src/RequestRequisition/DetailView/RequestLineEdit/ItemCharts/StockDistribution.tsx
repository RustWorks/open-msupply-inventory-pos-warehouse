import React, { useMemo } from 'react';
import {
  AlertIcon,
  Box,
  Tooltip,
  Typography,
  ValueBar,
} from '@openmsupply-client/common';
import { useFormatNumber, useTranslation } from '@common/intl';
import { useRequest } from '../../../api';

export interface StockDistributionProps {
  availableStockOnHand?: number;
  averageMonthlyConsumption?: number;
  suggestedQuantity?: number;
}

const MIN_MC_WIDTH_TO_SHOW_TEXT = 5;

interface MonthlyConsumptionProps {
  month: number;
  flexBasis: string;
  averageMonthlyConsumption: number;
  showText: boolean;
  isTarget: boolean;
  isThreshold: boolean;
}

const MonthlyConsumption = ({
  month,
  flexBasis,
  averageMonthlyConsumption,
  showText,
  isTarget,
  isThreshold,
}: MonthlyConsumptionProps) => {
  const t = useTranslation('replenishment');
  const formatNumber = useFormatNumber();
  const text = ` (${month} ${t('label.months', {
    count: month,
  })})`;
  const label = `${formatNumber.round(averageMonthlyConsumption * month)}${
    showText ? text : ''
  }`;

  const additionalLabel =
    isTarget && showText
      ? t('label.max-months-of-stock')
      : isThreshold && showText
      ? t('label.min-months-of-stock')
      : undefined;

  return (
    <MonthlyBar
      flexBasis={flexBasis}
      label={label}
      additionalLabel={additionalLabel}
      showText={showText}
    />
  );
};

const MonthlyBar = ({
  label,
  left,
  flexBasis,
  additionalLabel,
  showText,
}: {
  label: string;
  left?: boolean;
  flexBasis?: string;
  additionalLabel?: string;
  showText?: boolean;
}) => {
  const directionStyle = left
    ? { borderLeftWidth: 1, paddingLeft: 0 }
    : { paddingLeft: 3, paddingRight: 8, borderRightWidth: 1 };
  const additionalLabelStyle = additionalLabel
    ? { height: 40 }
    : showText
    ? { height: 20, marginTop: 20 }
    : {};

  return (
    <Box
      sx={{
        borderWidth: 0,
        borderBottomWidth: 1,
        borderColor: 'gray.dark',
        borderStyle: 'solid',
        height: '20px',
        overflow: 'hidden',
      }}
      style={{
        ...directionStyle,
        ...additionalLabelStyle,
        textAlign: left ? undefined : 'right',
      }}
      flexBasis={flexBasis}
    >
      {additionalLabel && (
        <Typography
          variant="body1"
          fontSize={12}
          color="primary"
          style={{ color: 'primary' }}
        >
          {additionalLabel}
        </Typography>
      )}
      <Tooltip title={label} placement="top">
        <Typography
          variant="body1"
          fontSize={12}
          style={{ color: 'gray.dark' }}
        >
          {label}
        </Typography>
      </Tooltip>
    </Box>
  );
};

const CalculationError = ({
  isAmcZero,
  isSohAndQtyZero,
}: {
  isAmcZero?: boolean;
  isSohAndQtyZero?: boolean;
}) => {
  const t = useTranslation('replenishment');
  const detail = isAmcZero
    ? `: ${t('error.amc-is-zero')}`
    : isSohAndQtyZero
    ? `: ${t('error.soh-and-suggested-quantity-are-zero')}`
    : '';
  const message = `${t('error.unable-to-calculate')}${detail}`;

  return (
    <Box display="flex" padding={1} gap={1}>
      <AlertIcon color="primary" fontSize="small" />
      <Typography variant="body1" fontSize={12} sx={{ color: 'error.main' }}>
        {message}
      </Typography>
    </Box>
  );
};

const StockDistributionContent: React.FC<StockDistributionProps> = ({
  availableStockOnHand = 0,
  averageMonthlyConsumption = 0,
  suggestedQuantity = 0,
}) => {
<<<<<<< HEAD
  const { maxMonthsOfStock } = useRequest.document.fields('maxMonthsOfStock');
  const targetQuantity = maxMonthsOfStock * averageMonthlyConsumption;
  const t = useTranslation('replenishment');

  const monthlyConsumptionWidth =
=======
  if (averageMonthlyConsumption === 0) return <CalculationError isAmcZero />;

  const { maxMonthsOfStock, minMonthsOfStock } = useRequest.document.fields([
    'maxMonthsOfStock',
    'minMonthsOfStock',
  ]);
  const targetQuantity = maxMonthsOfStock * averageMonthlyConsumption;
  const t = useTranslation('replenishment');

  if (suggestedQuantity === 0 && availableStockOnHand === 0)
    return <CalculationError isSohAndQtyZero />;

  const targetQuantityWidth =
>>>>>>> 82fea2c8
    availableStockOnHand > targetQuantity
      ? Math.round((100 * targetQuantity) / availableStockOnHand)
      : 100;
  const barWidth =
    availableStockOnHand + suggestedQuantity < targetQuantity
      ? `${Math.round(
          (100 * (availableStockOnHand + suggestedQuantity)) / targetQuantity
        )}%`
      : '100%';
  const showText = targetQuantityWidth > MIN_MC_WIDTH_TO_SHOW_TEXT;

  const DistributionBars = useMemo(
    () => (
      <>
        <Typography variant="body1" fontWeight={700} fontSize={12}>
          {t('heading.target-quantity')}
        </Typography>
        <Box
          display="flex"
          alignItems="flex-start"
          width={`${targetQuantityWidth}%`}
          style={{ paddingBottom: 7 }}
        >
          <MonthlyBar
            flexBasis="1px"
            label={showText ? '0' : ''}
            showText={showText}
            left={true}
          />

          {Array.from({ length: maxMonthsOfStock }, (_, i) => (
            <MonthlyConsumption
              key={i}
              month={i + 1}
              flexBasis={`${100 / maxMonthsOfStock}%`}
              averageMonthlyConsumption={averageMonthlyConsumption}
              showText={showText}
              isThreshold={i + 1 === minMonthsOfStock}
              isTarget={i + 1 === maxMonthsOfStock}
            />
          ))}
        </Box>

        <Box display="flex" alignItems="flex-start" width={barWidth}>
          <ValueBar
            value={availableStockOnHand}
            total={targetQuantity}
            label={t('label.stock-on-hand')}
            colour="gray.main"
            startDivider
          />
          <ValueBar
            value={suggestedQuantity}
            total={targetQuantity}
            label={t('label.suggested-order-quantity')}
            colour="primary.light"
          />
        </Box>
      </>
    ),
    [availableStockOnHand, averageMonthlyConsumption, suggestedQuantity]
  );

  const isAmcZero = averageMonthlyConsumption === 0;
  const isSohAndQtyZero = suggestedQuantity === 0 && availableStockOnHand === 0;

  return isAmcZero || isSohAndQtyZero ? (
    <CalculationError isAmcZero={isAmcZero} isSohAndQtyZero={isSohAndQtyZero} />
  ) : (
    DistributionBars
  );
};

export const StockDistribution: React.FC<StockDistributionProps> = ({
  availableStockOnHand = 0,
  averageMonthlyConsumption = 0,
  suggestedQuantity = 0,
}) => {
  return (
    <Box
      sx={{
        paddingLeft: 4,
        paddingRight: 4,
        paddingTop: 4,
        paddingBottom: 2,
      }}
    >
      <StockDistributionContent
        availableStockOnHand={availableStockOnHand}
        averageMonthlyConsumption={averageMonthlyConsumption}
        suggestedQuantity={suggestedQuantity}
      />
    </Box>
  );
};<|MERGE_RESOLUTION|>--- conflicted
+++ resolved
@@ -152,15 +152,6 @@
   averageMonthlyConsumption = 0,
   suggestedQuantity = 0,
 }) => {
-<<<<<<< HEAD
-  const { maxMonthsOfStock } = useRequest.document.fields('maxMonthsOfStock');
-  const targetQuantity = maxMonthsOfStock * averageMonthlyConsumption;
-  const t = useTranslation('replenishment');
-
-  const monthlyConsumptionWidth =
-=======
-  if (averageMonthlyConsumption === 0) return <CalculationError isAmcZero />;
-
   const { maxMonthsOfStock, minMonthsOfStock } = useRequest.document.fields([
     'maxMonthsOfStock',
     'minMonthsOfStock',
@@ -168,11 +159,7 @@
   const targetQuantity = maxMonthsOfStock * averageMonthlyConsumption;
   const t = useTranslation('replenishment');
 
-  if (suggestedQuantity === 0 && availableStockOnHand === 0)
-    return <CalculationError isSohAndQtyZero />;
-
   const targetQuantityWidth =
->>>>>>> 82fea2c8
     availableStockOnHand > targetQuantity
       ? Math.round((100 * targetQuantity) / availableStockOnHand)
       : 100;
