import { RequestLineFragment } from '../api';
import {
  useTranslation,
  ColumnAlign,
  useColumns,
  GenericColumnKey,
  getCommentPopoverColumn,
  useFormatNumber,
  useUrlQueryParams,
  ColumnDescription,
<<<<<<< HEAD
  NumUtils,
  ColumnDataAccessor,
=======
  TooltipTextCell,
>>>>>>> ec2c2940
} from '@openmsupply-client/common';
import { useRequest } from '../api';
import {
  PackVariantQuantityCell,
  PackVariantSelectCell,
  usePackVariant,
} from '@openmsupply-client/system';

const useStockOnHand: ColumnDataAccessor<RequestLineFragment, string> = ({
  rowData,
}) => {
  const t = useTranslation();
  const formatNumber = useFormatNumber();
  const { itemStats } = rowData;
  const { availableStockOnHand, availableMonthsOfStockOnHand } = itemStats;
  const { numberOfPacksFromQuantity } = usePackVariant(rowData.itemId, null);

  const packQuantity = numberOfPacksFromQuantity(availableStockOnHand);

  const monthsString = availableMonthsOfStockOnHand
    ? `(${formatNumber.round(availableMonthsOfStockOnHand, 1)} ${t(
        'label.months',
        {
          count: availableMonthsOfStockOnHand,
        }
      )})`
    : '';
  return `${packQuantity} ${monthsString}`;
};

export const useRequestColumns = () => {
  const { maxMonthsOfStock } = useRequest.document.fields('maxMonthsOfStock');
  const {
    updateSortQuery,
    queryParams: { sortBy },
  } = useUrlQueryParams({ initialSort: { key: 'itemName', dir: 'asc' } });
  const { usesRemoteAuthorisation } = useRequest.utils.isRemoteAuthorisation();

  const columnDefinitions: ColumnDescription<RequestLineFragment>[] = [
    getCommentPopoverColumn(),
    [
      'itemCode',
      {
        width: 100,
        accessor: ({ rowData }) => rowData.item.code,
        getSortValue: rowData => rowData.item.code,
      },
    ],
    [
      'itemName',
      {
        Cell: TooltipTextCell,
        width: 350,
        accessor: ({ rowData }) => rowData.item.name,
        getSortValue: rowData => rowData.item.name,
      },
    ],
    {
      key: 'packUnit',
      label: 'label.pack',
      align: ColumnAlign.Right,
      Cell: PackVariantSelectCell({
        getItemId: r => r.itemId,
        getUnitName: r => r.item.unitName || null,
      }),
    },
    {
      key: 'defaultPackSize',
      label: 'label.dps',
      description: 'description.default-pack-size',
      align: ColumnAlign.Right,
      accessor: ({ rowData }) => rowData.item.defaultPackSize,
      getSortValue: rowData => rowData.item.defaultPackSize,
    },
    {
      key: 'availableStockOnHand',
      label: 'label.stock-on-hand',
      description: 'description.stock-on-hand',
      align: ColumnAlign.Right,
      width: 200,
      accessor: useStockOnHand,
      getSortValue: rowData => rowData.itemStats.availableStockOnHand,
    },
    [
      'monthlyConsumption',
      {
        width: 150,
        align: ColumnAlign.Right,
        Cell: PackVariantQuantityCell({
          getItemId: r => r.itemId,
          getQuantity: r =>
            NumUtils.round(r.itemStats.averageMonthlyConsumption),
        }),
        getSortValue: rowData => rowData.itemStats.averageMonthlyConsumption,
      },
    ],
    {
      key: 'targetStock',
      label: 'label.target-stock',
      align: ColumnAlign.Right,
      width: 150,
      Cell: PackVariantQuantityCell({
        getItemId: r => r.itemId,
        getQuantity: r =>
          NumUtils.round(
            r.itemStats.averageMonthlyConsumption * maxMonthsOfStock
          ),
      }),
      getSortValue: rowData =>
        rowData.itemStats.averageMonthlyConsumption * maxMonthsOfStock,
    },
    {
      key: 'suggestedQuantity',
      label: 'label.forecast-quantity',
      description: 'description.forecast-quantity',
      align: ColumnAlign.Right,
      width: 200,
      Cell: PackVariantQuantityCell({
        getItemId: r => r.itemId,
        getQuantity: r => NumUtils.round(r.suggestedQuantity),
      }),
      getSortValue: rowData => rowData.suggestedQuantity,
    },
    {
      key: 'requestedQuantity',
      label: 'label.requested-quantity',
      align: ColumnAlign.Right,
      width: 150,
      Cell: PackVariantQuantityCell({
        getItemId: r => r.itemId,
        getQuantity: r => NumUtils.round(r.requestedQuantity),
      }),
      getSortValue: rowData => rowData.requestedQuantity,
    },
  ];

  if (usesRemoteAuthorisation) {
    columnDefinitions.push({
      key: 'approvedNumPacks',
      label: 'label.approved-packs',
      align: ColumnAlign.Right,
      Cell: PackVariantQuantityCell({
        getItemId: r => r.itemId,
        getQuantity: r =>
          NumUtils.round(r.linkedRequisitionLine?.approvedQuantity ?? 0, 2),
      }),
      sortable: false,
    });
    columnDefinitions.push({
      key: 'approvalComment',
      label: 'label.approval-comment',
      sortable: false,
      accessor: ({ rowData }) => rowData.linkedRequisitionLine?.approvalComment,
    });
  }
  columnDefinitions.push(GenericColumnKey.Selection);

  const columns = useColumns<RequestLineFragment>(
    columnDefinitions,
    {
      onChangeSortBy: updateSortQuery,
      sortBy,
    },
    [updateSortQuery, sortBy]
  );

  return { columns, sortBy, onChangeSortBy: updateSortQuery };
};<|MERGE_RESOLUTION|>--- conflicted
+++ resolved
@@ -8,12 +8,9 @@
   useFormatNumber,
   useUrlQueryParams,
   ColumnDescription,
-<<<<<<< HEAD
   NumUtils,
   ColumnDataAccessor,
-=======
   TooltipTextCell,
->>>>>>> ec2c2940
 } from '@openmsupply-client/common';
 import { useRequest } from '../api';
 import {
