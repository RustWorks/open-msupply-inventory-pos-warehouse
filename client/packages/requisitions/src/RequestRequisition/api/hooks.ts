import { useMemo } from 'react';
import {
  useAuthContext,
  useTranslation,
  useQueryParams,
  useQueryClient,
  RequisitionNodeStatus,
  useNavigate,
  useMutation,
  useParams,
  useOmSupplyApi,
  UseQueryResult,
  useQuery,
  FieldSelectorControl,
  useFieldsSelector,
  SortController,
  useSortBy,
  getDataSorter,
  useNotification,
  useTableStore,
} from '@openmsupply-client/common';
import { getRequestQueries } from './api';
import {
  getSdk,
  RequestRequisitionFragment,
  RequestRequisitionLineFragment,
  RequestRequisitionRowFragment,
} from './operations.generated';
import { canDeleteRequestRequisition } from '../../utils';

export const useRequestApi = () => {
  const { client } = useOmSupplyApi();
  const { storeId } = useAuthState();
  const queries = getRequestQueries(getSdk(client), storeId);
  return { ...queries, storeId };
};

export const useRequestRequisitions = () => {
  const queryParams = useQueryParams<RequestRequisitionRowFragment>({
    initialSortBy: { key: 'otherPartyName' },
  });
<<<<<<< HEAD
  const api = useRequestApi();
=======
  const { store } = useAuthContext();
  const api = useRequestRequisitionApi();
>>>>>>> 21ada647

  return {
    ...useQuery(['requisition', 'list', api.storeId, queryParams], () =>
      api.get.list({
        first: queryParams.first,
        offset: queryParams.offset,
        sortBy: queryParams.sortBy,
        filterBy: queryParams.filter.filterBy,
      })
    ),
    ...queryParams,
  };
};

export const useCreateRequestRequisition = () => {
  const queryClient = useQueryClient();
<<<<<<< HEAD
  const navigate = useNavigate();
  const api = useRequestApi();
  return useMutation(api.create, {
=======
  const { storeId } = useAuthContext();
  const navigate = useNavigate();
  const api = useRequestRequisitionApi();
  return useMutation(RequestRequisitionQueries.create(api, storeId), {
>>>>>>> 21ada647
    onSuccess: ({ requisitionNumber }) => {
      navigate(String(requisitionNumber));
      queryClient.invalidateQueries(['requisition']);
    },
  });
};

export const useRequestRequisition =
  (): UseQueryResult<RequestRequisitionFragment> => {
    const { requisitionNumber = '' } = useParams();
<<<<<<< HEAD
    const api = useRequestApi();
    return useQuery(['requisition', api.storeId, requisitionNumber], () =>
      api.get.byNumber(requisitionNumber)
=======
    const { storeId } = useAuthContext();
    const api = useRequestRequisitionApi();
    return useQuery(['requisition', storeId, requisitionNumber], () =>
      RequestRequisitionQueries.get.byNumber(api)(
        Number(requisitionNumber),
        storeId
      )
>>>>>>> 21ada647
    );
  };

export const useRequestRequisitionFields = <
  KeyOfRequisition extends keyof RequestRequisitionFragment
>(
  keys: KeyOfRequisition | KeyOfRequisition[]
): FieldSelectorControl<RequestRequisitionFragment, KeyOfRequisition> => {
<<<<<<< HEAD
=======
  const { storeId } = useAuthContext();
>>>>>>> 21ada647
  const { data } = useRequestRequisition();
  const { requisitionNumber = '' } = useParams();
  const api = useRequestApi();
  return useFieldsSelector(
<<<<<<< HEAD
    ['requisition', api.storeId, requisitionNumber],
    () => api.get.byNumber(requisitionNumber),

    (patch: Partial<RequestRequisitionFragment>) =>
      api.update({ ...patch, id: data?.id ?? '' }),
=======
    ['requisition', storeId, requisitionNumber],
    () =>
      RequestRequisitionQueries.get.byNumber(api)(
        Number(requisitionNumber),
        storeId
      ),
    (patch: Partial<RequestRequisitionFragment>) =>
      RequestRequisitionQueries.update(
        api,
        storeId
      )({ ...patch, id: data?.id ?? '' }),
>>>>>>> 21ada647
    keys
  );
};

interface UseRequestRequisitionLinesController
  extends SortController<RequestRequisitionLineFragment> {
  lines: RequestRequisitionLineFragment[];
}

export const useRequestRequisitionLines =
  (): UseRequestRequisitionLinesController => {
    const { sortBy, onChangeSortBy } =
      useSortBy<RequestRequisitionLineFragment>({
        key: 'itemName',
        isDesc: false,
      });

    const { lines } = useRequestRequisitionFields('lines');

    const sorted = useMemo(() => {
      return (
        lines?.nodes.sort(
          getDataSorter(
            sortBy.key as keyof RequestRequisitionLineFragment,
            !!sortBy.isDesc
          )
        ) ?? []
      );
    }, [sortBy, lines]);

    return { lines: sorted, sortBy, onChangeSortBy };
  };

export const useIsRequestRequisitionDisabled = (): boolean => {
  const { status } = useRequestRequisitionFields('status');
  return (
    status === RequisitionNodeStatus.Finalised ||
    status === RequisitionNodeStatus.Sent
  );
};

export const useSaveRequestLines = () => {
  const { requisitionNumber = '' } = useParams();
<<<<<<< HEAD
=======
  const { storeId } = useAuthContext();
>>>>>>> 21ada647
  const queryClient = useQueryClient();
  const api = useRequestApi();

<<<<<<< HEAD
  return useMutation(api.upsertLine, {
    onSuccess: () => {
      queryClient.invalidateQueries([
        'requisition',
        api.storeId,
=======
  return useMutation(RequestRequisitionQueries.upsertLine(api, storeId), {
    onSuccess: () => {
      queryClient.invalidateQueries([
        'requisition',
        storeId,
>>>>>>> 21ada647
        requisitionNumber,
      ]);
    },
  });
};

export const useDeleteRequisitions = () => {
<<<<<<< HEAD
  const api = useRequestApi();
  return useMutation(api.deleteRequisitions);
=======
  const { storeId } = useAuthContext();
  const api = useRequestRequisitionApi();
  return useMutation(
    RequestRequisitionQueries.deleteRequisitions(api, storeId)
  );
>>>>>>> 21ada647
};

export const useDeleteSelectedRequisitions = () => {
  const queryClient = useQueryClient();
  const { data: rows } = useRequestRequisitions();
  const { mutate } = useDeleteRequisitions();
  const t = useTranslation('replenishment');

  const { success, info } = useNotification();

  const { selectedRows } = useTableStore(state => ({
    selectedRows: Object.keys(state.rowState)
      .filter(id => state.rowState[id]?.isSelected)
      .map(selectedId => rows?.nodes?.find(({ id }) => selectedId === id))
      .filter(Boolean) as RequestRequisitionRowFragment[],
  }));

  const deleteAction = () => {
    const numberSelected = selectedRows.length;
    if (selectedRows && numberSelected > 0) {
      const canDeleteRows = selectedRows.every(canDeleteRequestRequisition);
      if (!canDeleteRows) {
        const cannotDeleteSnack = info(t('messages.cant-delete-requisitions'));
        cannotDeleteSnack();
      } else {
        mutate(selectedRows, {
          onSuccess: () =>
            queryClient.invalidateQueries(['requisition', 'list']),
        });
        const deletedMessage = t('messages.deleted-requisitions', {
          number: numberSelected,
        });
        const successSnack = success(deletedMessage);
        successSnack();
      }
    } else {
      const selectRowsSnack = info(t('messages.select-rows-to-delete'));
      selectRowsSnack();
    }
  };

  return deleteAction;
};<|MERGE_RESOLUTION|>--- conflicted
+++ resolved
@@ -30,7 +30,7 @@
 
 export const useRequestApi = () => {
   const { client } = useOmSupplyApi();
-  const { storeId } = useAuthState();
+  const { storeId } = useAuthContext();
   const queries = getRequestQueries(getSdk(client), storeId);
   return { ...queries, storeId };
 };
@@ -39,12 +39,7 @@
   const queryParams = useQueryParams<RequestRequisitionRowFragment>({
     initialSortBy: { key: 'otherPartyName' },
   });
-<<<<<<< HEAD
   const api = useRequestApi();
-=======
-  const { store } = useAuthContext();
-  const api = useRequestRequisitionApi();
->>>>>>> 21ada647
 
   return {
     ...useQuery(['requisition', 'list', api.storeId, queryParams], () =>
@@ -61,16 +56,9 @@
 
 export const useCreateRequestRequisition = () => {
   const queryClient = useQueryClient();
-<<<<<<< HEAD
   const navigate = useNavigate();
   const api = useRequestApi();
   return useMutation(api.create, {
-=======
-  const { storeId } = useAuthContext();
-  const navigate = useNavigate();
-  const api = useRequestRequisitionApi();
-  return useMutation(RequestRequisitionQueries.create(api, storeId), {
->>>>>>> 21ada647
     onSuccess: ({ requisitionNumber }) => {
       navigate(String(requisitionNumber));
       queryClient.invalidateQueries(['requisition']);
@@ -81,19 +69,9 @@
 export const useRequestRequisition =
   (): UseQueryResult<RequestRequisitionFragment> => {
     const { requisitionNumber = '' } = useParams();
-<<<<<<< HEAD
     const api = useRequestApi();
     return useQuery(['requisition', api.storeId, requisitionNumber], () =>
       api.get.byNumber(requisitionNumber)
-=======
-    const { storeId } = useAuthContext();
-    const api = useRequestRequisitionApi();
-    return useQuery(['requisition', storeId, requisitionNumber], () =>
-      RequestRequisitionQueries.get.byNumber(api)(
-        Number(requisitionNumber),
-        storeId
-      )
->>>>>>> 21ada647
     );
   };
 
@@ -102,33 +80,15 @@
 >(
   keys: KeyOfRequisition | KeyOfRequisition[]
 ): FieldSelectorControl<RequestRequisitionFragment, KeyOfRequisition> => {
-<<<<<<< HEAD
-=======
-  const { storeId } = useAuthContext();
->>>>>>> 21ada647
   const { data } = useRequestRequisition();
   const { requisitionNumber = '' } = useParams();
   const api = useRequestApi();
   return useFieldsSelector(
-<<<<<<< HEAD
     ['requisition', api.storeId, requisitionNumber],
     () => api.get.byNumber(requisitionNumber),
 
     (patch: Partial<RequestRequisitionFragment>) =>
       api.update({ ...patch, id: data?.id ?? '' }),
-=======
-    ['requisition', storeId, requisitionNumber],
-    () =>
-      RequestRequisitionQueries.get.byNumber(api)(
-        Number(requisitionNumber),
-        storeId
-      ),
-    (patch: Partial<RequestRequisitionFragment>) =>
-      RequestRequisitionQueries.update(
-        api,
-        storeId
-      )({ ...patch, id: data?.id ?? '' }),
->>>>>>> 21ada647
     keys
   );
 };
@@ -172,26 +132,14 @@
 
 export const useSaveRequestLines = () => {
   const { requisitionNumber = '' } = useParams();
-<<<<<<< HEAD
-=======
-  const { storeId } = useAuthContext();
->>>>>>> 21ada647
   const queryClient = useQueryClient();
   const api = useRequestApi();
 
-<<<<<<< HEAD
   return useMutation(api.upsertLine, {
     onSuccess: () => {
       queryClient.invalidateQueries([
         'requisition',
         api.storeId,
-=======
-  return useMutation(RequestRequisitionQueries.upsertLine(api, storeId), {
-    onSuccess: () => {
-      queryClient.invalidateQueries([
-        'requisition',
-        storeId,
->>>>>>> 21ada647
         requisitionNumber,
       ]);
     },
@@ -199,16 +147,8 @@
 };
 
 export const useDeleteRequisitions = () => {
-<<<<<<< HEAD
   const api = useRequestApi();
   return useMutation(api.deleteRequisitions);
-=======
-  const { storeId } = useAuthContext();
-  const api = useRequestRequisitionApi();
-  return useMutation(
-    RequestRequisitionQueries.deleteRequisitions(api, storeId)
-  );
->>>>>>> 21ada647
 };
 
 export const useDeleteSelectedRequisitions = () => {
