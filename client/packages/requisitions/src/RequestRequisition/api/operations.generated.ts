--- conflicted
+++ resolved
@@ -1,31 +1,11 @@
 import * as Types from '@openmsupply-client/common';
 
 import { GraphQLClient } from 'graphql-request';
-import { GraphQLClientRequestHeaders } from 'graphql-request/build/cjs/types';
+import * as Dom from 'graphql-request/dist/types.dom';
 import gql from 'graphql-tag';
-<<<<<<< HEAD
 import { NameRowFragmentDoc } from '../../../../system/src/Name/api/operations.generated';
 import { graphql, ResponseResolver, GraphQLRequest, GraphQLContext } from 'msw'
 export type ItemWithStatsFragment = { __typename: 'ItemNode', id: string, name: string, code: string, unitName?: string | null, defaultPackSize: number, availableStockOnHand: number, stats: { __typename: 'ItemStatsNode', averageMonthlyConsumption: number, availableStockOnHand: number, availableMonthsOfStockOnHand?: number | null } };
-=======
-import { NameRowFragmentDoc } from '../../../../../packages/system/src/Name/api/operations.generated';
-import { graphql, ResponseResolver, GraphQLRequest, GraphQLContext } from 'msw';
-export type ItemWithStatsFragment = {
-  __typename: 'ItemNode';
-  id: string;
-  name: string;
-  code: string;
-  unitName?: string | null;
-  defaultPackSize: number;
-  availableStockOnHand: number;
-  stats: {
-    __typename: 'ItemStatsNode';
-    averageMonthlyConsumption: number;
-    availableStockOnHand: number;
-    availableMonthsOfStockOnHand?: number | null;
-  };
-};
->>>>>>> 83f2251b
 
 export type RequestRowFragment = { __typename: 'RequisitionNode', colour?: string | null, comment?: string | null, createdDatetime: string, finalisedDatetime?: string | null, id: string, otherPartyName: string, requisitionNumber: number, sentDatetime?: string | null, status: Types.RequisitionNodeStatus, theirReference?: string | null, type: Types.RequisitionNodeType, otherPartyId: string, approvalStatus: Types.RequisitionNodeApprovalStatus, programName?: string | null, orderType?: string | null, linkedRequisition?: { __typename: 'RequisitionNode', approvalStatus: Types.RequisitionNodeApprovalStatus } | null, period?: { __typename: 'PeriodNode', name: string, startDate: string, endDate: string } | null };
 
@@ -34,23 +14,23 @@
 export type RequestFragment = { __typename: 'RequisitionNode', id: string, type: Types.RequisitionNodeType, status: Types.RequisitionNodeStatus, createdDatetime: string, sentDatetime?: string | null, finalisedDatetime?: string | null, requisitionNumber: number, colour?: string | null, theirReference?: string | null, comment?: string | null, otherPartyName: string, otherPartyId: string, maxMonthsOfStock: number, minMonthsOfStock: number, approvalStatus: Types.RequisitionNodeApprovalStatus, programName?: string | null, orderType?: string | null, user?: { __typename: 'UserNode', username: string, email?: string | null } | null, lines: { __typename: 'RequisitionLineConnector', totalCount: number, nodes: Array<{ __typename: 'RequisitionLineNode', id: string, itemId: string, requestedQuantity: number, suggestedQuantity: number, comment?: string | null, itemStats: { __typename: 'ItemStatsNode', availableStockOnHand: number, availableMonthsOfStockOnHand?: number | null, averageMonthlyConsumption: number }, linkedRequisitionLine?: { __typename: 'RequisitionLineNode', approvedQuantity: number, approvalComment?: string | null } | null, item: { __typename: 'ItemNode', id: string, name: string, code: string, unitName?: string | null, defaultPackSize: number, availableStockOnHand: number, stats: { __typename: 'ItemStatsNode', averageMonthlyConsumption: number, availableStockOnHand: number, availableMonthsOfStockOnHand?: number | null } } }> }, shipments: { __typename: 'InvoiceConnector', totalCount: number, nodes: Array<{ __typename: 'InvoiceNode', id: string, invoiceNumber: number, createdDatetime: string, user?: { __typename: 'UserNode', username: string } | null }> }, otherParty: { __typename: 'NameNode', id: string, code: string, isCustomer: boolean, isSupplier: boolean, isOnHold: boolean, name: string, store?: { __typename: 'StoreNode', id: string, code: string } | null }, linkedRequisition?: { __typename: 'RequisitionNode', approvalStatus: Types.RequisitionNodeApprovalStatus } | null, period?: { __typename: 'PeriodNode', name: string, startDate: string, endDate: string } | null };
 
 export type RequestByNumberQueryVariables = Types.Exact<{
-  storeId: Types.Scalars['String']['input'];
-  requisitionNumber: Types.Scalars['Int']['input'];
+  storeId: Types.Scalars['String'];
+  requisitionNumber: Types.Scalars['Int'];
 }>;
 
 
 export type RequestByNumberQuery = { __typename: 'Queries', requisitionByNumber: { __typename: 'RecordNotFound', description: string } | { __typename: 'RequisitionNode', id: string, type: Types.RequisitionNodeType, status: Types.RequisitionNodeStatus, createdDatetime: string, sentDatetime?: string | null, finalisedDatetime?: string | null, requisitionNumber: number, colour?: string | null, theirReference?: string | null, comment?: string | null, otherPartyName: string, otherPartyId: string, maxMonthsOfStock: number, minMonthsOfStock: number, approvalStatus: Types.RequisitionNodeApprovalStatus, programName?: string | null, orderType?: string | null, otherParty: { __typename: 'NameNode', id: string, name: string, code: string, isCustomer: boolean, isSupplier: boolean, isOnHold: boolean, store?: { __typename: 'StoreNode', id: string, code: string } | null }, user?: { __typename: 'UserNode', username: string, email?: string | null } | null, lines: { __typename: 'RequisitionLineConnector', totalCount: number, nodes: Array<{ __typename: 'RequisitionLineNode', id: string, itemId: string, requestedQuantity: number, suggestedQuantity: number, comment?: string | null, itemStats: { __typename: 'ItemStatsNode', availableStockOnHand: number, availableMonthsOfStockOnHand?: number | null, averageMonthlyConsumption: number }, linkedRequisitionLine?: { __typename: 'RequisitionLineNode', approvedQuantity: number, approvalComment?: string | null } | null, item: { __typename: 'ItemNode', id: string, name: string, code: string, unitName?: string | null, defaultPackSize: number, availableStockOnHand: number, stats: { __typename: 'ItemStatsNode', averageMonthlyConsumption: number, availableStockOnHand: number, availableMonthsOfStockOnHand?: number | null } } }> }, shipments: { __typename: 'InvoiceConnector', totalCount: number, nodes: Array<{ __typename: 'InvoiceNode', id: string, invoiceNumber: number, createdDatetime: string, user?: { __typename: 'UserNode', username: string } | null }> }, linkedRequisition?: { __typename: 'RequisitionNode', approvalStatus: Types.RequisitionNodeApprovalStatus } | null, period?: { __typename: 'PeriodNode', name: string, startDate: string, endDate: string } | null } };
 
 export type RequisitionLineChartQueryVariables = Types.Exact<{
-  storeId: Types.Scalars['String']['input'];
-  requisitionLineId: Types.Scalars['String']['input'];
+  storeId: Types.Scalars['String'];
+  requisitionLineId: Types.Scalars['String'];
 }>;
 
 
 export type RequisitionLineChartQuery = { __typename: 'Queries', requisitionLineChart: { __typename: 'ItemChartNode', calculationDate?: string | null, consumptionHistory?: { __typename: 'ConsumptionHistoryConnector', totalCount: number, nodes: Array<{ __typename: 'ConsumptionHistoryNode', averageMonthlyConsumption: number, consumption: number, date: string, isCurrent: boolean, isHistoric: boolean }> } | null, stockEvolution?: { __typename: 'StockEvolutionConnector', totalCount: number, nodes: Array<{ __typename: 'StockEvolutionNode', date: string, isHistoric: boolean, isProjected: boolean, minimumStockOnHand: number, maximumStockOnHand: number, stockOnHand: number }> } | null, suggestedQuantityCalculation: { __typename: 'SuggestedQuantityCalculationNode', suggestedQuantity: number, stockOnHand: number, minimumStockOnHand: number, maximumStockOnHand: number, averageMonthlyConsumption: number } } | { __typename: 'RequisitionLineChartError', error: { __typename: 'RecordNotFound', description: string } } };
 
 export type RequestsQueryVariables = Types.Exact<{
-  storeId: Types.Scalars['String']['input'];
+  storeId: Types.Scalars['String'];
   filter?: Types.InputMaybe<Types.RequisitionFilterInput>;
   page?: Types.InputMaybe<Types.PaginationInput>;
   sort?: Types.InputMaybe<Array<Types.RequisitionSortInput> | Types.RequisitionSortInput>;
@@ -60,7 +40,7 @@
 export type RequestsQuery = { __typename: 'Queries', requisitions: { __typename: 'RequisitionConnector', totalCount: number, nodes: Array<{ __typename: 'RequisitionNode', colour?: string | null, comment?: string | null, createdDatetime: string, finalisedDatetime?: string | null, id: string, otherPartyName: string, requisitionNumber: number, sentDatetime?: string | null, status: Types.RequisitionNodeStatus, theirReference?: string | null, type: Types.RequisitionNodeType, otherPartyId: string, approvalStatus: Types.RequisitionNodeApprovalStatus, programName?: string | null, orderType?: string | null, linkedRequisition?: { __typename: 'RequisitionNode', approvalStatus: Types.RequisitionNodeApprovalStatus } | null, period?: { __typename: 'PeriodNode', name: string, startDate: string, endDate: string } | null }> } };
 
 export type InsertRequestLineMutationVariables = Types.Exact<{
-  storeId: Types.Scalars['String']['input'];
+  storeId: Types.Scalars['String'];
   input: Types.InsertRequestRequisitionLineInput;
 }>;
 
@@ -68,7 +48,7 @@
 export type InsertRequestLineMutation = { __typename: 'Mutations', insertRequestRequisitionLine: { __typename: 'InsertRequestRequisitionLineError', error: { __typename: 'CannotEditRequisition', description: string } | { __typename: 'ForeignKeyError', description: string, key: Types.ForeignKey } | { __typename: 'RequisitionLineWithItemIdExists', description: string } } | { __typename: 'RequisitionLineNode', id: string } };
 
 export type UpdateRequestLineMutationVariables = Types.Exact<{
-  storeId: Types.Scalars['String']['input'];
+  storeId: Types.Scalars['String'];
   input: Types.UpdateRequestRequisitionLineInput;
 }>;
 
@@ -76,40 +56,32 @@
 export type UpdateRequestLineMutation = { __typename: 'Mutations', updateRequestRequisitionLine: { __typename: 'RequisitionLineNode', id: string } | { __typename: 'UpdateRequestRequisitionLineError', error: { __typename: 'CannotEditRequisition', description: string } | { __typename: 'ForeignKeyError', description: string, key: Types.ForeignKey } | { __typename: 'RecordNotFound', description: string } } };
 
 export type AddFromMasterListMutationVariables = Types.Exact<{
-  storeId: Types.Scalars['String']['input'];
-  requestId: Types.Scalars['String']['input'];
-  masterListId: Types.Scalars['String']['input'];
+  storeId: Types.Scalars['String'];
+  requestId: Types.Scalars['String'];
+  masterListId: Types.Scalars['String'];
 }>;
 
 
 export type AddFromMasterListMutation = { __typename: 'Mutations', addFromMasterList: { __typename: 'AddFromMasterListError', error: { __typename: 'CannotEditRequisition', description: string } | { __typename: 'MasterListNotFoundForThisStore', description: string } | { __typename: 'RecordNotFound', description: string } } | { __typename: 'RequisitionLineConnector', totalCount: number } };
 
 export type DeleteRequestLinesMutationVariables = Types.Exact<{
-<<<<<<< HEAD
   ids?: Types.InputMaybe<Array<Types.DeleteRequestRequisitionLineInput> | Types.DeleteRequestRequisitionLineInput>;
   storeId: Types.Scalars['String'];
-=======
-  ids?: Types.InputMaybe<
-    | Array<Types.DeleteRequestRequisitionLineInput>
-    | Types.DeleteRequestRequisitionLineInput
-  >;
-  storeId: Types.Scalars['String']['input'];
->>>>>>> 83f2251b
 }>;
 
 
 export type DeleteRequestLinesMutation = { __typename: 'Mutations', batchRequestRequisition: { __typename: 'BatchRequestRequisitionResponse', deleteRequestRequisitionLines?: Array<{ __typename: 'DeleteRequestRequisitionLineResponseWithId', id: string, response: { __typename: 'DeleteRequestRequisitionLineError', error: { __typename: 'CannotEditRequisition', description: string } | { __typename: 'RecordNotFound', description: string } } | { __typename: 'DeleteResponse', id: string } }> | null } };
 
 export type UseSuggestedQuantityMutationVariables = Types.Exact<{
-  requestId: Types.Scalars['String']['input'];
-  storeId: Types.Scalars['String']['input'];
+  requestId: Types.Scalars['String'];
+  storeId: Types.Scalars['String'];
 }>;
 
 
 export type UseSuggestedQuantityMutation = { __typename: 'Mutations', useSuggestedQuantity: { __typename: 'RequisitionLineConnector', totalCount: number, nodes: Array<{ __typename: 'RequisitionLineNode', id: string }> } | { __typename: 'UseSuggestedQuantityError', error: { __typename: 'CannotEditRequisition', description: string } | { __typename: 'RecordNotFound', description: string } } };
 
 export type InsertRequestMutationVariables = Types.Exact<{
-  storeId: Types.Scalars['String']['input'];
+  storeId: Types.Scalars['String'];
   input: Types.InsertRequestRequisitionInput;
 }>;
 
@@ -117,7 +89,7 @@
 export type InsertRequestMutation = { __typename: 'Mutations', insertRequestRequisition: { __typename: 'InsertRequestRequisitionError', error: { __typename: 'OtherPartyNotASupplier', description: string } | { __typename: 'OtherPartyNotVisible', description: string } } | { __typename: 'RequisitionNode', id: string, requisitionNumber: number } };
 
 export type InsertProgramRequestMutationVariables = Types.Exact<{
-  storeId: Types.Scalars['String']['input'];
+  storeId: Types.Scalars['String'];
   input: Types.InsertProgramRequestRequisitionInput;
 }>;
 
@@ -125,7 +97,7 @@
 export type InsertProgramRequestMutation = { __typename: 'Mutations', insertProgramRequestRequisition: { __typename: 'InsertProgramRequestRequisitionError' } | { __typename: 'RequisitionNode', id: string, requisitionNumber: number } };
 
 export type UpdateRequestMutationVariables = Types.Exact<{
-  storeId: Types.Scalars['String']['input'];
+  storeId: Types.Scalars['String'];
   input: Types.UpdateRequestRequisitionInput;
 }>;
 
@@ -133,7 +105,7 @@
 export type UpdateRequestMutation = { __typename: 'Mutations', updateRequestRequisition: { __typename: 'RequisitionNode', id: string, requisitionNumber: number } | { __typename: 'UpdateRequestRequisitionError', error: { __typename: 'CannotEditRequisition', description: string } | { __typename: 'OtherPartyNotASupplier', description: string } | { __typename: 'OtherPartyNotVisible', description: string } | { __typename: 'RecordNotFound', description: string } } };
 
 export type DeleteRequestMutationVariables = Types.Exact<{
-  storeId: Types.Scalars['String']['input'];
+  storeId: Types.Scalars['String'];
   input: Types.BatchRequestRequisitionInput;
 }>;
 
@@ -143,7 +115,7 @@
 export type ProgramSettingsFragment = { __typename: 'ProgramRequisitionSettingNode', programName: string, programId: string, suppliers: Array<{ __typename: 'NameNode', code: string, id: string, isCustomer: boolean, isSupplier: boolean, isOnHold: boolean, name: string, store?: { __typename: 'StoreNode', id: string, code: string } | null }>, orderTypes: Array<{ __typename: 'ProgramRequisitionOrderTypeNode', id: string, name: string, availablePeriods: Array<{ __typename: 'PeriodNode', id: string, name: string }> }> };
 
 export type ProgramSettingsQueryVariables = Types.Exact<{
-  storeId: Types.Scalars['String']['input'];
+  storeId: Types.Scalars['String'];
 }>;
 
 
@@ -646,7 +618,6 @@
 
 export function getSdk(client: GraphQLClient, withWrapper: SdkFunctionWrapper = defaultWrapper) {
   return {
-<<<<<<< HEAD
     requestByNumber(variables: RequestByNumberQueryVariables, requestHeaders?: Dom.RequestInit["headers"]): Promise<RequestByNumberQuery> {
       return withWrapper((wrappedRequestHeaders) => client.request<RequestByNumberQuery>(RequestByNumberDocument, variables, {...requestHeaders, ...wrappedRequestHeaders}), 'requestByNumber', 'query');
     },
@@ -682,201 +653,6 @@
     },
     deleteRequest(variables: DeleteRequestMutationVariables, requestHeaders?: Dom.RequestInit["headers"]): Promise<DeleteRequestMutation> {
       return withWrapper((wrappedRequestHeaders) => client.request<DeleteRequestMutation>(DeleteRequestDocument, variables, {...requestHeaders, ...wrappedRequestHeaders}), 'deleteRequest', 'mutation');
-=======
-    requestByNumber(
-      variables: RequestByNumberQueryVariables,
-      requestHeaders?: GraphQLClientRequestHeaders
-    ): Promise<RequestByNumberQuery> {
-      return withWrapper(
-        wrappedRequestHeaders =>
-          client.request<RequestByNumberQuery>(
-            RequestByNumberDocument,
-            variables,
-            { ...requestHeaders, ...wrappedRequestHeaders }
-          ),
-        'requestByNumber',
-        'query'
-      );
-    },
-    requisitionLineChart(
-      variables: RequisitionLineChartQueryVariables,
-      requestHeaders?: GraphQLClientRequestHeaders
-    ): Promise<RequisitionLineChartQuery> {
-      return withWrapper(
-        wrappedRequestHeaders =>
-          client.request<RequisitionLineChartQuery>(
-            RequisitionLineChartDocument,
-            variables,
-            { ...requestHeaders, ...wrappedRequestHeaders }
-          ),
-        'requisitionLineChart',
-        'query'
-      );
-    },
-    requests(
-      variables: RequestsQueryVariables,
-      requestHeaders?: GraphQLClientRequestHeaders
-    ): Promise<RequestsQuery> {
-      return withWrapper(
-        wrappedRequestHeaders =>
-          client.request<RequestsQuery>(RequestsDocument, variables, {
-            ...requestHeaders,
-            ...wrappedRequestHeaders,
-          }),
-        'requests',
-        'query'
-      );
-    },
-    insertRequestLine(
-      variables: InsertRequestLineMutationVariables,
-      requestHeaders?: GraphQLClientRequestHeaders
-    ): Promise<InsertRequestLineMutation> {
-      return withWrapper(
-        wrappedRequestHeaders =>
-          client.request<InsertRequestLineMutation>(
-            InsertRequestLineDocument,
-            variables,
-            { ...requestHeaders, ...wrappedRequestHeaders }
-          ),
-        'insertRequestLine',
-        'mutation'
-      );
-    },
-    updateRequestLine(
-      variables: UpdateRequestLineMutationVariables,
-      requestHeaders?: GraphQLClientRequestHeaders
-    ): Promise<UpdateRequestLineMutation> {
-      return withWrapper(
-        wrappedRequestHeaders =>
-          client.request<UpdateRequestLineMutation>(
-            UpdateRequestLineDocument,
-            variables,
-            { ...requestHeaders, ...wrappedRequestHeaders }
-          ),
-        'updateRequestLine',
-        'mutation'
-      );
-    },
-    addFromMasterList(
-      variables: AddFromMasterListMutationVariables,
-      requestHeaders?: GraphQLClientRequestHeaders
-    ): Promise<AddFromMasterListMutation> {
-      return withWrapper(
-        wrappedRequestHeaders =>
-          client.request<AddFromMasterListMutation>(
-            AddFromMasterListDocument,
-            variables,
-            { ...requestHeaders, ...wrappedRequestHeaders }
-          ),
-        'addFromMasterList',
-        'mutation'
-      );
-    },
-    deleteRequestLines(
-      variables: DeleteRequestLinesMutationVariables,
-      requestHeaders?: GraphQLClientRequestHeaders
-    ): Promise<DeleteRequestLinesMutation> {
-      return withWrapper(
-        wrappedRequestHeaders =>
-          client.request<DeleteRequestLinesMutation>(
-            DeleteRequestLinesDocument,
-            variables,
-            { ...requestHeaders, ...wrappedRequestHeaders }
-          ),
-        'deleteRequestLines',
-        'mutation'
-      );
-    },
-    useSuggestedQuantity(
-      variables: UseSuggestedQuantityMutationVariables,
-      requestHeaders?: GraphQLClientRequestHeaders
-    ): Promise<UseSuggestedQuantityMutation> {
-      return withWrapper(
-        wrappedRequestHeaders =>
-          client.request<UseSuggestedQuantityMutation>(
-            UseSuggestedQuantityDocument,
-            variables,
-            { ...requestHeaders, ...wrappedRequestHeaders }
-          ),
-        'useSuggestedQuantity',
-        'mutation'
-      );
-    },
-    insertRequest(
-      variables: InsertRequestMutationVariables,
-      requestHeaders?: GraphQLClientRequestHeaders
-    ): Promise<InsertRequestMutation> {
-      return withWrapper(
-        wrappedRequestHeaders =>
-          client.request<InsertRequestMutation>(
-            InsertRequestDocument,
-            variables,
-            { ...requestHeaders, ...wrappedRequestHeaders }
-          ),
-        'insertRequest',
-        'mutation'
-      );
-    },
-    insertProgramRequest(
-      variables: InsertProgramRequestMutationVariables,
-      requestHeaders?: GraphQLClientRequestHeaders
-    ): Promise<InsertProgramRequestMutation> {
-      return withWrapper(
-        wrappedRequestHeaders =>
-          client.request<InsertProgramRequestMutation>(
-            InsertProgramRequestDocument,
-            variables,
-            { ...requestHeaders, ...wrappedRequestHeaders }
-          ),
-        'insertProgramRequest',
-        'mutation'
-      );
-    },
-    updateRequest(
-      variables: UpdateRequestMutationVariables,
-      requestHeaders?: GraphQLClientRequestHeaders
-    ): Promise<UpdateRequestMutation> {
-      return withWrapper(
-        wrappedRequestHeaders =>
-          client.request<UpdateRequestMutation>(
-            UpdateRequestDocument,
-            variables,
-            { ...requestHeaders, ...wrappedRequestHeaders }
-          ),
-        'updateRequest',
-        'mutation'
-      );
-    },
-    deleteRequest(
-      variables: DeleteRequestMutationVariables,
-      requestHeaders?: GraphQLClientRequestHeaders
-    ): Promise<DeleteRequestMutation> {
-      return withWrapper(
-        wrappedRequestHeaders =>
-          client.request<DeleteRequestMutation>(
-            DeleteRequestDocument,
-            variables,
-            { ...requestHeaders, ...wrappedRequestHeaders }
-          ),
-        'deleteRequest',
-        'mutation'
-      );
-    },
-    programSettings(
-      variables: ProgramSettingsQueryVariables,
-      requestHeaders?: GraphQLClientRequestHeaders
-    ): Promise<ProgramSettingsQuery> {
-      return withWrapper(
-        wrappedRequestHeaders =>
-          client.request<ProgramSettingsQuery>(
-            ProgramSettingsDocument,
-            variables,
-            { ...requestHeaders, ...wrappedRequestHeaders }
-          ),
-        'programSettings',
-        'query'
-      );
->>>>>>> 83f2251b
     },
     programSettings(variables: ProgramSettingsQueryVariables, requestHeaders?: Dom.RequestInit["headers"]): Promise<ProgramSettingsQuery> {
       return withWrapper((wrappedRequestHeaders) => client.request<ProgramSettingsQuery>(ProgramSettingsDocument, variables, {...requestHeaders, ...wrappedRequestHeaders}), 'programSettings', 'query');
@@ -1104,4 +880,6 @@
   graphql.query<ProgramSettingsQuery, ProgramSettingsQueryVariables>(
     'programSettings',
     resolver
+  )
+  resolver
   )